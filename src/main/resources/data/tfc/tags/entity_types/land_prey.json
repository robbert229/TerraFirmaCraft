{
  "__comment__": "This file was automatically created by mcresources",
  "replace": false,
  "values": [
    "tfc:rabbit",
    "tfc:fox",
    "tfc:boar",
    "tfc:turtle",
    "tfc:penguin",
    "tfc:deer",
    "tfc:panda",
    "tfc:moose",
<<<<<<< HEAD
    "tfc:grouse",
    "tfc:pheasant",
    "tfc:turkey",
=======
    "tfc:ocelot",
>>>>>>> cc6e194d
    "#tfc:livestock"
  ]
}<|MERGE_RESOLUTION|>--- conflicted
+++ resolved
@@ -10,13 +10,10 @@
     "tfc:deer",
     "tfc:panda",
     "tfc:moose",
-<<<<<<< HEAD
     "tfc:grouse",
     "tfc:pheasant",
     "tfc:turkey",
-=======
     "tfc:ocelot",
->>>>>>> cc6e194d
     "#tfc:livestock"
   ]
 }