--- conflicted
+++ resolved
@@ -51,11 +51,7 @@
       "tfc:forest"
     ],
     [
-<<<<<<< HEAD
-      "tfc:plants"
-=======
       "tfc:ice_and_snow"
->>>>>>> 4196dbb6
     ]
   ],
   "starts": [],
