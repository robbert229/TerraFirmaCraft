{
  "__comment__": "This file was automatically created by mcresources",
  "type": "tfc:forest_entry",
  "config": {
<<<<<<< HEAD
    "min_rain": 305,
    "max_rain": 500,
    "min_temp": -15.7,
    "max_temp": 6.1,
=======
    "climate": {
      "min_temperature": -9.3,
      "max_temperature": 8.6,
      "min_rainfall": 305,
      "max_rainfall": 500
    },
>>>>>>> e5a8b08b
    "groundcover": [
      {
        "block": "tfc:wood/twig/douglas_fir"
      },
      {
        "block": "tfc:wood/fallen_leaves/douglas_fir"
      }
    ],
    "normal_tree": "tfc:tree/douglas_fir",
    "dead_tree": "tfc:tree/douglas_fir_dead",
    "krummholz": "tfc:tree/douglas_fir_krummholz",
    "fallen_log": "tfc:wood/log/douglas_fir",
    "fallen_leaves": "tfc:wood/fallen_leaves/douglas_fir",
    "bush_log": {
      "Name": "tfc:wood/wood/douglas_fir",
      "Properties": {
        "branch_direction": "down",
        "axis": "y"
      }
    },
    "bush_leaves": "tfc:wood/leaves/douglas_fir",
    "old_growth_tree": "tfc:tree/douglas_fir_large"
  }
}<|MERGE_RESOLUTION|>--- conflicted
+++ resolved
@@ -2,19 +2,12 @@
   "__comment__": "This file was automatically created by mcresources",
   "type": "tfc:forest_entry",
   "config": {
-<<<<<<< HEAD
-    "min_rain": 305,
-    "max_rain": 500,
-    "min_temp": -15.7,
-    "max_temp": 6.1,
-=======
     "climate": {
-      "min_temperature": -9.3,
-      "max_temperature": 8.6,
+      "min_temperature": -15.7,
+      "max_temperature": 6.1,
       "min_rainfall": 305,
       "max_rainfall": 500
     },
->>>>>>> e5a8b08b
     "groundcover": [
       {
         "block": "tfc:wood/twig/douglas_fir"
