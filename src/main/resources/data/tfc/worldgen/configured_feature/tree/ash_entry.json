--- conflicted
+++ resolved
@@ -2,19 +2,12 @@
   "__comment__": "This file was automatically created by mcresources",
   "type": "tfc:forest_entry",
   "config": {
-<<<<<<< HEAD
-    "min_rain": 60,
-    "max_rain": 240,
-    "min_temp": -1.1,
-    "max_temp": 13.4,
-=======
     "climate": {
-      "min_temperature": 1.4,
-      "max_temperature": 15.7,
+      "min_temperature": -1.1,
+      "max_temperature": 13.4,
       "min_rainfall": 60,
       "max_rainfall": 240
     },
->>>>>>> e5a8b08b
     "groundcover": [
       {
         "block": "tfc:wood/twig/ash"
