--- conflicted
+++ resolved
@@ -4,11 +4,7 @@
   "placement": [
     {
       "type": "minecraft:rarity_filter",
-<<<<<<< HEAD
-      "chance": 80
-=======
       "chance": 10
->>>>>>> 9f34d7b6
     },
     {
       "type": "minecraft:in_square"
