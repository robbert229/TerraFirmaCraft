--- conflicted
+++ resolved
@@ -181,13 +181,9 @@
         // Pottery Items with metadata
         for (EnumDyeColor dye : EnumDyeColor.values())
         {
-<<<<<<< HEAD
             r.register(
                 new HeatRecipeSimple(IIngredient.of(new ItemStack(ItemsTFC.UNFIRED_VESSEL_GLAZED, 1, dye.getMetadata())), new ItemStack(ItemsTFC.FIRED_VESSEL_GLAZED, 1, dye.getMetadata()), 1599f, Metal.Tier.TIER_I).setRegistryName("unfired_vessel_glazed_" + dye.getName())
             );
-=======
-            r.register(new PitKilnRecipe(IIngredient.of(new ItemStack(ItemsTFC.CERAMICS_UNFIRED_VESSEL_GLAZED, 1, color.getMetadata())), new ItemStack(ItemsTFC.CERAMICS_FIRED_VESSEL_GLAZED, 1, color.getMetadata())).setRegistryName("fired_vessel_glazed_" + color.getName()));
->>>>>>> 3ab920aa
         }
 
         // Standard / Simple recipes
@@ -316,11 +312,11 @@
         IForgeRegistry<LoomRecipe> r = event.getRegistry();
 
         r.registerAll(
-            new LoomRecipe(new ResourceLocation(MOD_ID, "burlap_cloth"), IIngredient.of(ItemsTFC.JUTE_FIBER, 12), 12, new ItemStack(ItemsTFC.BURLAP_CLOTH), 12, new ResourceLocation(MOD_ID, "textures/blocks/devices/loom/product/burlap.png")),
-            new LoomRecipe(new ResourceLocation(MOD_ID, "wool_cloth"), IIngredient.of(ItemsTFC.WOOL_YARN, 16), 16, new ItemStack(ItemsTFC.WOOL_CLOTH), 16, new ResourceLocation("minecraft", "textures/blocks/wool_colored_white.png")),
-            new LoomRecipe(new ResourceLocation(MOD_ID, "silk_cloth"), IIngredient.of(Items.STRING, 24), 24, new ItemStack(ItemsTFC.SILK_CLOTH), 24, new ResourceLocation("minecraft", "textures/blocks/wool_colored_white.png")),
-
-            new LoomRecipe(new ResourceLocation(MOD_ID, "wool_block"), IIngredient.of(ItemsTFC.WOOL_CLOTH, 4), 4, new ItemStack(Blocks.WOOL), 4, new ResourceLocation("minecraft", "textures/blocks/wool_colored_white.png"))
+            new LoomRecipe(new ResourceLocation(MOD_ID, "burlap_cloth"), IIngredient.of(ItemsTFC.JUTE_FIBER, 12), new ItemStack(ItemsTFC.BURLAP_CLOTH), 12, new ResourceLocation(MOD_ID, "textures/blocks/devices/loom/product/burlap.png")),
+            new LoomRecipe(new ResourceLocation(MOD_ID, "wool_cloth"), IIngredient.of(ItemsTFC.WOOL_YARN, 16), new ItemStack(ItemsTFC.WOOL_CLOTH), 16, new ResourceLocation("minecraft", "textures/blocks/wool_colored_white.png")),
+            new LoomRecipe(new ResourceLocation(MOD_ID, "silk_cloth"), IIngredient.of(Items.STRING, 24), new ItemStack(ItemsTFC.SILK_CLOTH), 24, new ResourceLocation("minecraft", "textures/blocks/wool_colored_white.png")),
+
+            new LoomRecipe(new ResourceLocation(MOD_ID, "wool_block"), IIngredient.of(ItemsTFC.WOOL_CLOTH, 4), new ItemStack(Blocks.WOOL), 4, new ResourceLocation("minecraft", "textures/blocks/wool_colored_white.png"))
         );
     }
 
