/*
 * Licensed under the EUPL, Version 1.2.
 * You may obtain a copy of the Licence at:
 * https://joinup.ec.europa.eu/collection/eupl/eupl-text-eupl-12
 */

package net.dries007.tfc.mixin.client;

import net.minecraft.client.Minecraft;
import net.minecraft.world.level.storage.WorldData;

import com.mojang.serialization.Lifecycle;
import net.dries007.tfc.TerraFirmaCraft;
import net.dries007.tfc.client.ClientEventHandler;
import net.dries007.tfc.config.TFCConfig;
import org.spongepowered.asm.mixin.Dynamic;
import org.spongepowered.asm.mixin.Mixin;
import org.spongepowered.asm.mixin.injection.At;
import org.spongepowered.asm.mixin.injection.Inject;
import org.spongepowered.asm.mixin.injection.ModifyVariable;
import org.spongepowered.asm.mixin.injection.Redirect;
import org.spongepowered.asm.mixin.injection.callback.CallbackInfo;

@Mixin(Minecraft.class)
public abstract class MinecraftMixin
{
    @Dynamic("Lambda method in <init>, lambda$new$1")
    @Inject(method = "*(Ljava/lang/String;I)V", at = @At(value = "INVOKE", target = "Lnet/minecraftforge/client/loading/ClientModLoader;completeModLoading()Z", remap = false), remap = false)
    private void runSelfTests(String s, int i, CallbackInfo ci)
    {
        ClientEventHandler.selfTest();
    }
<<<<<<< HEAD

    /**
     * Removes the experimental world gen screen warning that shows up every time loading a TFC world.
     * Incidentally, saves the second 'reload' of data, cutting world loading time in half.
     */
    @Redirect(method = "doLoadLevel", at = @At(value = "INVOKE", target = "Lnet/minecraft/world/level/storage/WorldData;worldGenSettingsLifecycle()Lcom/mojang/serialization/Lifecycle;"))
    private Lifecycle ignoreExperimentalWarningsScreen(WorldData instance)
    {
        if (TFCConfig.CLIENT.ignoreExperimentalWorldGenWarning.get())
        {
            TerraFirmaCraft.LOGGER.warn("Experimental world gen... dragons or some such.. blah blah.");
            return Lifecycle.stable();
        }
        return instance.worldGenSettingsLifecycle();
    }
=======
>>>>>>> a8f6a46a
}<|MERGE_RESOLUTION|>--- conflicted
+++ resolved
@@ -30,22 +30,4 @@
     {
         ClientEventHandler.selfTest();
     }
-<<<<<<< HEAD
-
-    /**
-     * Removes the experimental world gen screen warning that shows up every time loading a TFC world.
-     * Incidentally, saves the second 'reload' of data, cutting world loading time in half.
-     */
-    @Redirect(method = "doLoadLevel", at = @At(value = "INVOKE", target = "Lnet/minecraft/world/level/storage/WorldData;worldGenSettingsLifecycle()Lcom/mojang/serialization/Lifecycle;"))
-    private Lifecycle ignoreExperimentalWarningsScreen(WorldData instance)
-    {
-        if (TFCConfig.CLIENT.ignoreExperimentalWorldGenWarning.get())
-        {
-            TerraFirmaCraft.LOGGER.warn("Experimental world gen... dragons or some such.. blah blah.");
-            return Lifecycle.stable();
-        }
-        return instance.worldGenSettingsLifecycle();
-    }
-=======
->>>>>>> a8f6a46a
 }