--- conflicted
+++ resolved
@@ -22,17 +22,11 @@
 public class ServerConfig extends CachingConfig
 {
     // General
-<<<<<<< HEAD
-    public final ForgeConfigSpec.BooleanValue enableNetherPortals;
-    public final ForgeConfigSpec.BooleanValue enableFireArrowSpreading;
-    // Player
-    public final ForgeConfigSpec.BooleanValue enableVanillaNaturalRegeneration;
-    public final ForgeConfigSpec.DoubleValue fireStarterChance;
-=======
     public final Cache.Boolean enableNetherPortals;
+    public final Cache.Boolean enableFireArrowSpreading;
+    public final Cache.Double fireStarterChance;
     // Player
     public final Cache.Boolean enableVanillaNaturalRegeneration;
->>>>>>> 9640634a
     // Climate
     public final Cache.Int temperatureScale;
     public final Cache.Int rainfallScale;
@@ -71,21 +65,13 @@
 
         innerBuilder.push("general");
 
-<<<<<<< HEAD
-        enableNetherPortals = builder.apply("enableNetherPortals").comment("Enable nether portal creation").define("enableNetherPortals", false);
-        enableFireArrowSpreading = builder.apply("enableFireArrowSpreading").comment("Enable fire arrows and fireballs to spread fire and light blocks.").define("enableFireArrowSpreading", true);
-
-        innerBuilder.pop().push("player");
-
-        enableVanillaNaturalRegeneration = builder.apply("enableVanillaNaturalRegeneration").comment("Enables the vanilla `naturalRegeneration` gamerule, which regenerates your health much quicker than TFC does.").define("enableVanillaNaturalRegeneration", false);
-        fireStarterChance = builder.apply("fireStarterChance").comment("Base probability for a firestarter to start a fire. May change based on circumstances").defineInRange("fireStarterChance", 0.5, 0, 1);
-=======
         enableNetherPortals = wrap(builder.apply("enableNetherPortals").comment("Enable nether portal creation").define("enableNetherPortals", false));
+        enableFireArrowSpreading = wrap(builder.apply("enableFireArrowSpreading").comment("Enable fire arrows and fireballs to spread fire and light blocks.").define("enableFireArrowSpreading", true));
+        fireStarterChance = wrap(builder.apply("fireStarterChance").comment("Base probability for a firestarter to start a fire. May change based on circumstances").defineInRange("fireStarterChance", 0.5, 0, 1));
 
         innerBuilder.pop().push("player");
 
         enableVanillaNaturalRegeneration = wrap(builder.apply("enableVanillaNaturalRegeneration").comment("Enables the vanilla `naturalRegeneration` gamerule, which regenerates your health much quicker than TFC does.").define("enableVanillaNaturalRegeneration", false));
->>>>>>> 9640634a
 
         innerBuilder.pop().push("climate");
 
@@ -132,19 +118,11 @@
         enableExplosionCollapsing = wrap(builder.apply("enableExplosionCollapsing").comment("Enable explosions causing immediate collapses.").define("enableExplosionCollapsing", true));
         enableBlockLandslides = wrap(builder.apply("enableBlockLandslides").comment("Enable land slides (gravity affected blocks) when placing blocks or on block updates.").define("enableBlockLandslides", true));
 
-<<<<<<< HEAD
-        collapseTriggerChance = builder.apply("collapseTriggerChance").comment("Chance for a collapse to be triggered by mining a block.").defineInRange("collapseTriggerChance", 0.1, 0, 1);
-        collapsePropagateChance = builder.apply("collapsePropagateChance").comment("Chance for a block to fall from mining collapse. Higher = mor likely.").defineInRange("collapsePropagateChance", 0.55, 0, 1);
-        collapseExplosionPropagateChance = builder.apply("collapseExplosionPropagateChance").comment("Chance for a block to fall from an explosion triggered collapse. Higher = mor likely.").defineInRange("collapseExplosionPropagateChance", 0.3, 0, 1);
-        collapseMinRadius = builder.apply("collapseMinRadius").comment("Minimum radius for a collapse").defineInRange("collapseMinRadius", 3, 1, 32);
-        collapseRadiusVariance = builder.apply("collapseRadiusVariance").comment("Variance of the radius of a collapse. Total size is in [minRadius, minRadius + radiusVariance]").defineInRange("collapseRadiusVariance", 16, 1, 32);
-=======
         collapseTriggerChance = wrap(builder.apply("collapseTriggerChance").comment("Chance for a collapse to be triggered by mining a block.").defineInRange("collapseTriggerChance", 0.1, 0, 1));
         collapsePropagateChance = wrap(builder.apply("collapsePropagateChance").comment("Chance for a block fo fall from mining collapse. Higher = mor likely.").defineInRange("collapsePropagateChance", 0.55, 0, 1));
         collapseExplosionPropagateChance = wrap(builder.apply("collapseExplosionPropagateChance").comment("Chance for a block to fall from an explosion triggered collapse. Higher = mor likely.").defineInRange("collapseExplosionPropagateChance", 0.3, 0, 1));
         collapseMinRadius = wrap(builder.apply("collapseMinRadius").comment("Minimum radius for a collapse").defineInRange("collapseMinRadius", 3, 1, 32));
         collapseRadiusVariance = wrap(builder.apply("collapseRadiusVariance").comment("Variance of the radius of a collapse. Total size is in [minRadius, minRadius + radiusVariance]").defineInRange("collapseRadiusVariance", 16, 1, 32));
->>>>>>> 9640634a
 
         innerBuilder.pop().pop();
     }
