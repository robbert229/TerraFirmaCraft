/*
 * Licensed under the EUPL, Version 1.2.
 * You may obtain a copy of the Licence at:
 * https://joinup.ec.europa.eu/collection/eupl/eupl-text-eupl-12
 */

package net.dries007.tfc.world.region;

import net.minecraft.util.Mth;

public enum AnnotateClimate implements RegionTask
{
    INSTANCE;

    @Override
    public void apply(RegionGenerator.Context context)
    {
        for (final var point : context.region.points())
        {
            // Climate is seeded with a base value based on noise
            // This keeps the large-scale climate which we want
            point.temperature = (float) context.generator().temperatureNoise.noise(point.x, point.z);
            point.rainfall = (float) context.generator().rainfallNoise.noise(point.x, point.z);

            // [0, 1], where higher = more inland
            final float bias;
            if (point.land())
            {
<<<<<<< HEAD
                final Region.Point point = region.maybeAt(x, z);
                if (point != null)
                {
                    // Climate is seeded with a base value based on noise
                    // This keeps the large-scale climate which we want
                    point.temperature = (float) context.generator().temperatureNoise.noise(x, z);
                    point.rainfall = (float) context.generator().rainfallNoise.noise(x, z);
                    point.rainfallVariance = (float) context.generator().rainfallVarianceNoise.noise(x, z);

                    // [0, 1], where higher = more inland
                    final float bias;
                    if (point.land())
                    {
                        assert point.distanceToOcean >= 0;

                        // Bias temperature by distance to ocean, using a basic rule:
                        // Proximity to an ocean *increases* rainfall, and *normalizes* temperature, with the same bias in reverse.
                        final float potentialBias = Mth.clampedMap(point.distanceToEdge, 2f, 6f, 0f, 1f);
                        final float oceanProximityBias = Mth.clampedMap(point.distanceToOcean, 2f, 6f, 0f, 1f);

                        bias = Math.min(potentialBias, oceanProximityBias);
                    }
                    else
                    {
                        bias = 0;
                    }

                    // Calculate targets to bias towards
                    final float biasTargetTemperature = Mth.lerp(bias, 5f, point.temperature);
                    final float biasTargetRainfall = Mth.lerp(bias, Math.min(point.rainfall + 350f, 500f), point.rainfall);

                    // And apply some influence towards those targets
                    point.temperature = Mth.lerp(0.23f, point.temperature, biasTargetTemperature);
                    point.rainfall = Mth.lerp(0.23f, point.rainfall, biasTargetRainfall);
                }
=======
                assert point.distanceToOcean >= 0;

                // Bias temperature by distance to ocean, using a basic rule:
                // Proximity to an ocean *increases* rainfall, and *normalizes* temperature, with the same bias in reverse.
                final float potentialBias = Mth.clampedMap(point.distanceToEdge, 2f, 6f, 0f, 1f);
                final float oceanProximityBias = Mth.clampedMap(point.distanceToOcean, 2f, 6f, 0f, 1f);

                bias = Math.min(potentialBias, oceanProximityBias);
>>>>>>> 28b46875
            }
            else
            {
                bias = 0;
            }

            // Calculate targets to bias towards
            final float biasTargetTemperature = Mth.lerp(bias, 5f, point.temperature);
            final float biasTargetRainfall = Mth.lerp(bias, Math.min(point.rainfall + 350f, 500f), point.rainfall);

            // And apply some influence towards those targets
            point.temperature = Mth.lerp(0.23f, point.temperature, biasTargetTemperature);
            point.rainfall = Mth.lerp(0.23f, point.rainfall, biasTargetRainfall);
        }
    }
}<|MERGE_RESOLUTION|>--- conflicted
+++ resolved
@@ -26,43 +26,6 @@
             final float bias;
             if (point.land())
             {
-<<<<<<< HEAD
-                final Region.Point point = region.maybeAt(x, z);
-                if (point != null)
-                {
-                    // Climate is seeded with a base value based on noise
-                    // This keeps the large-scale climate which we want
-                    point.temperature = (float) context.generator().temperatureNoise.noise(x, z);
-                    point.rainfall = (float) context.generator().rainfallNoise.noise(x, z);
-                    point.rainfallVariance = (float) context.generator().rainfallVarianceNoise.noise(x, z);
-
-                    // [0, 1], where higher = more inland
-                    final float bias;
-                    if (point.land())
-                    {
-                        assert point.distanceToOcean >= 0;
-
-                        // Bias temperature by distance to ocean, using a basic rule:
-                        // Proximity to an ocean *increases* rainfall, and *normalizes* temperature, with the same bias in reverse.
-                        final float potentialBias = Mth.clampedMap(point.distanceToEdge, 2f, 6f, 0f, 1f);
-                        final float oceanProximityBias = Mth.clampedMap(point.distanceToOcean, 2f, 6f, 0f, 1f);
-
-                        bias = Math.min(potentialBias, oceanProximityBias);
-                    }
-                    else
-                    {
-                        bias = 0;
-                    }
-
-                    // Calculate targets to bias towards
-                    final float biasTargetTemperature = Mth.lerp(bias, 5f, point.temperature);
-                    final float biasTargetRainfall = Mth.lerp(bias, Math.min(point.rainfall + 350f, 500f), point.rainfall);
-
-                    // And apply some influence towards those targets
-                    point.temperature = Mth.lerp(0.23f, point.temperature, biasTargetTemperature);
-                    point.rainfall = Mth.lerp(0.23f, point.rainfall, biasTargetRainfall);
-                }
-=======
                 assert point.distanceToOcean >= 0;
 
                 // Bias temperature by distance to ocean, using a basic rule:
@@ -71,7 +34,6 @@
                 final float oceanProximityBias = Mth.clampedMap(point.distanceToOcean, 2f, 6f, 0f, 1f);
 
                 bias = Math.min(potentialBias, oceanProximityBias);
->>>>>>> 28b46875
             }
             else
             {
