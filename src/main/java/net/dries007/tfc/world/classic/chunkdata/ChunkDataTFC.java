/*
 * Work under Copyright. Licensed under the EUPL.
 * See the project README.md and LICENSE.txt for more information.
 */

package net.dries007.tfc.world.classic.chunkdata;

import java.util.Arrays;
import java.util.HashSet;
import java.util.List;
import java.util.Set;
import java.util.stream.Collectors;
import javax.annotation.Nonnull;
import javax.annotation.Nullable;

import com.google.common.collect.ImmutableSet;
import net.minecraft.nbt.*;
import net.minecraft.util.EnumFacing;
import net.minecraft.util.ResourceLocation;
import net.minecraft.util.math.BlockPos;
import net.minecraft.world.World;
import net.minecraft.world.chunk.Chunk;
import net.minecraftforge.common.capabilities.Capability;
import net.minecraftforge.common.util.Constants;
import net.minecraftforge.registries.ForgeRegistry;

import net.dries007.tfc.ConfigTFC;
import net.dries007.tfc.api.registries.TFCRegistries;
import net.dries007.tfc.api.types.Ore;
import net.dries007.tfc.api.types.Rock;
import net.dries007.tfc.api.types.Tree;
import net.dries007.tfc.util.NBTBuilder;
import net.dries007.tfc.world.classic.DataLayer;

import static net.dries007.tfc.world.classic.WorldTypeTFC.ROCKLAYER2;
import static net.dries007.tfc.world.classic.WorldTypeTFC.ROCKLAYER3;

@SuppressWarnings("WeakerAccess")
public final class ChunkDataTFC
{
    public static final int FISH_POP_MAX = 60;

    private static final ChunkDataTFC EMPTY = new ChunkDataTFC();

    static
    {
        Arrays.fill(EMPTY.drainageLayer, DataLayer.ERROR);
        Arrays.fill(EMPTY.stabilityLayer, DataLayer.ERROR);
        Arrays.fill(EMPTY.seaLevelOffset, -1);
    }

    @Nonnull
    public static ChunkDataTFC get(World world, BlockPos pos)
    {
        return get(world.getChunk(pos));
    }

    @Nonnull
    public static ChunkDataTFC get(Chunk chunk)
    {
        ChunkDataTFC data = chunk.getCapability(ChunkDataProvider.CHUNK_DATA_CAPABILITY, null);
        return data == null ? EMPTY : data;
    }

    public static Rock getRock1(World world, BlockPos pos)
    {
        return get(world, pos).getRockLayer1(pos.getX() & 15, pos.getZ() & 15);
    }

    public static Rock getRock2(World world, BlockPos pos)
    {
        return get(world, pos).getRockLayer2(pos.getX() & 15, pos.getZ() & 15);
    }

    public static Rock getRock3(World world, BlockPos pos)
    {
        return get(world, pos).getRockLayer3(pos.getX() & 15, pos.getZ() & 15);
    }

    public static float getRainfall(World world, BlockPos pos)
    {
        return get(world, pos).getRainfall();
    }

    public static boolean isStable(World world, BlockPos pos)
    {
        return get(world, pos).getStabilityLayer(pos.getX() & 15, pos.getZ() & 15).valueInt == 0;
    }

    public static int getDrainage(World world, BlockPos pos)
    {
        return get(world, pos).getDrainageLayer(pos.getX() & 15, pos.getZ() & 15).valueInt;
    }

    public static int getSeaLevelOffset(World world, BlockPos pos)
    {
        return get(world, pos).getSeaLevelOffset(pos.getX() & 15, pos.getZ() & 15);
    }

    public static int getFishPopulation(World world, BlockPos pos)
    {
        return get(world, pos).getFishPopulation();
    }

    public static Rock getRockHeight(World world, BlockPos pos)
    {
        return get(world, pos).getRockLayerHeight(pos.getX() & 15, pos.getY(), pos.getZ() & 15);
    }

    private final int[] rockLayer1 = new int[256];
    private final int[] rockLayer2 = new int[256];
    private final int[] rockLayer3 = new int[256];
    private final DataLayer[] drainageLayer = new DataLayer[256]; // To be removed / replaced?
    private final DataLayer[] stabilityLayer = new DataLayer[256]; // To be removed / replaced?
    private final int[] seaLevelOffset = new int[256];
    private boolean initialized = false;
    private long lastUpdatePlants, lastUpdateCrops, lastUpdateRocks, lastUpdateSnow; //Used by regeneration
    private int fishPopulation = FISH_POP_MAX; // todo: Set this based on biome? temp? rng?
    private float rainfall;
    private float regionalTemp;
    private float avgTemp;
    private float floraDensity;
    private float floraDiversity;
    private Set<Ore> chunkOres = new HashSet<>();
    private int chunkWorkage;

    /**
     * INTERNAL USE ONLY.
     * No need to mark as dirty, since this will only ever be called on worldgen, before the first chunk save.
     */
    public void setGenerationData(int[] rockLayer1, int[] rockLayer2, int[] rockLayer3, DataLayer[] stabilityLayer, DataLayer[] drainageLayer, int[] seaLevelOffset, float rainfall, float regionalTemp, float avgTemp, float floraDensity, float floraDiversity, long creationTick, long creationCalendarTick)
    {
        this.initialized = true;
        System.arraycopy(rockLayer1, 0, this.rockLayer1, 0, 256);
        System.arraycopy(rockLayer2, 0, this.rockLayer2, 0, 256);
        System.arraycopy(rockLayer3, 0, this.rockLayer3, 0, 256);
        System.arraycopy(stabilityLayer, 0, this.stabilityLayer, 0, 256);
        System.arraycopy(drainageLayer, 0, this.drainageLayer, 0, 256);
        System.arraycopy(seaLevelOffset, 0, this.seaLevelOffset, 0, 256);

        this.rainfall = rainfall;
        this.regionalTemp = regionalTemp;
        this.avgTemp = avgTemp;
        this.floraDensity = floraDensity;
        this.floraDiversity = floraDiversity;
<<<<<<< HEAD
        this.chunkWorkage = 0;
    }

    /**
     * Adds generated ores to this chunk list of ores
     * Should be used by ore vein generators to save in this chunk which ores generated here
     *
     * @param ore the ore added by ore vein generator
     */
    public void addGeneratedOre(@Nonnull Ore ore)
    {
        chunkOres.add(ore);
    }

    /**
     * Returns a set of ores that generated in this chunk
     *
     * @return the immutable set containing all ores that generated in this chunk
     */
    public Set<Ore> getChunkOres()
    {
        return ImmutableSet.copyOf(chunkOres);
    }

    public boolean canWork(int amount)
    {
        return ConfigTFC.GENERAL.overworkChunk || chunkWorkage <= ConfigTFC.GENERAL.maxWorkChunk + amount;
    }

    public void addWork(int amount)
    {
        chunkWorkage += amount;
    }

    public void addWork()
    {
        addWork(1);
=======

        this.lastUpdateRocks = creationTick; //based on TOTAL_TIME

        this.lastUpdateSnow = creationCalendarTick; //Based on CALENDAR_TIME
        this.lastUpdateCrops = creationCalendarTick;
        this.lastUpdatePlants = creationCalendarTick;
>>>>>>> 10ed83b0
    }

    public boolean isInitialized()
    {
        return initialized;
    }

    public long getLastUpdateRocks()
    {
        return lastUpdateRocks;
    }

    public void setLastUpdateRocks(long tick)
    {
        this.lastUpdateRocks = tick;
    }

    public long getLastUpdateSnow()
    {
        return lastUpdateSnow;
    }

    public void setLastUpdateSnow(long tick)
    {
        this.lastUpdateSnow = tick;
    }

    public long getLastUpdateCrops()
    {
        return lastUpdateCrops;
    }

    public void setLastUpdateCrops(long tick)
    {
        this.lastUpdateCrops = tick;
    }

    public long getLastUpdatePlants()
    {
        return lastUpdatePlants;
    }

    public void setLastUpdatePlants(long tick)
    {
        this.lastUpdatePlants = tick;
    }

    public Rock getRock1(BlockPos pos)
    {
        return getRock1(pos.getX() & 15, pos.getY() & 15);
    }

    public Rock getRock1(int x, int z)
    {
        return getRockLayer1(x, z);
    }

    public Rock getRock2(BlockPos pos)
    {
        return getRock2(pos.getX() & 15, pos.getY() & 15);
    }

    public Rock getRock2(int x, int z)
    {
        return getRockLayer2(x, z);
    }

    public Rock getRock3(BlockPos pos)
    {
        return getRock3(pos.getX() & 15, pos.getY() & 15);
    }

    public Rock getRock3(int x, int z)
    {
        return getRockLayer3(x, z);
    }

    public boolean isStable(int x, int z)
    {
        return getStabilityLayer(x, z).valueInt == 0;
    }

    public int getDrainage(int x, int z)
    {
        return getDrainageLayer(x, z).valueInt;
    }

    public Rock getRockHeight(BlockPos pos)
    {
        return getRockHeight(pos.getX(), pos.getY(), pos.getZ());
    }

    public Rock getRockHeight(int x, int y, int z)
    {
        return getRockLayerHeight(x & 15, y, z & 15);
    }

    public int getSeaLevelOffset(BlockPos pos)
    {
        return getSeaLevelOffset(pos.getX() & 15, pos.getY() & 15);
    }

    public int getSeaLevelOffset(int x, int z)
    {
        return seaLevelOffset[z << 4 | x];
    }

    public int getFishPopulation()
    {
        return fishPopulation;
    }

    public float getRainfall()
    {
        return rainfall;
    }

    public float getRegionalTemp()
    {
        return regionalTemp;
    }

    public float getAverageTemp()
    {
        return avgTemp;
    }

    public float getFloraDensity()
    {
        return floraDensity;
    }

    public float getFloraDiversity()
    {
        return floraDiversity;
    }

    public List<Tree> getValidTrees()
    {
        return TFCRegistries.TREES.getValuesCollection().stream()
            .filter(t -> t.isValidLocation(avgTemp, rainfall, floraDensity))
            .sorted((s, t) -> (int) (t.getDominance() - s.getDominance()))
            .collect(Collectors.toList());
    }

    @Nullable
    public Tree getSparseGenTree()
    {
        return TFCRegistries.TREES.getValuesCollection().stream()
            .filter(t -> t.isValidLocation(0.5f * avgTemp + 10f, 0.5f * rainfall + 120f, 0.5f))
            .min((s, t) -> (int) (t.getDominance() - s.getDominance()))
            .orElse(null);
    }

    // Directly accessing the DataLayer is discouraged (except for getting the name). It's easy to use the wrong value.
    public Rock getRockLayer1(int x, int z)
    {
        return ((ForgeRegistry<Rock>) TFCRegistries.ROCKS).getValue(rockLayer1[z << 4 | x]);
    }

    public Rock getRockLayer2(int x, int z)
    {
        return ((ForgeRegistry<Rock>) TFCRegistries.ROCKS).getValue(rockLayer2[z << 4 | x]);
    }

    public Rock getRockLayer3(int x, int z)
    {
        return ((ForgeRegistry<Rock>) TFCRegistries.ROCKS).getValue(rockLayer3[z << 4 | x]);
    }

    public DataLayer getStabilityLayer(int x, int z)
    {
        return stabilityLayer[z << 4 | x];
    }

    public DataLayer getDrainageLayer(int x, int z)
    {
        return drainageLayer[z << 4 | x];
    }

    public Rock getRockLayerHeight(int x, int y, int z)
    {
        int offset = getSeaLevelOffset(x, z);
        if (y <= ROCKLAYER3 + offset) return getRockLayer3(x, z);
        if (y <= ROCKLAYER2 + offset) return getRockLayer2(x, z);
        return getRockLayer1(x, z);
    }

    public static final class ChunkDataStorage implements Capability.IStorage<ChunkDataTFC>
    {
        public static NBTTagByteArray write(DataLayer[] layers)
        {
            return new NBTTagByteArray(Arrays.stream(layers).map(x -> (byte) x.layerID).collect(Collectors.toList()));
        }

        public static void read(DataLayer[] layers, byte[] bytes)
        {
            for (int i = bytes.length - 1; i >= 0; i--)
            {
                layers[i] = DataLayer.get(bytes[i]);
            }
        }

        @Nullable
        @Override
        public NBTBase writeNBT(Capability<ChunkDataTFC> capability, ChunkDataTFC instance, EnumFacing side)
        {
            if (instance == null || !instance.isInitialized())
            {
                return new NBTBuilder().setBoolean("valid", false).build();
            }
            NBTTagCompound root = new NBTTagCompound();
            root.setBoolean("valid", true);

            root.setLong("lastUpdateRocks", instance.lastUpdateRocks);
            root.setLong("lastUpdateSnow", instance.lastUpdateSnow);
            root.setLong("lastUpdateCrops", instance.lastUpdateCrops);
            root.setLong("lastUpdatePlants", instance.lastUpdatePlants);

            root.setTag("rockLayer1", new NBTTagIntArray(instance.rockLayer1));
            root.setTag("rockLayer2", new NBTTagIntArray(instance.rockLayer2));
            root.setTag("rockLayer3", new NBTTagIntArray(instance.rockLayer3));
            root.setTag("seaLevelOffset", new NBTTagIntArray(instance.seaLevelOffset));

            root.setTag("stabilityLayer", write(instance.stabilityLayer));
            root.setTag("drainageLayer", write(instance.drainageLayer));

            root.setInteger("fishPopulation", instance.fishPopulation);

            root.setFloat("rainfall", instance.rainfall);
            root.setFloat("regionalTemp", instance.regionalTemp);
            root.setFloat("avgTemp", instance.avgTemp);
            root.setFloat("floraDensity", instance.floraDensity);
            root.setFloat("floraDiversity", instance.floraDiversity);

            root.setInteger("chunkWorkage", instance.chunkWorkage);

            if (instance.chunkOres.size() > 0)
            {
                NBTTagList oreList = new NBTTagList();
                for (Ore ore : instance.chunkOres)
                {
                    NBTTagCompound nbtOre = new NBTTagCompound();
                    //noinspection ConstantConditions
                    nbtOre.setString("oreRegistry", ore.getRegistryName().toString());
                    oreList.appendTag(nbtOre);
                }
                root.setTag("chunkOres", oreList);
            }

            return root;
        }

        @Override
        public void readNBT(Capability<ChunkDataTFC> capability, ChunkDataTFC instance, EnumFacing side, NBTBase nbt)
        {
            NBTTagCompound root = (NBTTagCompound) nbt;
            if (nbt != null && root.getBoolean("valid"))
            {
                System.arraycopy(root.getIntArray("rockLayer1"), 0, instance.rockLayer1, 0, 256);
                System.arraycopy(root.getIntArray("rockLayer2"), 0, instance.rockLayer2, 0, 256);
                System.arraycopy(root.getIntArray("rockLayer3"), 0, instance.rockLayer3, 0, 256);
                System.arraycopy(root.getIntArray("seaLevelOffset"), 0, instance.seaLevelOffset, 0, 256);

                instance.lastUpdateRocks = root.getLong("lastUpdateRocks");
                instance.lastUpdateSnow = root.getLong("lastUpdateSnow");
                instance.lastUpdateCrops = root.getLong("lastUpdateCrops");
                instance.lastUpdatePlants = root.getLong("lastUpdatePlants");

                read(instance.stabilityLayer, root.getByteArray("stabilityLayer"));
                read(instance.drainageLayer, root.getByteArray("drainageLayer"));

                instance.fishPopulation = root.getInteger("fishPopulation");

                instance.rainfall = root.getFloat("rainfall");
                instance.regionalTemp = root.getFloat("regionalTemp");
                instance.avgTemp = root.getFloat("avgTemp");
                instance.floraDensity = root.getFloat("floraDensity");
                instance.floraDiversity = root.getFloat("floraDiversity");

                instance.chunkWorkage = root.getInteger("chunkWorkage");

                instance.chunkOres = new HashSet<>();

                if (root.hasKey("chunkOres"))
                {
                    NBTTagList oreList = root.getTagList("chunkOres", Constants.NBT.TAG_COMPOUND);
                    for (int i = 0; i < oreList.tagCount(); i++)
                    {
                        NBTTagCompound nbtOre = oreList.getCompoundTagAt(i);
                        Ore ore = TFCRegistries.ORES.getValue(new ResourceLocation(nbtOre.getString("oreRegistry")));
                        instance.chunkOres.add(ore);
                    }
                }

                instance.initialized = true;
            }
        }
    }
}<|MERGE_RESOLUTION|>--- conflicted
+++ resolved
@@ -143,7 +143,12 @@
         this.avgTemp = avgTemp;
         this.floraDensity = floraDensity;
         this.floraDiversity = floraDiversity;
-<<<<<<< HEAD
+
+        this.lastUpdateRocks = creationTick; //based on TOTAL_TIME
+
+        this.lastUpdateSnow = creationCalendarTick; //Based on CALENDAR_TIME
+        this.lastUpdateCrops = creationCalendarTick;
+        this.lastUpdatePlants = creationCalendarTick;
         this.chunkWorkage = 0;
     }
 
@@ -181,14 +186,6 @@
     public void addWork()
     {
         addWork(1);
-=======
-
-        this.lastUpdateRocks = creationTick; //based on TOTAL_TIME
-
-        this.lastUpdateSnow = creationCalendarTick; //Based on CALENDAR_TIME
-        this.lastUpdateCrops = creationCalendarTick;
-        this.lastUpdatePlants = creationCalendarTick;
->>>>>>> 10ed83b0
     }
 
     public boolean isInitialized()
