/*
 * Licensed under the EUPL, Version 1.2.
 * You may obtain a copy of the Licence at:
 * https://joinup.ec.europa.eu/collection/eupl/eupl-text-eupl-12
 */

package net.dries007.tfc.world.placement;

import java.util.Collections;
import java.util.List;
import java.util.stream.Stream;
import com.mojang.serialization.Codec;
import com.mojang.serialization.MapCodec;
import com.mojang.serialization.codecs.RecordCodecBuilder;
import net.minecraft.core.BlockPos;
import net.minecraft.util.RandomSource;
import net.minecraft.world.level.levelgen.placement.PlacementContext;
import net.minecraft.world.level.levelgen.placement.PlacementModifier;
import net.minecraft.world.level.levelgen.placement.PlacementModifierType;

import net.dries007.tfc.util.EnvironmentHelpers;
import net.dries007.tfc.world.Codecs;
import net.dries007.tfc.world.chunkdata.ChunkData;
import net.dries007.tfc.world.chunkdata.ForestType;

public class ClimatePlacement extends PlacementModifier
{
    public static final MapCodec<ClimatePlacement> CODEC = RecordCodecBuilder.mapCodec(instance -> instance.group(
        Codec.FLOAT.optionalFieldOf("min_temperature", Float.NEGATIVE_INFINITY).forGetter(c -> c.minTemp),
        Codec.FLOAT.optionalFieldOf("max_temperature", Float.POSITIVE_INFINITY).forGetter(c -> c.maxTemp),
        Codec.FLOAT.optionalFieldOf("min_groundwater", Float.NEGATIVE_INFINITY).forGetter(c -> c.minGroundwater),
        Codec.FLOAT.optionalFieldOf("max_groundwater", Float.POSITIVE_INFINITY).forGetter(c -> c.maxGroundwater),
        Codecs.POSITIVE_INT.optionalFieldOf("min_forest", 0).forGetter(c -> c.minForest),
        Codecs.POSITIVE_INT.optionalFieldOf("max_forest", 4).forGetter(c -> c.maxForest),
        ForestType.CODEC.listOf().optionalFieldOf("forest_types", Collections.emptyList()).forGetter(c -> c.types),
        Codec.BOOL.optionalFieldOf("fuzzy", false).forGetter(c -> c.fuzzy)
    ).apply(instance, ClimatePlacement::new));


    private final float minTemp;
    private final float maxTemp;
    private final List<ForestType> types;
    private final float targetTemp;
    private final float minGroundwater;
    private final float maxGroundwater;
    private final float targetGroundwater;
    private final int minForest;
    private final int maxForest;
    private final boolean fuzzy;

    public ClimatePlacement(float minTemp, float maxTemp, float minGroundwater, float maxGroundwater, int minForest, int maxForest, List<ForestType> types, boolean fuzzy)
    {
        this.minTemp = minTemp;
        this.maxTemp = maxTemp;
        this.types = types;
        this.targetTemp = (minTemp + maxTemp) / 2f;
        this.minGroundwater = minGroundwater;
        this.maxGroundwater = maxGroundwater;
        this.targetGroundwater = (minGroundwater + maxGroundwater) / 2f;
        this.minForest = minForest;
        this.maxForest = maxForest;
        this.fuzzy = fuzzy;
    }

    public float getMinTemp()
    {
        return minTemp;
    }

    public float getMaxTemp()
    {
        return maxTemp;
    }

    public float getMinGroundwater()
    {
        return minGroundwater;
    }

    public float getMaxGroundwater()
    {
        return maxGroundwater;
    }

    public int getMinForest()
    {
        return minForest;
    }

    public int getMaxForest()
    {
        return maxForest;
    }

    public List<ForestType> getTypes()
    {
        return types;
    }

    @Override
    public PlacementModifierType<?> type()
    {
        return TFCPlacements.CLIMATE.get();
    }

    public boolean isValid(ChunkData data, BlockPos pos, RandomSource random)
    {
        final float temperature = EnvironmentHelpers.adjustAvgTempForElev(pos.getY(), data.getAverageTemp(pos));
        final float groundwater = data.getGroundwater(pos);
        final ForestType forestType = data.getForestType();

<<<<<<< HEAD
        //Empty list of Forest Types defaults to generating everywhere
        if (minTemp <= temperature && temperature <= maxTemp && minRainfall <= rainfall && rainfall <= maxRainfall &&
            minForest <= forestType.getDensity() && forestType.getDensity() <= maxForest && (types.contains(forestType) || types.isEmpty()))
=======
        if (minTemp <= temperature && temperature <= maxTemp && minGroundwater <= groundwater && groundwater <= maxGroundwater &&
            minForest <= forestType.getDensity() && forestType.getDensity() <= maxForest)
>>>>>>> e69d34f3
        {
            if (fuzzy)
            {
                float normTempDelta = Math.abs(temperature - targetTemp) / (maxTemp - minTemp);
                float normGroundwaterDelta = Math.abs(groundwater - targetGroundwater) / (maxGroundwater - minGroundwater);
                return random.nextFloat() * random.nextFloat() > Math.max(normTempDelta, normGroundwaterDelta);
            }
            return true;
        }
        return false;
    }

    @Override
    public Stream<BlockPos> getPositions(PlacementContext context, RandomSource random, BlockPos pos)
    {
        final ChunkData data = ChunkData.get(context.getLevel(), pos);
        if (isValid(data, pos, random))
        {
            return Stream.of(pos);
        }
        return Stream.empty();
    }
}<|MERGE_RESOLUTION|>--- conflicted
+++ resolved
@@ -109,14 +109,9 @@
         final float groundwater = data.getGroundwater(pos);
         final ForestType forestType = data.getForestType();
 
-<<<<<<< HEAD
         //Empty list of Forest Types defaults to generating everywhere
-        if (minTemp <= temperature && temperature <= maxTemp && minRainfall <= rainfall && rainfall <= maxRainfall &&
+        if (minTemp <= temperature && temperature <= maxTemp && minGroundwater <= groundwater && groundwater <= maxGroundwater &&
             minForest <= forestType.getDensity() && forestType.getDensity() <= maxForest && (types.contains(forestType) || types.isEmpty()))
-=======
-        if (minTemp <= temperature && temperature <= maxTemp && minGroundwater <= groundwater && groundwater <= maxGroundwater &&
-            minForest <= forestType.getDensity() && forestType.getDensity() <= maxForest)
->>>>>>> e69d34f3
         {
             if (fuzzy)
             {
