--- conflicted
+++ resolved
@@ -38,25 +38,8 @@
         ChunkDataProvider.get(worldIn)
             .map(provider -> provider.get(pos, ChunkData.Status.ROCKS, false).getRockData().getRock(pos.getX(), pos.getY(), pos.getZ()))
             .ifPresent(rock -> {
-<<<<<<< HEAD
-                int blockPicker = rand.nextInt(2);
-                Rock.BlockType boulderType = null;
-                switch(blockPicker) {
-                    case 0:
-                        boulderType = Rock.BlockType.MOSSY_COBBLE;
-                        break;
-                    case 1:
-                        boulderType = Rock.BlockType.RAW;
-                        break;
-                    case 2:
-                        boulderType = Rock.BlockType.COBBLE;
-                        break;
-                }
-                BlockState state = rock.getBlock(boulderType).getDefaultState();
-=======
                 BlockState baseState = rock.getBlock(config.getBaseType()).getDefaultState();
                 BlockState decorationState = rock.getBlock(config.getDecorationType()).getDefaultState();
->>>>>>> fa5f6849
                 int size = 2 + rand.nextInt(4);
                 for (BlockPos posAt : BlockPos.getAllInBoxMutable(pos.getX() - size, pos.getY() - size, pos.getZ() - size, pos.getX() + size, pos.getY() + size, pos.getZ() + size))
                 {
