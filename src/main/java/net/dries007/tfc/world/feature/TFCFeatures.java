--- conflicted
+++ resolved
@@ -28,12 +28,10 @@
     public static final RegistryObject<BouldersFeature> BOULDERS = FEATURES.register("boulders", BouldersFeature::new);
     public static final RegistryObject<FissureFeature> FISSURES = FEATURES.register("fissures", FissureFeature::new);
 
-<<<<<<< HEAD
+    public static final RegistryObject<ErosionFeature> EROSION = FEATURES.register("erosion", ErosionFeature::new);
+
     public static final RegistryObject<ForestFeature> FORESTS = FEATURES.register("forest", ForestFeature::new);
 
     public static final RegistryObject<NormalTreeFeature> NORMAL_TREE = FEATURES.register("normal_tree", NormalTreeFeature::new);
     public static final RegistryObject<RandomlyChosenTreeFeature> RANDOM_TREE = FEATURES.register("random_tree", RandomlyChosenTreeFeature::new);
-=======
-    public static final RegistryObject<ErosionFeature> EROSION = FEATURES.register("erosion", ErosionFeature::new);
->>>>>>> 126f6bd0
 }