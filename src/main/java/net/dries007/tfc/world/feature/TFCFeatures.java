/*
 * Work under Copyright. Licensed under the EUPL.
 * See the project README.md and LICENSE.txt for more information.
 */

package net.dries007.tfc.world.feature;

import net.minecraft.util.registry.Registry;
import net.minecraft.util.registry.WorldGenRegistries;
import net.minecraft.world.gen.feature.*;
import net.minecraftforge.fml.RegistryObject;
import net.minecraftforge.registries.DeferredRegister;
import net.minecraftforge.registries.ForgeRegistries;

import net.dries007.tfc.util.Helpers;
import net.dries007.tfc.world.feature.trees.*;

import static net.dries007.tfc.TerraFirmaCraft.MOD_ID;

@SuppressWarnings("unused")
public class TFCFeatures
{
    public static final DeferredRegister<Feature<?>> FEATURES = DeferredRegister.create(ForgeRegistries.FEATURES, MOD_ID);


    public static final RegistryObject<CaveSpikesFeature> CAVE_SPIKE = FEATURES.register("cave_spike", () -> new CaveSpikesFeature(NoFeatureConfig.CODEC));
    public static final RegistryObject<LargeCaveSpikesFeature> LARGE_CAVE_SPIKE = FEATURES.register("large_cave_spike", () -> new LargeCaveSpikesFeature(NoFeatureConfig.CODEC));

    public static final RegistryObject<VeinsFeature> ORE_VEINS = FEATURES.register("ore_veins", () -> new VeinsFeature(NoFeatureConfig.CODEC));

<<<<<<< HEAD
    public static final RegistryObject<FloraFeature> FLORA = FEATURES.register("flora", FloraFeature::new);

    public static final RegistryObject<ErosionFeature> EROSION = FEATURES.register("erosion", ErosionFeature::new);
=======
    public static final RegistryObject<BouldersFeature> BOULDER = FEATURES.register("boulder", () -> new BouldersFeature(BoulderConfig.CODEC));
    public static final RegistryObject<FissureFeature> FISSURE = FEATURES.register("fissure", () -> new FissureFeature(BlockStateFeatureConfig.CODEC));
>>>>>>> 1d3d3889

    public static final RegistryObject<ErosionFeature> EROSION = FEATURES.register("erosion", () -> new ErosionFeature(NoFeatureConfig.CODEC));

    public static final RegistryObject<ForestFeature> FOREST = FEATURES.register("forest", () -> new ForestFeature(ForestConfig.CODEC));

    public static final RegistryObject<OverlayTreeFeature> OVERLAY_TREE = FEATURES.register("overlay_tree", () -> new OverlayTreeFeature(OverlayTreeConfig.CODEC));
    public static final RegistryObject<RandomTreeFeature> RANDOM_TREE = FEATURES.register("random_tree", () -> new RandomTreeFeature(RandomTreeConfig.CODEC));
    public static final RegistryObject<StackedTreeFeature> STACKED_TREE = FEATURES.register("stacked_tree", () -> new StackedTreeFeature(StackedTreeConfig.CODEC));

    public static void setup()
    {
        // Registry dummy configured features, so they are present in the builtin registry prior to dynamic registry loading
        // I wouldn't think this would be required, but apparently it is, so we were go.
        register("water_fissure");
        register("lava_fissure");
        register("cave_spike");
        register("large_cave_spike");
        register("raw_boulder");
        register("cobble_boulder");
        register("mossy_boulder");
        register("forest");
        register("ore_veins");
        register("erosion");
    }

    private static void register(String name)
    {
        Registry.register(WorldGenRegistries.CONFIGURED_FEATURE, Helpers.identifier(name), Feature.NO_OP.configured(NoFeatureConfig.INSTANCE));
    }
}<|MERGE_RESOLUTION|>--- conflicted
+++ resolved
@@ -28,18 +28,14 @@
 
     public static final RegistryObject<VeinsFeature> ORE_VEINS = FEATURES.register("ore_veins", () -> new VeinsFeature(NoFeatureConfig.CODEC));
 
-<<<<<<< HEAD
-    public static final RegistryObject<FloraFeature> FLORA = FEATURES.register("flora", FloraFeature::new);
-
-    public static final RegistryObject<ErosionFeature> EROSION = FEATURES.register("erosion", ErosionFeature::new);
-=======
     public static final RegistryObject<BouldersFeature> BOULDER = FEATURES.register("boulder", () -> new BouldersFeature(BoulderConfig.CODEC));
     public static final RegistryObject<FissureFeature> FISSURE = FEATURES.register("fissure", () -> new FissureFeature(BlockStateFeatureConfig.CODEC));
->>>>>>> 1d3d3889
 
     public static final RegistryObject<ErosionFeature> EROSION = FEATURES.register("erosion", () -> new ErosionFeature(NoFeatureConfig.CODEC));
 
     public static final RegistryObject<ForestFeature> FOREST = FEATURES.register("forest", () -> new ForestFeature(ForestConfig.CODEC));
+
+    public static final RegistryObject<FloraFeature> FLORA = FEATURES.register("flora", FloraFeature::new);
 
     public static final RegistryObject<OverlayTreeFeature> OVERLAY_TREE = FEATURES.register("overlay_tree", () -> new OverlayTreeFeature(OverlayTreeConfig.CODEC));
     public static final RegistryObject<RandomTreeFeature> RANDOM_TREE = FEATURES.register("random_tree", () -> new RandomTreeFeature(RandomTreeConfig.CODEC));
