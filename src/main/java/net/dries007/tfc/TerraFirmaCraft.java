--- conflicted
+++ resolved
@@ -183,19 +183,6 @@
         LootTablesTFC.init();
 
         worldTypeTFC = new WorldTypeTFC();
-<<<<<<< HEAD
-=======
-        GameRegistry.registerWorldGenerator(new RarityBasedWorldGen(x -> x.lavaFissureRarity, new WorldGenFissure(true)), 0);
-        GameRegistry.registerWorldGenerator(new RarityBasedWorldGen(x -> x.waterFissureRarity, new WorldGenFissure(false)), 0);
-        GameRegistry.registerWorldGenerator(new WorldGenOreVeins(), 1);
-        GameRegistry.registerWorldGenerator(new WorldGenSoilPits(), 2);
-        GameRegistry.registerWorldGenerator(new RarityBasedWorldGen(x -> x.largeRockRarity, new WorldGenLargeRocks()), 3);
-        //todo: add cave decorator
-        GameRegistry.registerWorldGenerator(new WorldGenTrees(), 4);
-        GameRegistry.registerWorldGenerator(new WorldGenBerryBushes(), 5);
-        GameRegistry.registerWorldGenerator(new WorldGenFruitTrees(), 6);
-        GameRegistry.registerWorldGenerator(new WorldGenLooseRocks(), 7);
->>>>>>> 9f9725b7
     }
 
     @Mod.EventHandler
