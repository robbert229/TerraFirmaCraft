--- conflicted
+++ resolved
@@ -75,12 +75,9 @@
         TFCDecorators.DECORATORS.register(modEventBus);
         TFCSurfaceBuilders.SURFACE_BUILDERS.register(modEventBus);
         TFCCarvers.CARVERS.register(modEventBus);
-<<<<<<< HEAD
         TFCBlockStateProviderTypes.BLOCK_STATE_PROVIDER_TYPES.register(modEventBus);
         TFCBlockPlacerTypes.BLOCK_PLACER_TYPES.register(modEventBus);
-=======
         TFCWorldType.WORLD_TYPES.register(modEventBus);
->>>>>>> c53c59c1
 
         // Init methods
         TFCConfig.init();
