/*
 * Licensed under the EUPL, Version 1.2.
 * You may obtain a copy of the Licence at:
 * https://joinup.ec.europa.eu/collection/eupl/eupl-text-eupl-12
 */

package net.dries007.tfc.client;

import javax.annotation.Nullable;

import net.minecraft.client.Minecraft;
import net.minecraft.client.gui.screens.Screen;
import net.minecraft.client.model.geom.ModelLayerLocation;
<<<<<<< HEAD
import net.minecraft.client.model.geom.ModelPart;
import net.minecraft.client.renderer.entity.EntityRendererProvider;
=======
import net.minecraft.client.player.AbstractClientPlayer;
import net.minecraft.client.player.LocalPlayer;
import net.minecraft.client.renderer.MultiBufferSource;
import net.minecraft.client.renderer.block.model.ItemTransforms;
import net.minecraft.client.renderer.entity.player.PlayerRenderer;
>>>>>>> 3596478a
import net.minecraft.core.BlockPos;
import net.minecraft.core.Direction;
import net.minecraft.resources.ResourceLocation;
import net.minecraft.util.Mth;
import net.minecraft.world.entity.HumanoidArm;
import net.minecraft.world.entity.player.Player;
import net.minecraft.world.item.ItemStack;
import net.minecraft.world.level.Level;
import net.minecraft.world.phys.BlockHitResult;

<<<<<<< HEAD
import net.dries007.tfc.client.model.Animation;
import net.dries007.tfc.client.model.Easing;
=======
import com.mojang.blaze3d.systems.RenderSystem;
import com.mojang.blaze3d.vertex.PoseStack;
import com.mojang.math.Vector3f;
>>>>>>> 3596478a
import net.dries007.tfc.util.Helpers;

/**
 * Client side methods for proxy use
 */
public final class ClientHelpers
{
    public static final Direction[] DIRECTIONS_AND_NULL = new Direction[] {Direction.NORTH, Direction.SOUTH, Direction.EAST, Direction.WEST, Direction.DOWN, Direction.UP, null};

    @Nullable
    public static Level getLevel()
    {
        return Minecraft.getInstance().level;
    }

    @Nullable
    public static Player getPlayer()
    {
        return Minecraft.getInstance().player;
    }

    @Nullable
    public static BlockPos getTargetedPos()
    {
        final Minecraft mc = Minecraft.getInstance();
        if (mc.level != null && mc.hitResult instanceof BlockHitResult block)
        {
            return block.getBlockPos();
        }
        return null;
    }

    public static boolean hasShiftDown()
    {
        return Screen.hasShiftDown();
    }

    /**
     * Creates {@link ModelLayerLocation} in the default manner
     */
    public static ModelLayerLocation modelIdentifier(String name, String part)
    {
        return new ModelLayerLocation(Helpers.identifier(name), part);
    }

    public static ModelLayerLocation modelIdentifier(String name)
    {
        return modelIdentifier(name, "main");
    }

    public static ResourceLocation animalTexture(String name)
    {
        return Helpers.identifier("textures/entity/animal/" + name + ".png");
    }

<<<<<<< HEAD
    public static ModelPart bakeSimple(EntityRendererProvider.Context ctx, String layerName)
    {
        return ctx.bakeLayer(modelIdentifier(layerName));
    }

    public static Animation.Bone.Builder newBone()
    {
        return new Animation.Bone.Builder(Easing.LINEAR);
=======
    public static float itemTimeRotation()
    {
        return (float) (360.0 * (System.currentTimeMillis() & 0x3FFFL) / 0x3FFFL);
    }

    /**
     * This is the map code in {@link net.minecraft.client.renderer.ItemInHandRenderer}
     */
    public static void renderTwoHandedItem(PoseStack poseStack, MultiBufferSource source, int combinedLight, float pitch, float equipProgress, float swingProgress, ItemStack stack)
    {
        final Minecraft mc = Minecraft.getInstance();
        if (mc.player == null) return;

        final float swingSqrt = Mth.sqrt(swingProgress);
        final float y = -0.2F * Mth.sin(swingProgress * (float) Math.PI);
        final float z = -0.4F * Mth.sin(swingSqrt * (float) Math.PI);
        poseStack.translate(0.0D, -y / 2.0F, z);

        final float tilt = calculateTilt(pitch);
        poseStack.translate(0.0D, 0.04F + equipProgress * -1.2F + tilt * -0.5F, -0.72F);
        // tfc: clamp the tilt amount, and reverse the tilt direction based on the player looking around
        poseStack.mulPose(Vector3f.XP.rotationDegrees(Mth.clamp(tilt, 0.3F, 0.51F) * 85.0F));
        if (!mc.player.isInvisible())
        {
            poseStack.pushPose();
            poseStack.mulPose(Vector3f.YP.rotationDegrees(90.0F));
            renderMapHand(mc, poseStack, source, combinedLight, HumanoidArm.RIGHT);
            renderMapHand(mc, poseStack, source, combinedLight, HumanoidArm.LEFT);
            poseStack.popPose();
        }

        addSiftingMovement(mc.player, poseStack); // tfc: rotate the pan due to sifting
        poseStack.mulPose(Vector3f.XP.rotationDegrees(Mth.sin(swingSqrt * (float) Math.PI) * 20.0F));
        poseStack.scale(2.0F, 2.0F, 2.0F);

        final boolean right = mc.player.getMainArm() == HumanoidArm.RIGHT;
        mc.getItemInHandRenderer().renderItem(mc.player, stack,
            right ? ItemTransforms.TransformType.FIRST_PERSON_RIGHT_HAND : ItemTransforms.TransformType.FIRST_PERSON_LEFT_HAND,
            !right, poseStack, source, combinedLight);

    }

    private static float calculateTilt(float pitch)
    {
        final float deg = Mth.clamp(1.0F - pitch / 45.0F + 0.1F, 0.0F, 1.0F) * (float) Math.PI;
        return -Mth.cos(deg) * 0.5F + 0.5F;
    }

    private static void renderMapHand(Minecraft mc, PoseStack poseStack, MultiBufferSource source, int combinedLight, HumanoidArm arm)
    {
        RenderSystem.setShaderTexture(0, mc.player.getSkinTextureLocation());
        PlayerRenderer playerrenderer = (PlayerRenderer) mc.getEntityRenderDispatcher().<AbstractClientPlayer>getRenderer(mc.player);
        poseStack.pushPose();
        final float side = arm == HumanoidArm.RIGHT ? 1.0F : -1.0F;
        poseStack.mulPose(Vector3f.YP.rotationDegrees(92.0F));
        poseStack.mulPose(Vector3f.XP.rotationDegrees(45.0F));
        poseStack.mulPose(Vector3f.ZP.rotationDegrees(side * -41.0F + calculateArmMovement(mc.player))); // tfc: jiggle the arms
        poseStack.translate(side * 0.3D, -1.1D, 0.45D);
        if (arm == HumanoidArm.RIGHT)
        {
            playerrenderer.renderRightHand(poseStack, source, combinedLight, mc.player);
        }
        else
        {
            playerrenderer.renderLeftHand(poseStack, source, combinedLight, mc.player);
        }
        poseStack.popPose();
    }

    private static void addSiftingMovement(LocalPlayer player, PoseStack stack)
    {
        final float degrees = player.getUseItemRemainingTicks() * (float) Math.PI / 10F;
        if (degrees > 0f)
        {
            final float scale = 0.1f;
            stack.translate(scale * Mth.cos(degrees), 0f, scale * Mth.sin(degrees));
        }
    }

    private static float calculateArmMovement(LocalPlayer player)
    {
        final float degrees = player.getUseItemRemainingTicks() * (float) Math.PI / 10F;
        if (degrees > 0f)
        {
            return 10f * Mth.cos(degrees);
        }
        return 0f;
>>>>>>> 3596478a
    }
}<|MERGE_RESOLUTION|>--- conflicted
+++ resolved
@@ -11,34 +11,27 @@
 import net.minecraft.client.Minecraft;
 import net.minecraft.client.gui.screens.Screen;
 import net.minecraft.client.model.geom.ModelLayerLocation;
-<<<<<<< HEAD
 import net.minecraft.client.model.geom.ModelPart;
 import net.minecraft.client.renderer.entity.EntityRendererProvider;
-=======
 import net.minecraft.client.player.AbstractClientPlayer;
 import net.minecraft.client.player.LocalPlayer;
 import net.minecraft.client.renderer.MultiBufferSource;
 import net.minecraft.client.renderer.block.model.ItemTransforms;
 import net.minecraft.client.renderer.entity.player.PlayerRenderer;
->>>>>>> 3596478a
 import net.minecraft.core.BlockPos;
 import net.minecraft.core.Direction;
 import net.minecraft.resources.ResourceLocation;
 import net.minecraft.util.Mth;
 import net.minecraft.world.entity.HumanoidArm;
 import net.minecraft.world.entity.player.Player;
-import net.minecraft.world.item.ItemStack;
 import net.minecraft.world.level.Level;
 import net.minecraft.world.phys.BlockHitResult;
 
-<<<<<<< HEAD
 import net.dries007.tfc.client.model.Animation;
 import net.dries007.tfc.client.model.Easing;
-=======
 import com.mojang.blaze3d.systems.RenderSystem;
 import com.mojang.blaze3d.vertex.PoseStack;
 import com.mojang.math.Vector3f;
->>>>>>> 3596478a
 import net.dries007.tfc.util.Helpers;
 
 /**
@@ -94,7 +87,6 @@
         return Helpers.identifier("textures/entity/animal/" + name + ".png");
     }
 
-<<<<<<< HEAD
     public static ModelPart bakeSimple(EntityRendererProvider.Context ctx, String layerName)
     {
         return ctx.bakeLayer(modelIdentifier(layerName));
@@ -103,7 +95,8 @@
     public static Animation.Bone.Builder newBone()
     {
         return new Animation.Bone.Builder(Easing.LINEAR);
-=======
+    }
+
     public static float itemTimeRotation()
     {
         return (float) (360.0 * (System.currentTimeMillis() & 0x3FFFL) / 0x3FFFL);
@@ -191,6 +184,5 @@
             return 10f * Mth.cos(degrees);
         }
         return 0f;
->>>>>>> 3596478a
     }
 }