/*
 * Licensed under the EUPL, Version 1.2.
 * You may obtain a copy of the Licence at:
 * https://joinup.ec.europa.eu/collection/eupl/eupl-text-eupl-12
 */

package net.dries007.tfc.client;

import javax.annotation.Nullable;

import net.minecraft.client.Minecraft;
import net.minecraft.client.gui.screens.Screen;
import net.minecraft.client.model.geom.ModelLayerLocation;
import net.minecraft.client.model.geom.ModelPart;
import net.minecraft.client.renderer.entity.EntityRendererProvider;
import net.minecraft.client.player.AbstractClientPlayer;
import net.minecraft.client.player.LocalPlayer;
import net.minecraft.client.renderer.MultiBufferSource;
import net.minecraft.client.renderer.block.model.ItemTransforms;
import net.minecraft.client.renderer.entity.player.PlayerRenderer;
import net.minecraft.core.BlockPos;
import net.minecraft.core.Direction;
import net.minecraft.resources.ResourceLocation;
import net.minecraft.util.Mth;
import net.minecraft.world.entity.HumanoidArm;
import net.minecraft.world.entity.player.Player;
import net.minecraft.world.item.ItemStack;
import net.minecraft.world.level.Level;
import net.minecraft.world.phys.BlockHitResult;

import net.dries007.tfc.client.model.Animation;
import net.dries007.tfc.client.model.Easing;
import com.mojang.blaze3d.systems.RenderSystem;
import com.mojang.blaze3d.vertex.PoseStack;
import com.mojang.math.Vector3f;
import net.dries007.tfc.util.Helpers;

/**
 * Client side methods for proxy use
 */
public final class ClientHelpers
{
    public static final Direction[] DIRECTIONS_AND_NULL = new Direction[] {Direction.NORTH, Direction.SOUTH, Direction.EAST, Direction.WEST, Direction.DOWN, Direction.UP, null};

    @Nullable
    public static Level getLevel()
    {
        return Minecraft.getInstance().level;
    }

    @Nullable
    public static Player getPlayer()
    {
        return Minecraft.getInstance().player;
    }

    @Nullable
    public static BlockPos getTargetedPos()
    {
        final Minecraft mc = Minecraft.getInstance();
        if (mc.level != null && mc.hitResult instanceof BlockHitResult block)
        {
            return block.getBlockPos();
        }
        return null;
    }

    public static boolean hasShiftDown()
    {
        return Screen.hasShiftDown();
    }

    /**
     * Creates {@link ModelLayerLocation} in the default manner
     */
    public static ModelLayerLocation modelIdentifier(String name, String part)
    {
        return new ModelLayerLocation(Helpers.identifier(name), part);
    }

    public static ModelLayerLocation modelIdentifier(String name)
    {
        return modelIdentifier(name, "main");
    }

    public static ResourceLocation animalTexture(String name)
    {
        return Helpers.identifier("textures/entity/animal/" + name + ".png");
    }

<<<<<<< HEAD
    // Use this to get vertices for a box from Min - Max point in 3D
    // Pass the string of the axies you want the box to render on ('xz') for no top / bottom, etc.
    // Pass 'xyz' for all vertices
    public static float[][] getVerticesBySide(float minX, float minY, float minZ, float maxX, float maxY, float maxZ, String axes)
    {
        float[][] ret = new float[][] {};
        if (axes.contains("x"))
        {
            ret = append(ret, getXVertices(minX, minY, minZ, maxX, maxY, maxZ));
        }
        if (axes.contains("y"))
        {
            ret = append(ret, getYVertices(minX, minY, minZ, maxX, maxY, maxZ));
        }
        if (axes.contains("z"))
        {
            ret = append(ret, getZVertices(minX, minY, minZ, maxX, maxY, maxZ));
        }
        return ret;

    }

    public static float[][] getXVertices(float minX, float minY, float minZ, float maxX, float maxY, float maxZ)
    {
        return new float[][] {
            {minX, minY, minZ, 0, 1}, // Main +X Side
            {minX, minY, maxZ, 1, 1},
            {minX, maxY, maxZ, 1, 0},
            {minX, maxY, minZ, 0, 0},

            {maxX, minY, maxZ, 1, 0}, // Main -X Side
            {maxX, minY, minZ, 0, 0},
            {maxX, maxY, minZ, 0, 1},
            {maxX, maxY, maxZ, 1, 1}
        };
    }

    public static float[][] getYVertices(float minX, float minY, float minZ, float maxX, float maxY, float maxZ)
    {
        return new float[][] {
            {minX, maxY, minZ, 0, 1}, // Top
            {minX, maxY, maxZ, 1, 1},
            {maxX, maxY, maxZ, 1, 0},
            {maxX, maxY, minZ, 0, 0},

            {minX, minY, maxZ, 1, 0}, // Bottom
            {minX, minY, minZ, 0, 0},
            {maxX, minY, minZ, 0, 1},
            {maxX, minY, maxZ, 1, 1}
        };
    }

    public static float[][] getZVertices(float minX, float minY, float minZ, float maxX, float maxY, float maxZ)
    {
        return new float[][] {
            {maxX, minY, minZ, 0, 1}, // Main +Z Side
            {minX, minY, minZ, 1, 1},
            {minX, maxY, minZ, 1, 0},
            {maxX, maxY, minZ, 0, 0},

            {minX, minY, maxZ, 1, 0}, // Main -Z Side
            {maxX, minY, maxZ, 0, 0},
            {maxX, maxY, maxZ, 0, 1},
            {minX, maxY, maxZ, 1, 1}
        };
    }

    public static float[][] append(float[][] a, float[][] b)
    {
        float[][] result = new float[a.length + b.length][];
        System.arraycopy(a, 0, result, 0, a.length);
        System.arraycopy(b, 0, result, a.length, b.length);
        return result;
    }

=======
    public static ModelPart bakeSimple(EntityRendererProvider.Context ctx, String layerName)
    {
        return ctx.bakeLayer(modelIdentifier(layerName));
    }

    public static Animation.Bone.Builder newBone()
    {
        return new Animation.Bone.Builder(Easing.LINEAR);
    }

    public static float itemTimeRotation()
    {
        return (float) (360.0 * (System.currentTimeMillis() & 0x3FFFL) / 0x3FFFL);
    }

    /**
     * This is the map code in {@link net.minecraft.client.renderer.ItemInHandRenderer}
     */
    public static void renderTwoHandedItem(PoseStack poseStack, MultiBufferSource source, int combinedLight, float pitch, float equipProgress, float swingProgress, ItemStack stack)
    {
        final Minecraft mc = Minecraft.getInstance();
        if (mc.player == null) return;

        final float swingSqrt = Mth.sqrt(swingProgress);
        final float y = -0.2F * Mth.sin(swingProgress * (float) Math.PI);
        final float z = -0.4F * Mth.sin(swingSqrt * (float) Math.PI);
        poseStack.translate(0.0D, -y / 2.0F, z);

        final float tilt = calculateTilt(pitch);
        poseStack.translate(0.0D, 0.04F + equipProgress * -1.2F + tilt * -0.5F, -0.72F);
        // tfc: clamp the tilt amount, and reverse the tilt direction based on the player looking around
        poseStack.mulPose(Vector3f.XP.rotationDegrees(Mth.clamp(tilt, 0.3F, 0.51F) * 85.0F));
        if (!mc.player.isInvisible())
        {
            poseStack.pushPose();
            poseStack.mulPose(Vector3f.YP.rotationDegrees(90.0F));
            renderMapHand(mc, poseStack, source, combinedLight, HumanoidArm.RIGHT);
            renderMapHand(mc, poseStack, source, combinedLight, HumanoidArm.LEFT);
            poseStack.popPose();
        }

        addSiftingMovement(mc.player, poseStack); // tfc: rotate the pan due to sifting
        poseStack.mulPose(Vector3f.XP.rotationDegrees(Mth.sin(swingSqrt * (float) Math.PI) * 20.0F));
        poseStack.scale(2.0F, 2.0F, 2.0F);

        final boolean right = mc.player.getMainArm() == HumanoidArm.RIGHT;
        mc.getItemInHandRenderer().renderItem(mc.player, stack,
            right ? ItemTransforms.TransformType.FIRST_PERSON_RIGHT_HAND : ItemTransforms.TransformType.FIRST_PERSON_LEFT_HAND,
            !right, poseStack, source, combinedLight);

    }

    private static float calculateTilt(float pitch)
    {
        final float deg = Mth.clamp(1.0F - pitch / 45.0F + 0.1F, 0.0F, 1.0F) * (float) Math.PI;
        return -Mth.cos(deg) * 0.5F + 0.5F;
    }

    private static void renderMapHand(Minecraft mc, PoseStack poseStack, MultiBufferSource source, int combinedLight, HumanoidArm arm)
    {
        RenderSystem.setShaderTexture(0, mc.player.getSkinTextureLocation());
        PlayerRenderer playerrenderer = (PlayerRenderer) mc.getEntityRenderDispatcher().<AbstractClientPlayer>getRenderer(mc.player);
        poseStack.pushPose();
        final float side = arm == HumanoidArm.RIGHT ? 1.0F : -1.0F;
        poseStack.mulPose(Vector3f.YP.rotationDegrees(92.0F));
        poseStack.mulPose(Vector3f.XP.rotationDegrees(45.0F));
        poseStack.mulPose(Vector3f.ZP.rotationDegrees(side * -41.0F + calculateArmMovement(mc.player))); // tfc: jiggle the arms
        poseStack.translate(side * 0.3D, -1.1D, 0.45D);
        if (arm == HumanoidArm.RIGHT)
        {
            playerrenderer.renderRightHand(poseStack, source, combinedLight, mc.player);
        }
        else
        {
            playerrenderer.renderLeftHand(poseStack, source, combinedLight, mc.player);
        }
        poseStack.popPose();
    }

    private static void addSiftingMovement(LocalPlayer player, PoseStack stack)
    {
        final float degrees = player.getUseItemRemainingTicks() * (float) Math.PI / 10F;
        if (degrees > 0f)
        {
            final float scale = 0.1f;
            stack.translate(scale * Mth.cos(degrees), 0f, scale * Mth.sin(degrees));
        }
    }

    private static float calculateArmMovement(LocalPlayer player)
    {
        final float degrees = player.getUseItemRemainingTicks() * (float) Math.PI / 10F;
        if (degrees > 0f)
        {
            return 10f * Mth.cos(degrees);
        }
        return 0f;
    }
>>>>>>> 3b76bc17
}<|MERGE_RESOLUTION|>--- conflicted
+++ resolved
@@ -87,8 +87,7 @@
     {
         return Helpers.identifier("textures/entity/animal/" + name + ".png");
     }
-
-<<<<<<< HEAD
+  
     // Use this to get vertices for a box from Min - Max point in 3D
     // Pass the string of the axies you want the box to render on ('xz') for no top / bottom, etc.
     // Pass 'xyz' for all vertices
@@ -164,7 +163,6 @@
         return result;
     }
 
-=======
     public static ModelPart bakeSimple(EntityRendererProvider.Context ctx, String layerName)
     {
         return ctx.bakeLayer(modelIdentifier(layerName));
@@ -263,5 +261,4 @@
         }
         return 0f;
     }
->>>>>>> 3b76bc17
 }