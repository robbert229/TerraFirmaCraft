--- conflicted
+++ resolved
@@ -45,10 +45,7 @@
 import net.minecraft.nbt.Tag;
 import net.minecraft.network.chat.Component;
 import net.minecraft.network.chat.TranslatableComponent;
-<<<<<<< HEAD
 import net.minecraft.resources.ResourceLocation;
-=======
->>>>>>> 1fbd8c79
 import net.minecraft.server.Bootstrap;
 import net.minecraft.world.entity.player.Player;
 import net.minecraft.world.item.*;
@@ -300,8 +297,8 @@
         event.registerEntityRenderer(TFCEntities.TURTLE.get(), ctx -> new SimpleMobRenderer<>(ctx, new TFCTurtleModel(RenderHelpers.bakeSimple(ctx, "turtle")), "turtle"));
         event.registerEntityRenderer(TFCEntities.PENGUIN.get(), PenguinRenderer::new);
         event.registerEntityRenderer(TFCEntities.POLAR_BEAR.get(), TFCPolarBearRenderer::new);
-        event.registerEntityRenderer(TFCEntities.SQUID.get(), ctx -> new TFCSquidRenderer<>(ctx, new SquidModel<>(ClientHelpers.bakeSimple(ctx, "squid"))));
-        event.registerEntityRenderer(TFCEntities.OCTOPOTEUTHIS.get(), ctx -> new OctopoteuthisRenderer(ctx, new SquidModel<>(ClientHelpers.bakeSimple(ctx, "glow_squid"))));
+        event.registerEntityRenderer(TFCEntities.SQUID.get(), ctx -> new TFCSquidRenderer<>(ctx, new SquidModel<>(RenderHelpers.bakeSimple(ctx, "squid"))));
+        event.registerEntityRenderer(TFCEntities.OCTOPOTEUTHIS.get(), ctx -> new OctopoteuthisRenderer(ctx, new SquidModel<>(RenderHelpers.bakeSimple(ctx, "glow_squid"))));
 
         // BEs
         event.registerBlockEntityRenderer(TFCBlockEntities.POT.get(), ctx -> new PotBlockEntityRenderer());
@@ -326,22 +323,8 @@
         for (Wood wood : Wood.VALUES)
         {
             event.registerLayerDefinition(TFCBoatRenderer.boatName(wood.getSerializedName()), () -> boatLayer);
-            event.registerLayerDefinition(ClientHelpers.modelIdentifier("sign/" + wood.name().toLowerCase(Locale.ROOT)), () -> signLayer);
-        }
-<<<<<<< HEAD
-        event.registerLayerDefinition(ClientHelpers.modelIdentifier("bluegill"), BluegillModel::createBodyLayer);
-        event.registerLayerDefinition(ClientHelpers.modelIdentifier("jellyfish"), JellyfishModel::createBodyLayer);
-        event.registerLayerDefinition(ClientHelpers.modelIdentifier("lobster"), LobsterModel::createBodyLayer);
-        event.registerLayerDefinition(ClientHelpers.modelIdentifier("horseshoe_crab"), HorseshoeCrabModel::createBodyLayer);
-        event.registerLayerDefinition(ClientHelpers.modelIdentifier("isopod"), IsopodModel::createBodyLayer);
-        event.registerLayerDefinition(ClientHelpers.modelIdentifier("orca"), OrcaModel::createBodyLayer);
-        event.registerLayerDefinition(ClientHelpers.modelIdentifier("manatee"), ManateeModel::createBodyLayer);
-        event.registerLayerDefinition(ClientHelpers.modelIdentifier("turtle"), TFCTurtleModel::createBodyLayer);
-        event.registerLayerDefinition(ClientHelpers.modelIdentifier("penguin"), PenguinModel::createBodyLayer);
-        event.registerLayerDefinition(ClientHelpers.modelIdentifier("polar_bear"), TFCPolarBearModel::createBodyLayer);
-        event.registerLayerDefinition(ClientHelpers.modelIdentifier("squid"), SquidModel::createBodyLayer);
-        event.registerLayerDefinition(ClientHelpers.modelIdentifier("glow_squid"), SquidModel::createBodyLayer);
-=======
+            event.registerLayerDefinition(RenderHelpers.modelIdentifier("sign/" + wood.name().toLowerCase(Locale.ROOT)), () -> signLayer);
+        }
         event.registerLayerDefinition(RenderHelpers.modelIdentifier("bluegill"), BluegillModel::createBodyLayer);
         event.registerLayerDefinition(RenderHelpers.modelIdentifier("jellyfish"), JellyfishModel::createBodyLayer);
         event.registerLayerDefinition(RenderHelpers.modelIdentifier("lobster"), LobsterModel::createBodyLayer);
@@ -352,7 +335,8 @@
         event.registerLayerDefinition(RenderHelpers.modelIdentifier("turtle"), TFCTurtleModel::createBodyLayer);
         event.registerLayerDefinition(RenderHelpers.modelIdentifier("penguin"), PenguinModel::createBodyLayer);
         event.registerLayerDefinition(RenderHelpers.modelIdentifier("polar_bear"), TFCPolarBearModel::createBodyLayer);
->>>>>>> 1fbd8c79
+        event.registerLayerDefinition(RenderHelpers.modelIdentifier("squid"), SquidModel::createBodyLayer);
+        event.registerLayerDefinition(RenderHelpers.modelIdentifier("glow_squid"), SquidModel::createBodyLayer);
     }
 
     public static void onConfigReload(ModConfigEvent.Reloading event)
