/*
 * Licensed under the EUPL, Version 1.2.
 * You may obtain a copy of the Licence at:
 * https://joinup.ec.europa.eu/collection/eupl/eupl-text-eupl-12
 */

package net.dries007.tfc.client;

import java.util.List;
import java.util.function.Consumer;
import java.util.function.Predicate;
import java.util.stream.Collectors;
import java.util.stream.Stream;

import org.apache.logging.log4j.LogManager;
import org.apache.logging.log4j.Logger;
import net.minecraft.ChatFormatting;
import net.minecraft.client.Minecraft;
import net.minecraft.client.color.block.BlockColor;
import net.minecraft.client.color.block.BlockColors;
import net.minecraft.client.color.item.ItemColor;
import net.minecraft.client.color.item.ItemColors;
import net.minecraft.client.gui.screens.MenuScreens;
import net.minecraft.client.gui.screens.inventory.CraftingScreen;
import net.minecraft.client.model.BoatModel;
import net.minecraft.client.model.geom.builders.LayerDefinition;
import net.minecraft.client.particle.ParticleEngine;
import net.minecraft.client.renderer.ItemBlockRenderTypes;
import net.minecraft.client.renderer.RenderType;
import net.minecraft.client.renderer.block.BlockModelShaper;
import net.minecraft.client.renderer.entity.*;
import net.minecraft.client.renderer.item.ItemProperties;
import net.minecraft.client.renderer.texture.TextureAtlasSprite;
import net.minecraft.client.resources.model.BakedModel;
import net.minecraft.core.NonNullList;
import net.minecraft.network.chat.TranslatableComponent;
import net.minecraft.world.entity.player.Player;
import net.minecraft.world.item.CreativeModeTab;
import net.minecraft.world.item.FishingRodItem;
import net.minecraft.world.item.Item;
import net.minecraft.world.item.ItemStack;
import net.minecraft.world.level.block.Block;
import net.minecraft.world.level.block.state.BlockState;
import net.minecraftforge.client.ClientRegistry;
import net.minecraftforge.client.event.*;
import net.minecraftforge.client.model.ModelLoaderRegistry;
import net.minecraftforge.eventbus.api.IEventBus;
import net.minecraftforge.fml.event.config.ModConfigEvent;
import net.minecraftforge.fml.event.lifecycle.FMLClientSetupEvent;
import net.minecraftforge.fml.javafmlmod.FMLJavaModLoadingContext;
import net.minecraftforge.registries.ForgeRegistries;

import net.dries007.tfc.client.model.*;
import net.dries007.tfc.client.particle.BubbleParticle;
import net.dries007.tfc.client.particle.GlintParticleProvider;
import net.dries007.tfc.client.particle.SteamParticle;
import net.dries007.tfc.client.particle.TFCParticles;
import net.dries007.tfc.client.render.*;
import net.dries007.tfc.client.screen.*;
import net.dries007.tfc.common.blockentities.TFCBlockEntities;
import net.dries007.tfc.common.blocks.TFCBlocks;
import net.dries007.tfc.common.blocks.rock.Rock;
import net.dries007.tfc.common.blocks.soil.SoilBlockType;
import net.dries007.tfc.common.blocks.wood.Wood;
import net.dries007.tfc.common.container.TFCContainerTypes;
import net.dries007.tfc.common.entities.TFCEntities;
import net.dries007.tfc.common.fluids.TFCFluids;
import net.dries007.tfc.common.items.TFCItems;
import net.dries007.tfc.mixin.client.accessor.BiomeColorsAccessor;
import net.dries007.tfc.util.Helpers;
import net.dries007.tfc.util.Metal;

import static net.dries007.tfc.common.blocks.wood.Wood.BlockType.*;

public final class ClientEventHandler
{
    private static final Logger LOGGER = LogManager.getLogger();

    public static void init()
    {
        final IEventBus bus = FMLJavaModLoadingContext.get().getModEventBus();

        bus.addListener(ClientEventHandler::clientSetup);
        bus.addListener(ClientEventHandler::onConfigReload);
        bus.addListener(ClientEventHandler::registerModelLoaders);
        bus.addListener(ClientEventHandler::registerColorHandlerBlocks);
        bus.addListener(ClientEventHandler::registerColorHandlerItems);
        bus.addListener(ClientEventHandler::registerParticleFactories);
        bus.addListener(ClientEventHandler::registerClientReloadListeners);
        bus.addListener(ClientEventHandler::registerEntityRenderers);
        bus.addListener(ClientEventHandler::registerLayerDefinitions);
    }

    public static void clientSetup(FMLClientSetupEvent event)
    {
        // Screens
        event.enqueueWork(() -> {

            // Not thread-safe
            MenuScreens.register(TFCContainerTypes.CALENDAR.get(), CalendarScreen::new);
            MenuScreens.register(TFCContainerTypes.NUTRITION.get(), NutritionScreen::new);
            MenuScreens.register(TFCContainerTypes.CLIMATE.get(), ClimateScreen::new);
            MenuScreens.register(TFCContainerTypes.WORKBENCH.get(), CraftingScreen::new);
            MenuScreens.register(TFCContainerTypes.FIREPIT.get(), FirepitScreen::new);
            MenuScreens.register(TFCContainerTypes.GRILL.get(), GrillScreen::new);
            MenuScreens.register(TFCContainerTypes.POT.get(), PotScreen::new);
            MenuScreens.register(TFCContainerTypes.CHARCOAL_FORGE.get(), CharcoalForgeScreen::new);
            MenuScreens.register(TFCContainerTypes.LOG_PILE.get(), LogPileScreen::new);
            MenuScreens.register(TFCContainerTypes.CRUCIBLE.get(), CrucibleScreen::new);
            MenuScreens.register(TFCContainerTypes.CLAY_KNAPPING.get(), KnappingScreen::new);
            MenuScreens.register(TFCContainerTypes.FIRE_CLAY_KNAPPING.get(), KnappingScreen::new);
            MenuScreens.register(TFCContainerTypes.LEATHER_KNAPPING.get(), KnappingScreen::new);
            MenuScreens.register(TFCContainerTypes.ROCK_KNAPPING.get(), KnappingScreen::new);
            MenuScreens.register(TFCContainerTypes.SMALL_VESSEL_INVENTORY.get(), SmallVesselInventoryScreen::new);
            MenuScreens.register(TFCContainerTypes.MOLD_LIKE_ALLOY.get(), MoldLikeAlloyScreen::new);
        });

        event.enqueueWork(() -> {
            for (Metal.Default metal : Metal.Default.values())
            {
                if (metal.hasTools())
                {
                    Item rod = TFCItems.METAL_ITEMS.get(metal).get(Metal.ItemType.FISHING_ROD).get();
                    ItemProperties.register(rod, Helpers.identifier("cast"), (stack, level, entity, unused) -> {
                        if (entity == null)
                        {
                            return 0.0F;
                        }
                        else
                        {
                            boolean main = entity.getMainHandItem() == stack;
                            boolean off = entity.getOffhandItem() == stack;
                            if (entity.getMainHandItem().getItem() instanceof FishingRodItem)
                            {
                                off = false;
                            }
                            return (main || off) && entity instanceof Player && ((Player) entity).fishing != null ? 1.0F : 0.0F;
                        }
                    });
                }
            }
        });

        // Keybindings
        ClientRegistry.registerKeyBinding(TFCKeyBindings.PLACE_BLOCK);

        // Render Types
        final RenderType solid = RenderType.solid();
        final RenderType cutout = RenderType.cutout();
        final RenderType cutoutMipped = RenderType.cutoutMipped();
        final RenderType translucent = RenderType.translucent();

        // Rock blocks
        TFCBlocks.ROCK_BLOCKS.values().stream().map(map -> map.get(Rock.BlockType.SPIKE)).forEach(reg -> ItemBlockRenderTypes.setRenderLayer(reg.get(), cutout));
        TFCBlocks.ORES.values().forEach(map -> map.values().forEach(reg -> ItemBlockRenderTypes.setRenderLayer(reg.get(), cutout)));
        TFCBlocks.GRADED_ORES.values().forEach(map -> map.values().forEach(inner -> inner.values().forEach(reg -> ItemBlockRenderTypes.setRenderLayer(reg.get(), cutout))));

        // Wood blocks
        TFCBlocks.WOODS.values().forEach(map -> {
            Stream.of(SAPLING, DOOR, TRAPDOOR, FENCE, FENCE_GATE, BUTTON, PRESSURE_PLATE, SLAB, STAIRS, TWIG).forEach(type -> ItemBlockRenderTypes.setRenderLayer(map.get(type).get(), cutout));
            Stream.of(LEAVES, FALLEN_LEAVES).forEach(type -> ItemBlockRenderTypes.setRenderLayer(map.get(type).get(), layer -> Minecraft.useFancyGraphics() ? layer == cutoutMipped : layer == solid));
        });

        // Grass
        TFCBlocks.SOIL.get(SoilBlockType.GRASS).values().forEach(reg -> ItemBlockRenderTypes.setRenderLayer(reg.get(), cutoutMipped));
        TFCBlocks.SOIL.get(SoilBlockType.CLAY_GRASS).values().forEach(reg -> ItemBlockRenderTypes.setRenderLayer(reg.get(), cutoutMipped));
        ItemBlockRenderTypes.setRenderLayer(TFCBlocks.PEAT_GRASS.get(), cutoutMipped);

        // Metal blocks
        TFCBlocks.METALS.values().forEach(map -> map.values().forEach(reg -> ItemBlockRenderTypes.setRenderLayer(reg.get(), cutout)));

        // Groundcover
        TFCBlocks.GROUNDCOVER.values().forEach(reg -> ItemBlockRenderTypes.setRenderLayer(reg.get(), cutout));
        TFCBlocks.SMALL_ORES.values().forEach(reg -> ItemBlockRenderTypes.setRenderLayer(reg.get(), cutout));
        ItemBlockRenderTypes.setRenderLayer(TFCBlocks.CALCITE.get(), cutout);

        ItemBlockRenderTypes.setRenderLayer(TFCBlocks.ICICLE.get(), translucent);
        ItemBlockRenderTypes.setRenderLayer(TFCBlocks.SEA_ICE.get(), cutout);

        // Plants
        TFCBlocks.CROPS.values().forEach(reg -> ItemBlockRenderTypes.setRenderLayer(reg.get(), cutout));
        TFCBlocks.DEAD_CROPS.values().forEach(reg -> ItemBlockRenderTypes.setRenderLayer(reg.get(), cutout));
        TFCBlocks.WILD_CROPS.values().forEach(reg -> ItemBlockRenderTypes.setRenderLayer(reg.get(), cutout));

        TFCBlocks.PLANTS.values().forEach(reg -> ItemBlockRenderTypes.setRenderLayer(reg.get(), cutout));
        TFCBlocks.CORAL.values().forEach(map -> map.values().forEach(reg -> ItemBlockRenderTypes.setRenderLayer(reg.get(), cutout)));
        TFCBlocks.SPREADING_BUSHES.values().forEach(bush -> ItemBlockRenderTypes.setRenderLayer(bush.get(), cutoutMipped));
        TFCBlocks.SPREADING_CANES.values().forEach(bush -> ItemBlockRenderTypes.setRenderLayer(bush.get(), cutoutMipped));
        TFCBlocks.STATIONARY_BUSHES.values().forEach(bush -> ItemBlockRenderTypes.setRenderLayer(bush.get(), cutoutMipped));
        ItemBlockRenderTypes.setRenderLayer(TFCBlocks.CRANBERRY_BUSH.get(), cutoutMipped);
        ItemBlockRenderTypes.setRenderLayer(TFCBlocks.DEAD_BERRY_BUSH.get(), cutout);
        ItemBlockRenderTypes.setRenderLayer(TFCBlocks.DEAD_CANE.get(), cutout);
        TFCBlocks.FRUIT_TREE_LEAVES.values().forEach(leaves -> ItemBlockRenderTypes.setRenderLayer(leaves.get(), cutoutMipped));
        TFCBlocks.FRUIT_TREE_SAPLINGS.values().forEach(leaves -> ItemBlockRenderTypes.setRenderLayer(leaves.get(), cutout));
        ItemBlockRenderTypes.setRenderLayer(TFCBlocks.BANANA_PLANT.get(), cutout);
        ItemBlockRenderTypes.setRenderLayer(TFCBlocks.BANANA_SAPLING.get(), cutout);

        // Other
        ItemBlockRenderTypes.setRenderLayer(TFCBlocks.FIREPIT.get(), cutout);
        ItemBlockRenderTypes.setRenderLayer(TFCBlocks.TORCH.get(), cutout);
        ItemBlockRenderTypes.setRenderLayer(TFCBlocks.WALL_TORCH.get(), cutout);
        ItemBlockRenderTypes.setRenderLayer(TFCBlocks.DEAD_TORCH.get(), cutout);
        ItemBlockRenderTypes.setRenderLayer(TFCBlocks.DEAD_WALL_TORCH.get(), cutout);
        ItemBlockRenderTypes.setRenderLayer(TFCBlocks.WATTLE.get(), cutout);
<<<<<<< HEAD
        ItemBlockRenderTypes.setRenderLayer(TFCBlocks.COMPOSTER.get(), cutout);
=======
        ItemBlockRenderTypes.setRenderLayer(TFCBlocks.ICE_PILE.get(), translucent);
>>>>>>> fd3e8d97

        // Fluids
        ItemBlockRenderTypes.setRenderLayer(TFCFluids.SALT_WATER.getFlowing(), translucent);
        ItemBlockRenderTypes.setRenderLayer(TFCFluids.SALT_WATER.getSource(), translucent);
        ItemBlockRenderTypes.setRenderLayer(TFCFluids.SPRING_WATER.getFlowing(), translucent);
        ItemBlockRenderTypes.setRenderLayer(TFCFluids.SPRING_WATER.getSource(), translucent);
        ItemBlockRenderTypes.setRenderLayer(TFCFluids.RIVER_WATER.get(), translucent);

        // Misc
        BiomeColorsAccessor.accessor$setWaterColorsResolver(TFCColors.FRESH_WATER);

        IngameOverlays.reloadOverlays();
    }

    public static void registerEntityRenderers(EntityRenderersEvent.RegisterRenderers event)
    {
        // Entities
        event.registerEntityRenderer(TFCEntities.FALLING_BLOCK.get(), FallingBlockRenderer::new);
        event.registerEntityRenderer(TFCEntities.FISHING_BOBBER.get(), FishingHookRenderer::new);
        for (Wood wood : Wood.values())
        {
            event.registerEntityRenderer(TFCEntities.BOATS.get(wood).get(), ctx -> new TFCBoatRenderer(ctx, wood.getSerializedName()));
        }
        event.registerEntityRenderer(TFCEntities.COD.get(), CodRenderer::new);
        event.registerEntityRenderer(TFCEntities.SALMON.get(), SalmonRenderer::new);
        event.registerEntityRenderer(TFCEntities.TROPICAL_FISH.get(), TropicalFishRenderer::new);
        event.registerEntityRenderer(TFCEntities.PUFFERFISH.get(), PufferfishRenderer::new);
        event.registerEntityRenderer(TFCEntities.BLUEGILL.get(), BluegillRenderer::new);
        event.registerEntityRenderer(TFCEntities.JELLYFISH.get(), JellyfishRenderer::new);
        event.registerEntityRenderer(TFCEntities.LOBSTER.get(), LobsterRenderer::new);
        event.registerEntityRenderer(TFCEntities.ISOPOD.get(), IsopodRenderer::new);
        event.registerEntityRenderer(TFCEntities.HORSESHOE_CRAB.get(), HorseshoeCrabRenderer::new);

        // BEs
        event.registerBlockEntityRenderer(TFCBlockEntities.POT.get(), ctx -> new PotBlockEntityRenderer());
        event.registerBlockEntityRenderer(TFCBlockEntities.GRILL.get(), ctx -> new GrillBlockEntityRenderer());
        event.registerBlockEntityRenderer(TFCBlockEntities.PLACED_ITEM.get(), ctx -> new PlacedItemBlockEntityRenderer());
        event.registerBlockEntityRenderer(TFCBlockEntities.PIT_KILN.get(), ctx -> new PitKilnBlockEntityRenderer());
        event.registerBlockEntityRenderer(TFCBlockEntities.QUERN.get(), ctx -> new QuernBlockEntityRenderer());
        event.registerBlockEntityRenderer(TFCBlockEntities.SCRAPING.get(), ctx -> new ScrapingBlockEntityRenderer());
    }

    public static void registerLayerDefinitions(EntityRenderersEvent.RegisterLayerDefinitions event)
    {
        LayerDefinition model = BoatModel.createBodyModel();
        for (Wood wood : Wood.values())
        {
            event.registerLayerDefinition(TFCBoatRenderer.boatName(wood.getSerializedName()), () -> model);
        }
        event.registerLayerDefinition(ClientHelpers.modelIdentifier("bluegill"), BluegillModel::createBodyLayer);
        event.registerLayerDefinition(ClientHelpers.modelIdentifier("jellyfish"), JellyfishModel::createBodyLayer);
        event.registerLayerDefinition(ClientHelpers.modelIdentifier("lobster"), LobsterModel::createBodyLayer);
        event.registerLayerDefinition(ClientHelpers.modelIdentifier("horseshoe_crab"), HorseshoeCrabModel::createBodyLayer);
        event.registerLayerDefinition(ClientHelpers.modelIdentifier("isopod"), IsopodModel::createBodyLayer);
    }

    public static void onConfigReload(ModConfigEvent.Reloading event)
    {
        IngameOverlays.reloadOverlays();
    }

    public static void registerModelLoaders(ModelRegistryEvent event)
    {
        ModelLoaderRegistry.registerLoader(Helpers.identifier("contained_fluid"), new ContainedFluidModel.Loader());
    }

    public static void registerColorHandlerBlocks(ColorHandlerEvent.Block event)
    {
        final BlockColors registry = event.getBlockColors();
        final BlockColor grassColor = (state, worldIn, pos, tintIndex) -> TFCColors.getGrassColor(pos, tintIndex);
        final BlockColor foliageColor = (state, worldIn, pos, tintIndex) -> TFCColors.getFoliageColor(pos, tintIndex);
        final BlockColor seasonalFoliageColor = (state, worldIn, pos, tintIndex) -> TFCColors.getSeasonalFoliageColor(pos, tintIndex);

        TFCBlocks.SOIL.get(SoilBlockType.GRASS).values().forEach(reg -> registry.register(grassColor, reg.get()));
        TFCBlocks.SOIL.get(SoilBlockType.CLAY_GRASS).values().forEach(reg -> registry.register(grassColor, reg.get()));
        registry.register(grassColor, TFCBlocks.PEAT_GRASS.get());

        TFCBlocks.PLANTS.forEach((plant, reg) -> registry.register(plant.isSeasonal() ? seasonalFoliageColor : grassColor, reg.get()));
        TFCBlocks.WOODS.forEach((wood, reg) -> registry.register(wood.isConifer() ? foliageColor : seasonalFoliageColor, reg.get(Wood.BlockType.LEAVES).get(), reg.get(Wood.BlockType.FALLEN_LEAVES).get()));
        TFCBlocks.WILD_CROPS.forEach((crop, reg) -> registry.register(grassColor, reg.get()));

        registry.register((state, worldIn, pos, tintIndex) -> TFCColors.getWaterColor(pos), TFCBlocks.SALT_WATER.get(), TFCBlocks.SEA_ICE.get(), TFCBlocks.RIVER_WATER.get());
        registry.register((state, worldIn, pos, tintIndex) -> 0x5FB5B8, TFCBlocks.SPRING_WATER.get());
    }

    public static void registerColorHandlerItems(ColorHandlerEvent.Item event)
    {
        final ItemColors registry = event.getItemColors();
        final ItemColor grassColor = (stack, tintIndex) -> TFCColors.getGrassColor(null, tintIndex);
        final ItemColor seasonalFoliageColor = (stack, tintIndex) -> TFCColors.getFoliageColor(null, tintIndex);

        TFCBlocks.PLANTS.forEach((plant, reg) -> registry.register(plant.isSeasonal() ? seasonalFoliageColor : grassColor));
        TFCBlocks.WOODS.forEach((key, value) -> registry.register(seasonalFoliageColor, value.get(Wood.BlockType.FALLEN_LEAVES).get().asItem()));
    }

    public static void registerClientReloadListeners(RegisterClientReloadListenersEvent event)
    {
        // Color maps
        // We maintain a series of color maps independent and beyond the vanilla color maps
        // Sky, Fog, Water and Water Fog color to replace hardcoded per-biome water colors
        // Grass and foliage (which we replace vanilla's anyway, but use our own for better indexing)
        // Foliage winter and fall (for deciduous trees which have leaves which change color during those seasons)
        event.registerReloadListener(new ColorMapReloadListener(TFCColors::setSkyColors, TFCColors.SKY_COLORS_LOCATION));
        event.registerReloadListener(new ColorMapReloadListener(TFCColors::setFogColors, TFCColors.FOG_COLORS_LOCATION));
        event.registerReloadListener(new ColorMapReloadListener(TFCColors::setWaterColors, TFCColors.WATER_COLORS_LOCATION));
        event.registerReloadListener(new ColorMapReloadListener(TFCColors::setWaterFogColors, TFCColors.WATER_FOG_COLORS_LOCATION));
        event.registerReloadListener(new ColorMapReloadListener(TFCColors::setGrassColors, TFCColors.GRASS_COLORS_LOCATION));
        event.registerReloadListener(new ColorMapReloadListener(TFCColors::setFoliageColors, TFCColors.FOLIAGE_COLORS_LOCATION));
        event.registerReloadListener(new ColorMapReloadListener(TFCColors::setFoliageFallColors, TFCColors.FOLIAGE_FALL_COLORS_LOCATION));
        event.registerReloadListener(new ColorMapReloadListener(TFCColors::setFoliageWinterColors, TFCColors.FOLIAGE_WINTER_COLORS_LOCATION));
    }

    public static void registerParticleFactories(ParticleFactoryRegisterEvent event)
    {
        ParticleEngine particleEngine = Minecraft.getInstance().particleEngine;
        particleEngine.register(TFCParticles.BUBBLE.get(), BubbleParticle.Provider::new);
        particleEngine.register(TFCParticles.STEAM.get(), SteamParticle.Provider::new);
        particleEngine.register(TFCParticles.NITROGEN.get(), set -> new GlintParticleProvider(set, ChatFormatting.AQUA));
        particleEngine.register(TFCParticles.PHOSPHORUS.get(), set -> new GlintParticleProvider(set, ChatFormatting.GOLD));
        particleEngine.register(TFCParticles.POTASSIUM.get(), set -> new GlintParticleProvider(set, ChatFormatting.LIGHT_PURPLE));
        particleEngine.register(TFCParticles.COMPOST_READY.get(), set -> new GlintParticleProvider(set, ChatFormatting.GRAY));
        particleEngine.register(TFCParticles.COMPOST_ROTTEN.get(), set -> new GlintParticleProvider(set, ChatFormatting.DARK_RED));

    }

    public static void selfTest()
    {
        if (Helpers.detectAssertionsEnabled())
        {
            LOGGER.info("Running Self Test");
            if (ClientEventHandler.validateModelsAndTranslations()
                | TFCBlockEntities.validateBlockEntities())
            {
                throw new AssertionError("Self-Test Validation Failed! Fix the above errors!");
            }
        }
    }

    @SuppressWarnings("deprecation")
    private static boolean validateModelsAndTranslations()
    {
        final BlockModelShaper shaper = Minecraft.getInstance().getBlockRenderer().getBlockModelShaper();
        final BakedModel missingModel = shaper.getModelManager().getMissingModel();
        final TextureAtlasSprite missingParticle = missingModel.getParticleIcon();

        final List<Item> missingTranslationErrors = itemsWithStackMatching(s -> new TranslatableComponent(s.getDescriptionId()).getString().equals(s.getDescriptionId()));

        return logValidationErrors("Items with missing translations:", missingTranslationErrors, e -> LOGGER.error("  {} ({})", e, e.getDescriptionId()));
    }

    private static List<Block> blocksWithStateMatching(Predicate<BlockState> condition)
    {
        return Helpers.streamOurs(ForgeRegistries.BLOCKS)
            .filter(b -> b.getStateDefinition().getPossibleStates().stream().anyMatch(condition))
            .collect(Collectors.toList());
    }

    private static List<Item> itemsWithStackMatching(Predicate<ItemStack> condition)
    {
        final NonNullList<ItemStack> stacks = NonNullList.create();
        return Helpers.streamOurs(ForgeRegistries.ITEMS)
            .filter(i -> {
                stacks.clear();
                i.fillItemCategory(CreativeModeTab.TAB_SEARCH, stacks);
                return stacks.stream().anyMatch(condition);
            })
            .collect(Collectors.toList());
    }

    private static <T> boolean logValidationErrors(String error, List<T> errors, Consumer<T> logger)
    {
        if (!errors.isEmpty())
        {
            LOGGER.error(error);
            errors.forEach(logger);
            return true;
        }
        return false;
    }
}<|MERGE_RESOLUTION|>--- conflicted
+++ resolved
@@ -202,11 +202,8 @@
         ItemBlockRenderTypes.setRenderLayer(TFCBlocks.DEAD_TORCH.get(), cutout);
         ItemBlockRenderTypes.setRenderLayer(TFCBlocks.DEAD_WALL_TORCH.get(), cutout);
         ItemBlockRenderTypes.setRenderLayer(TFCBlocks.WATTLE.get(), cutout);
-<<<<<<< HEAD
         ItemBlockRenderTypes.setRenderLayer(TFCBlocks.COMPOSTER.get(), cutout);
-=======
         ItemBlockRenderTypes.setRenderLayer(TFCBlocks.ICE_PILE.get(), translucent);
->>>>>>> fd3e8d97
 
         // Fluids
         ItemBlockRenderTypes.setRenderLayer(TFCFluids.SALT_WATER.getFlowing(), translucent);
