--- conflicted
+++ resolved
@@ -285,11 +285,8 @@
         event.registerBlockEntityRenderer(TFCBlockEntities.SCRAPING.get(), ctx -> new ScrapingBlockEntityRenderer());
         event.registerBlockEntityRenderer(TFCBlockEntities.CHEST.get(), TFCChestBlockEntityRenderer::new);
         event.registerBlockEntityRenderer(TFCBlockEntities.TRAPPED_CHEST.get(), TFCChestBlockEntityRenderer::new);
-<<<<<<< HEAD
         event.registerBlockEntityRenderer(TFCBlockEntities.LOOM.get(), LoomBlockEntityRenderer::new);
-=======
         event.registerBlockEntityRenderer(TFCBlockEntities.SLUICE.get(), ctx -> new SluiceBlockEntityRenderer());
->>>>>>> 3b76bc17
     }
 
     public static void registerLayerDefinitions(EntityRenderersEvent.RegisterLayerDefinitions event)
