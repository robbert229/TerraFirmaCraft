/*
 * Work under Copyright. Licensed under the EUPL.
 * See the project README.md and LICENSE.txt for more information.
 *
 */

package net.dries007.tfc.client;

import java.util.Arrays;
import javax.annotation.Nonnull;

import com.google.common.base.Strings;
import com.google.common.collect.ImmutableMap;
import net.minecraft.block.*;
import net.minecraft.block.material.Material;
import net.minecraft.client.renderer.ItemMeshDefinition;
import net.minecraft.client.renderer.block.model.ModelBakery;
import net.minecraft.client.renderer.block.model.ModelResourceLocation;
import net.minecraft.client.renderer.block.statemap.StateMap;
import net.minecraft.client.renderer.color.BlockColors;
import net.minecraft.client.renderer.color.ItemColors;
import net.minecraft.item.EnumDyeColor;
import net.minecraft.item.Item;
import net.minecraft.item.ItemBlock;
import net.minecraft.item.ItemStack;
import net.minecraft.util.ResourceLocation;
import net.minecraft.world.ColorizerFoliage;
import net.minecraft.world.ColorizerGrass;
import net.minecraft.world.biome.BiomeColorHelper;
import net.minecraftforge.client.event.ColorHandlerEvent;
import net.minecraftforge.client.event.ModelRegistryEvent;
import net.minecraftforge.client.model.ModelLoader;
import net.minecraftforge.fluids.BlockFluidBase;
import net.minecraftforge.fluids.capability.CapabilityFluidHandler;
import net.minecraftforge.fluids.capability.IFluidHandler;
import net.minecraftforge.fml.client.registry.ClientRegistry;
import net.minecraftforge.fml.common.Mod;
import net.minecraftforge.fml.common.eventhandler.SubscribeEvent;
import net.minecraftforge.fml.relauncher.Side;
import net.minecraftforge.fml.relauncher.SideOnly;

import net.dries007.tfc.api.capability.IMoldHandler;
import net.dries007.tfc.api.registries.TFCRegistries;
import net.dries007.tfc.api.types.Metal;
import net.dries007.tfc.api.types.Ore;
import net.dries007.tfc.api.types.Rock;
import net.dries007.tfc.client.render.*;
import net.dries007.tfc.objects.Gem;
import net.dries007.tfc.objects.blocks.BlockSlabTFC;
import net.dries007.tfc.objects.blocks.BlocksTFC;
import net.dries007.tfc.objects.blocks.stone.BlockFarmlandTFC;
import net.dries007.tfc.objects.blocks.stone.BlockOreTFC;
import net.dries007.tfc.objects.blocks.stone.BlockRockVariant;
import net.dries007.tfc.objects.blocks.wood.BlockLeavesTFC;
import net.dries007.tfc.objects.blocks.wood.BlockLogTFC;
import net.dries007.tfc.objects.blocks.wood.BlockSaplingTFC;
import net.dries007.tfc.objects.items.ItemGem;
import net.dries007.tfc.objects.items.ItemGoldPan;
import net.dries007.tfc.objects.items.ItemsTFC;
import net.dries007.tfc.objects.items.ceramics.ItemMold;
import net.dries007.tfc.objects.items.metal.ItemOreTFC;
import net.dries007.tfc.objects.te.*;

import static net.dries007.tfc.api.util.TFCConstants.MOD_ID;

@SideOnly(Side.CLIENT)
@Mod.EventBusSubscriber(value = Side.CLIENT, modid = MOD_ID)
public final class ClientRegisterEvents
{
    @SubscribeEvent
    @SuppressWarnings("ConstantConditions")
    public static void registerModels(ModelRegistryEvent event)
    {
        // ITEMS //

        // Simple Items
        for (Item item : ItemsTFC.getAllSimpleItems())
            ModelLoader.setCustomModelResourceLocation(item, 0, new ModelResourceLocation(item.getRegistryName().toString()));

        // Dye color Items
        for (EnumDyeColor color : EnumDyeColor.values())
        {
            ModelLoader.setCustomModelResourceLocation(ItemsTFC.CERAMICS_UNFIRED_VESSEL_GLAZED, color.getDyeDamage(), new ModelResourceLocation(ItemsTFC.CERAMICS_UNFIRED_VESSEL_GLAZED.getRegistryName().toString()));
            ModelLoader.setCustomModelResourceLocation(ItemsTFC.CERAMICS_FIRED_VESSEL_GLAZED, color.getDyeDamage(), new ModelResourceLocation(ItemsTFC.CERAMICS_FIRED_VESSEL_GLAZED.getRegistryName().toString()));
        }

        // Gems
        for (ItemGem item : ItemsTFC.getAllGemItems())
            for (Gem.Grade grade : Gem.Grade.values())
                registerEnumBasedMetaItems("gem", grade, item);

        // Ore Items
        for (ItemOreTFC item : ItemsTFC.getAllOreItems())
            if (item.ore.isGraded())
                for (Ore.Grade grade : Ore.Grade.values())
                    registerEnumBasedMetaItems("ore", grade, item);
            else
                registerEnumBasedMetaItems("ore", Ore.Grade.NORMAL, item);

        // Gold Pan
        ModelLoader.registerItemVariants(ItemsTFC.GOLDPAN, Arrays.stream(ItemGoldPan.TYPES).map(e -> new ResourceLocation(MOD_ID, "goldpan/" + e)).toArray(ResourceLocation[]::new));
        for (int meta = 0; meta < ItemGoldPan.TYPES.length; meta++)
            ModelLoader.setCustomModelResourceLocation(ItemsTFC.GOLDPAN, meta, new ModelResourceLocation(MOD_ID + ":goldpan/" + ItemGoldPan.TYPES[meta]));

        // Ceramic Molds
        ModelBakery.registerItemVariants(ItemMold.get(Metal.ItemType.INGOT), new ModelResourceLocation(ItemMold.get(Metal.ItemType.INGOT).getRegistryName() + "/unknown"));
        for (Metal.ItemType value : Metal.ItemType.values())
        {
            ItemMold item = ItemMold.get(value);
            if (item == null) continue;

            ModelBakery.registerItemVariants(item, new ModelResourceLocation(item.getRegistryName().toString() + "/empty"));
            ModelBakery.registerItemVariants(item, TFCRegistries.METALS.getValuesCollection()
                .stream()
                .filter(value::hasMold)
                .map(x -> new ModelResourceLocation(item.getRegistryName().toString() + "/" + x.getRegistryName().getPath()))
                .toArray(ModelResourceLocation[]::new));
            ModelLoader.setCustomMeshDefinition(item, new ItemMeshDefinition()
            {
                private ModelResourceLocation FALLBACK = new ModelResourceLocation(item.getRegistryName().toString() + "/empty");

                @Override
                @Nonnull
                public ModelResourceLocation getModelLocation(@Nonnull ItemStack stack)
                {
                    IFluidHandler cap = stack.getCapability(CapabilityFluidHandler.FLUID_HANDLER_CAPABILITY, null);
                    if (cap instanceof IMoldHandler)
                    {
                        Metal metal = ((IMoldHandler) cap).getMetal();
                        if (metal != null)
                        {
                            return new ModelResourceLocation(stack.getItem().getRegistryName() + "/" + metal.getRegistryName().getPath());
                        }
                    }
                    return FALLBACK;
                }
            });
        }

        // Item Blocks
        for (ItemBlock item : BlocksTFC.getAllNormalItemBlocks())
            ModelLoader.setCustomModelResourceLocation(item, 0, new ModelResourceLocation(item.getRegistryName(), "normal"));

        for (ItemBlock item : BlocksTFC.getAllInventoryItemBlocks())
            ModelLoader.setCustomModelResourceLocation(item, 0, new ModelResourceLocation(item.getRegistryName(), "inventory"));

        // BLOCKS - STATE MAPPERS //

        // Blocks with Ignored Properties
        for (Block block : BlocksTFC.getAllFluidBlocks())
            ModelLoader.setCustomStateMapper(block, new StateMap.Builder().ignore(BlockFluidBase.LEVEL).build());

        for (Block block : BlocksTFC.getAllFenceGateBlocks())
            ModelLoader.setCustomStateMapper(block, new StateMap.Builder().ignore(BlockFenceGate.POWERED).build());

        for (Block block : BlocksTFC.getAllLeafBlocks())
            ModelLoader.setCustomStateMapper(block, new StateMap.Builder().ignore(BlockLeaves.DECAYABLE).build());

        for (Block block : BlocksTFC.getAllOreBlocks())
            ModelLoader.setCustomStateMapper(block, new StateMap.Builder().ignore(BlockOreTFC.GRADE).build());

        for (Block block : BlocksTFC.getAllWallBlocks())
            ModelLoader.setCustomStateMapper(block, new StateMap.Builder().ignore(BlockWall.VARIANT).build());

        for (Block block : BlocksTFC.getAllLogBlocks())
            ModelLoader.setCustomStateMapper(block, new StateMap.Builder().ignore(BlockLogTFC.PLACED).build());

        for (Block block : BlocksTFC.getAllSaplingBlocks())
            ModelLoader.setCustomStateMapper(block, new StateMap.Builder().ignore(BlockSaplingTFC.STAGE).build());

        for (Block block : BlocksTFC.getAllDoorBlocks())
            ModelLoader.setCustomStateMapper(block, new StateMap.Builder().ignore(BlockDoor.POWERED).build());

        for (Block block : BlocksTFC.getAllChestBlocks())
            ModelLoader.setCustomStateMapper(block, new StateMap.Builder().ignore(BlockChest.FACING).build());

        for (BlockSlabTFC.Half block : BlocksTFC.getAllSlabBlocks())
        {
            ModelLoader.setCustomStateMapper(block, new StateMap.Builder().ignore(BlockSlabTFC.VARIANT).build());
            ModelLoader.setCustomStateMapper(block.doubleSlab, new StateMap.Builder().ignore(BlockSlabTFC.VARIANT).build());
        }

        BlocksTFC.getAllBlockRockVariants().stream().filter(x -> x.type == Rock.Type.FARMLAND).forEach(e ->
            ModelLoader.setCustomStateMapper(e, new StateMap.Builder().ignore(BlockFarmlandTFC.MOISTURE).build())
        );

<<<<<<< HEAD
        // Empty Models
=======
        for (Block block : BlocksTFC.getAllChestBlocks())
            ModelLoader.setCustomStateMapper(block, new StateMap.Builder().ignore(BlockChest.FACING).build());
        ClientRegistry.bindTileEntitySpecialRenderer(TEChestTFC.class, new TESRChestTFC());

        for (Block block : BlocksTFC.getAllToolRackBlocks())
            ModelLoader.setCustomStateMapper(block, new StateMap.Builder().build());
        ClientRegistry.bindTileEntitySpecialRenderer(TEToolRack.class, new TESRToolRack());

>>>>>>> c2f0fc73
        ModelLoader.setCustomStateMapper(BlocksTFC.PIT_KILN, blockIn -> ImmutableMap.of(BlocksTFC.PIT_KILN.getDefaultState(), new ModelResourceLocation("tfc:empty")));
        ModelLoader.setCustomStateMapper(BlocksTFC.WORLD_ITEM, blockIn -> ImmutableMap.of(BlocksTFC.WORLD_ITEM.getDefaultState(), new ModelResourceLocation("tfc:empty")));
<<<<<<< HEAD
        ModelLoader.setCustomStateMapper(BlocksTFC.INGOT_PILE, blockIn -> ImmutableMap.of(BlocksTFC.INGOT_PILE.getDefaultState(), new ModelResourceLocation("tfc:empty")));
=======
        ClientRegistry.bindTileEntitySpecialRenderer(TEWorldItem.class, new TESRWorldItem());

        ModelLoader.setCustomStateMapper(BlocksTFC.INGOT_PILE, blockIn -> ImmutableMap.of(BlocksTFC.INGOT_PILE.getDefaultState(), new ModelResourceLocation("tfc:empty")));
        ClientRegistry.bindTileEntitySpecialRenderer(TEIngotPile.class, new TESRIngotPile());

        for (Block block : BlocksTFC.getAllNormalItemBlocks().keySet())
            ModelLoader.setCustomModelResourceLocation(Item.getItemFromBlock(block), 0, new ModelResourceLocation(block.getRegistryName(), "normal"));
>>>>>>> c2f0fc73

        // TESRs //

<<<<<<< HEAD
        ClientRegistry.bindTileEntitySpecialRenderer(TEChestTFC.class, new TESRChestTFC());
        ClientRegistry.bindTileEntitySpecialRenderer(TEToolRack.class, new TESRToolRack());
        ClientRegistry.bindTileEntitySpecialRenderer(TEPitKiln.class, new TESRPitKiln());
        ClientRegistry.bindTileEntitySpecialRenderer(TEWorldItem.class, new TESRWorldItem());
        ClientRegistry.bindTileEntitySpecialRenderer(TEIngotPile.class, new TESRIngotPile());
=======
        //TODO: uncomment upon making bellows animation
        //ClientRegistry.bindTileEntitySpecialRenderer(TEBellows.class, new TESRBellows());
>>>>>>> c2f0fc73
    }

    @SubscribeEvent
    @SideOnly(Side.CLIENT)
    public static void registerColorHandlerBlocks(ColorHandlerEvent.Block event)
    {
        BlockColors blockcolors = event.getBlockColors();

        blockcolors.registerBlockColorHandler((state, worldIn, pos, tintIndex) ->
                worldIn != null && pos != null ? BiomeColorHelper.getGrassColorAtPos(worldIn, pos) : ColorizerGrass.getGrassColor(0.5D, 1.0D),
            BlocksTFC.getAllBlockRockVariants().stream().filter(x -> x.type.isGrass).toArray(BlockRockVariant[]::new));

        blockcolors.registerBlockColorHandler((state, worldIn, pos, tintIndex) -> BlockFarmlandTFC.TINT[state.getValue(BlockFarmlandTFC.MOISTURE)],
            BlocksTFC.getAllBlockRockVariants().stream().filter(x -> x.type == Rock.Type.FARMLAND).toArray(BlockRockVariant[]::new));

        blockcolors.registerBlockColorHandler((state, worldIn, pos, tintIndex) ->
                worldIn != null && pos != null ? BiomeColorHelper.getGrassColorAtPos(worldIn, pos) : ColorizerGrass.getGrassColor(0.5D, 1.0D),
            BlocksTFC.PEAT_GRASS);

        blockcolors.registerBlockColorHandler((state, worldIn, pos, tintIndex) ->
                worldIn != null && pos != null ? BiomeColorHelper.getWaterColorAtPos(worldIn, pos) : 0,
            BlocksTFC.getAllFluidBlocks().stream().filter(x -> x.getDefaultState().getMaterial() == Material.WATER).toArray(BlockFluidBase[]::new));

        blockcolors.registerBlockColorHandler((state, worldIn, pos, tintIndex) ->
                worldIn != null && pos != null ? BiomeColorHelper.getFoliageColorAtPos(worldIn, pos) : ColorizerFoliage.getFoliageColorBasic(),
            BlocksTFC.getAllLeafBlocks().toArray(new Block[0]));
    }

    @SubscribeEvent
    @SideOnly(Side.CLIENT)
    @SuppressWarnings("deprecation")
    public static void registerColorHandlerItems(ColorHandlerEvent.Item event)
    {
        ItemColors itemColors = event.getItemColors();

        itemColors.registerItemColorHandler((stack, tintIndex) ->
                event.getBlockColors().colorMultiplier(((ItemBlock) stack.getItem()).getBlock().getStateFromMeta(stack.getMetadata()), null, null, tintIndex),
            BlocksTFC.getAllBlockRockVariants().stream().filter(x -> x.type.isGrass).toArray(BlockRockVariant[]::new));

        itemColors.registerItemColorHandler((stack, tintIndex) ->
                event.getBlockColors().colorMultiplier(((ItemBlock) stack.getItem()).getBlock().getStateFromMeta(stack.getMetadata()), null, null, tintIndex),
            BlocksTFC.PEAT_GRASS);

        itemColors.registerItemColorHandler((stack, tintIndex) ->
                event.getBlockColors().colorMultiplier(((ItemBlock) stack.getItem()).getBlock().getStateFromMeta(stack.getMetadata()), null, null, tintIndex),
            BlocksTFC.getAllLeafBlocks().toArray(new BlockLeavesTFC[0]));

        itemColors.registerItemColorHandler((stack, tintIndex) -> tintIndex == 1 ? EnumDyeColor.byDyeDamage(stack.getItemDamage()).getColorValue() : 0xFFFFFF,
            ItemsTFC.CERAMICS_UNFIRED_VESSEL_GLAZED, ItemsTFC.CERAMICS_FIRED_VESSEL_GLAZED);
    }

    /**
     * Turns "gem/diamond" + enum NORMAL into "gem/normal/diamond"
     */
    @SideOnly(Side.CLIENT)
    private static void registerEnumBasedMetaItems(String prefix, Enum e, Item item)
    {
        //noinspection ConstantConditions
        String registryName = item.getRegistryName().getPath();
        StringBuilder path = new StringBuilder(MOD_ID).append(':');
        if (!Strings.isNullOrEmpty(prefix)) path.append(prefix).append('/');
        path.append(e.name());
        if (!Strings.isNullOrEmpty(prefix))
            path.append(registryName.replace(prefix, "")); // There well be a '/' at the start of registryName due to the prefix, so don't add an extra one.
        else path.append('/').append(registryName);
        ModelLoader.setCustomModelResourceLocation(item, e.ordinal(), new ModelResourceLocation(path.toString().toLowerCase()));
    }
}<|MERGE_RESOLUTION|>--- conflicted
+++ resolved
@@ -1,7 +1,6 @@
 /*
  * Work under Copyright. Licensed under the EUPL.
  * See the project README.md and LICENSE.txt for more information.
- *
  */
 
 package net.dries007.tfc.client;
@@ -184,44 +183,20 @@
             ModelLoader.setCustomStateMapper(e, new StateMap.Builder().ignore(BlockFarmlandTFC.MOISTURE).build())
         );
 
-<<<<<<< HEAD
         // Empty Models
-=======
-        for (Block block : BlocksTFC.getAllChestBlocks())
-            ModelLoader.setCustomStateMapper(block, new StateMap.Builder().ignore(BlockChest.FACING).build());
-        ClientRegistry.bindTileEntitySpecialRenderer(TEChestTFC.class, new TESRChestTFC());
-
-        for (Block block : BlocksTFC.getAllToolRackBlocks())
-            ModelLoader.setCustomStateMapper(block, new StateMap.Builder().build());
-        ClientRegistry.bindTileEntitySpecialRenderer(TEToolRack.class, new TESRToolRack());
-
->>>>>>> c2f0fc73
         ModelLoader.setCustomStateMapper(BlocksTFC.PIT_KILN, blockIn -> ImmutableMap.of(BlocksTFC.PIT_KILN.getDefaultState(), new ModelResourceLocation("tfc:empty")));
         ModelLoader.setCustomStateMapper(BlocksTFC.WORLD_ITEM, blockIn -> ImmutableMap.of(BlocksTFC.WORLD_ITEM.getDefaultState(), new ModelResourceLocation("tfc:empty")));
-<<<<<<< HEAD
         ModelLoader.setCustomStateMapper(BlocksTFC.INGOT_PILE, blockIn -> ImmutableMap.of(BlocksTFC.INGOT_PILE.getDefaultState(), new ModelResourceLocation("tfc:empty")));
-=======
-        ClientRegistry.bindTileEntitySpecialRenderer(TEWorldItem.class, new TESRWorldItem());
-
-        ModelLoader.setCustomStateMapper(BlocksTFC.INGOT_PILE, blockIn -> ImmutableMap.of(BlocksTFC.INGOT_PILE.getDefaultState(), new ModelResourceLocation("tfc:empty")));
-        ClientRegistry.bindTileEntitySpecialRenderer(TEIngotPile.class, new TESRIngotPile());
-
-        for (Block block : BlocksTFC.getAllNormalItemBlocks().keySet())
-            ModelLoader.setCustomModelResourceLocation(Item.getItemFromBlock(block), 0, new ModelResourceLocation(block.getRegistryName(), "normal"));
->>>>>>> c2f0fc73
 
         // TESRs //
 
-<<<<<<< HEAD
         ClientRegistry.bindTileEntitySpecialRenderer(TEChestTFC.class, new TESRChestTFC());
         ClientRegistry.bindTileEntitySpecialRenderer(TEToolRack.class, new TESRToolRack());
         ClientRegistry.bindTileEntitySpecialRenderer(TEPitKiln.class, new TESRPitKiln());
         ClientRegistry.bindTileEntitySpecialRenderer(TEWorldItem.class, new TESRWorldItem());
         ClientRegistry.bindTileEntitySpecialRenderer(TEIngotPile.class, new TESRIngotPile());
-=======
-        //TODO: uncomment upon making bellows animation
+        //todo: make this work
         //ClientRegistry.bindTileEntitySpecialRenderer(TEBellows.class, new TESRBellows());
->>>>>>> c2f0fc73
     }
 
     @SubscribeEvent
