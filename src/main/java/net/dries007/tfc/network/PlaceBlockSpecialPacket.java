--- conflicted
+++ resolved
@@ -29,30 +29,15 @@
 {
     void handle(Supplier<NetworkEvent.Context> context)
     {
-<<<<<<< HEAD
-        NetworkEvent.Context context = contextSupplier.get();
-
-        ServerPlayer player = context.getSender();
-        if (player != null)
-        {
-            Level world = player.getLevel();
-            HitResult rayTrace = player.pick(5.0F, 1.0F, false);
-            if (rayTrace instanceof BlockHitResult blockResult)
-            {
-                Direction face = blockResult.getDirection();
-                if (face == Direction.UP)
-=======
         context.get().setPacketHandled(true);
         context.get().enqueueWork(() -> {
-            ServerPlayerEntity player = context.get().getSender();
+            ServerPlayer player = context.get().getSender();
             if (player != null)
             {
-                World world = player.getLevel();
-                RayTraceResult rayTrace = player.pick(5.0F, 1.0F, false);
-                if (rayTrace instanceof BlockRayTraceResult)
->>>>>>> 1280317b
-                {
-                    BlockRayTraceResult blockResult = (BlockRayTraceResult) rayTrace;
+                Level world = player.getLevel();
+                HitResult rayTrace = player.pick(5.0F, 1.0F, false);
+                if (rayTrace instanceof BlockHitResult blockResult)
+            {
                     Direction face = blockResult.getDirection();
                     if (face == Direction.UP)
                     {
@@ -69,18 +54,12 @@
                         }
                         else if (!stack.isEmpty() && world.isEmptyBlock(pos.above()))
                         {
-<<<<<<< HEAD
-                            world.setBlockAndUpdate(pos.above(), PlacedItemBlock.updateStateValues(world, pos, TFCBlocks.PLACED_ITEM.get().defaultBlockState()));
-                            world.getBlockEntity(pos.above(), TFCTileEntities.PLACED_ITEM.get()).ifPresent(entity -> entity.insertItem(player, stack, blockResult));
-=======
                             double y = blockResult.getLocation().y - pos.getY();
                             if (y == 0 || y == 1)
                             {
                                 world.setBlockAndUpdate(pos.above(), PlacedItemBlock.updateStateValues(world, pos, TFCBlocks.PLACED_ITEM.get().defaultBlockState()));
-                                PlacedItemTileEntity te = Helpers.getTileEntityOrThrow(world, pos.above(), PlacedItemTileEntity.class);
-                                te.insertItem(player, stack, blockResult);
+                                world.getBlockEntity(pos.above(), TFCTileEntities.PLACED_ITEM.get()).ifPresent(entity -> entity.insertItem(player, stack, blockResult));
                             }
->>>>>>> 1280317b
                         }
                     }
                 }
