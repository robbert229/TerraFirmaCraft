/*
 * Work under Copyright. Licensed under the EUPL.
 * See the project README.md and LICENSE.txt for more information.
 */

package net.dries007.tfc.objects;

import net.minecraft.creativetab.CreativeTabs;
import net.minecraft.init.Items;
import net.minecraft.item.ItemStack;
import net.minecraft.util.ResourceLocation;
import net.minecraftforge.fml.common.registry.ForgeRegistries;
import net.minecraftforge.fml.relauncher.Side;
import net.minecraftforge.fml.relauncher.SideOnly;

import net.dries007.tfc.TerraFirmaCraft;

import static net.dries007.tfc.api.util.TFCConstants.MOD_ID;

public final class CreativeTabsTFC
{
    public static final CreativeTabs CT_ROCK_BLOCKS = new TFCCreativeTab("rock.blocks", "tfc:smooth/granite");
    public static final CreativeTabs CT_ROCK_ITEMS = new TFCCreativeTab("rock.items", "tfc:ore/tetrahedrite");
    public static final CreativeTabs CT_WOOD = new TFCCreativeTab("wood", "tfc:wood/log/pine");
    public static final CreativeTabs CT_DECORATIONS = new TFCCreativeTab("decorations", "tfc:wall/cobble/granite");
    public static final CreativeTabs CT_METAL = new TFCCreativeTab("metal", "tfc:metal/ingot/bronze");
    public static final CreativeTabs CT_GEMS = new TFCCreativeTab("gems", "tfc:gem/diamond");
<<<<<<< HEAD
    public static final CreativeTabs CT_POTTERY = new TFCCreativeTab("pottery", "tfc:mold/axe_head/bronze");
    public static final CreativeTabs CT_PLANTS = new TFCCreativeTab("plants", "tfc:crops/seedbag/tomato");
    public static final CreativeTabs CT_FOOD = new TFCCreativeTab("food", "tfc:food/greenapple");
=======
    public static final CreativeTabs CT_POTTERY = new TFCCreativeTab("pottery", "tfc:mold/ingot");
>>>>>>> 50ebcb5a
    public static final CreativeTabs CT_MISC = new TFCCreativeTab("misc", "tfc:wand");

    private static class TFCCreativeTab extends CreativeTabs
    {
        private final ResourceLocation iconResourceLocation;

        private TFCCreativeTab(String label, String icon)
        {
            super(MOD_ID + "." + label);
            iconResourceLocation = new ResourceLocation(icon);
        }

        @SideOnly(Side.CLIENT)
        @Override
        public ItemStack createIcon()
        {
            //noinspection ConstantConditions
            ItemStack stack = new ItemStack(ForgeRegistries.ITEMS.getValue(iconResourceLocation));
            if (!stack.isEmpty()) return stack;

            TerraFirmaCraft.getLog().error("[Please inform developers] No icon stack for creative tab {}", getTabLabel());
            return new ItemStack(Items.STICK);
        }
    }
}<|MERGE_RESOLUTION|>--- conflicted
+++ resolved
@@ -25,13 +25,9 @@
     public static final CreativeTabs CT_DECORATIONS = new TFCCreativeTab("decorations", "tfc:wall/cobble/granite");
     public static final CreativeTabs CT_METAL = new TFCCreativeTab("metal", "tfc:metal/ingot/bronze");
     public static final CreativeTabs CT_GEMS = new TFCCreativeTab("gems", "tfc:gem/diamond");
-<<<<<<< HEAD
-    public static final CreativeTabs CT_POTTERY = new TFCCreativeTab("pottery", "tfc:mold/axe_head/bronze");
+    public static final CreativeTabs CT_POTTERY = new TFCCreativeTab("pottery", "tfc:mold/ingot");
     public static final CreativeTabs CT_PLANTS = new TFCCreativeTab("plants", "tfc:crops/seedbag/tomato");
     public static final CreativeTabs CT_FOOD = new TFCCreativeTab("food", "tfc:food/greenapple");
-=======
-    public static final CreativeTabs CT_POTTERY = new TFCCreativeTab("pottery", "tfc:mold/ingot");
->>>>>>> 50ebcb5a
     public static final CreativeTabs CT_MISC = new TFCCreativeTab("misc", "tfc:wand");
 
     private static class TFCCreativeTab extends CreativeTabs
