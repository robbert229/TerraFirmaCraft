/*
 * Work under Copyright. Licensed under the EUPL.
 * See the project README.md and LICENSE.txt for more information.
 */

package net.dries007.tfc.objects.blocks.stone;

import java.util.*;
import javax.annotation.Nullable;
import javax.annotation.ParametersAreNonnullByDefault;

import net.minecraft.block.*;
import net.minecraft.block.state.IBlockState;
import net.minecraft.init.Items;
import net.minecraft.item.Item;
import net.minecraft.util.BlockRenderLayer;
import net.minecraft.util.EnumFacing;
import net.minecraft.util.EnumParticleTypes;
import net.minecraft.util.math.BlockPos;
import net.minecraft.world.IBlockAccess;
import net.minecraft.world.World;
import net.minecraftforge.common.EnumPlantType;
import net.minecraftforge.common.IPlantable;
import net.minecraftforge.fml.relauncher.Side;
import net.minecraftforge.fml.relauncher.SideOnly;

import mcp.MethodsReturnNonnullByDefault;
import net.dries007.tfc.TerraFirmaCraft;
import net.dries007.tfc.api.types.Rock;
import net.dries007.tfc.objects.blocks.BlocksTFC;
import net.dries007.tfc.objects.entity.EntityFallingBlockTFC;
import net.dries007.tfc.objects.items.rock.ItemRock;
import net.dries007.tfc.util.Helpers;
import net.dries007.tfc.util.IFallingBlock;
import net.dries007.tfc.util.OreDictionaryHelper;

@MethodsReturnNonnullByDefault
@ParametersAreNonnullByDefault
public class BlockRockVariant extends Block
{
    private static final Map<Rock, EnumMap<Rock.Type, BlockRockVariant>> TABLE = new HashMap<>();

    public static BlockRockVariant get(Rock rock, Rock.Type type)
    {
        return TABLE.get(rock).get(type);
    }

    public static BlockRockVariant create(Rock rock, Rock.Type type)
    {
        switch (type)
        {
            case RAW:
                return new BlockRockRaw(type, rock);
            case FARMLAND:
                return new BlockFarmlandTFC(type, rock);
            case PATH:
                return new BlockPathTFC(type, rock);
            case GRASS:
            case DRY_GRASS:
            case CLAY_GRASS:
                return new BlockRockVariantConnected(type, rock);
            case SAND:
            case DIRT:
            case CLAY:
            case GRAVEL:
            case COBBLE:
                return new BlockRockVariantFallable(type, rock);
            default:
                return new BlockRockVariant(type, rock);
        }
    }

    public final Rock.Type type;
    public final Rock rock;

    public BlockRockVariant(Rock.Type type, Rock rock)
    {
        super(type.material);

        if (!TABLE.containsKey(rock))
            TABLE.put(rock, new EnumMap<>(Rock.Type.class));
        TABLE.get(rock).put(type, this);

        this.type = type;
        this.rock = rock;
        if (type.isGrass) setTickRandomly(true);
        switch (type)
        {
            case BRICKS:
            case RAW:
                setSoundType(SoundType.STONE);
                setHardness(2.0F).setResistance(10.0F);
                setHarvestLevel("pickaxe", 0);
                break;
            case COBBLE:
            case SMOOTH:
                setSoundType(SoundType.STONE);
                setHardness(1.5F).setResistance(10.0F);
                setHarvestLevel("pickaxe", 0);
                break;
            case SAND:
                setSoundType(SoundType.SAND);
                setHardness(0.5F);
                setHarvestLevel("shovel", 0);
                break;
            case DIRT:
            case PATH:
            case FARMLAND:
                setSoundType(SoundType.GROUND);
                setHardness(0.5F);
                setHarvestLevel("shovel", 0);
                break;
            case GRAVEL:
                setSoundType(SoundType.GROUND);
                setHardness(0.6F);
                setHarvestLevel("shovel", 0);
                break;
            case CLAY:
            case CLAY_GRASS:
            case GRASS:
            case DRY_GRASS:
                setSoundType(SoundType.PLANT);
                setHardness(0.6F);
                setHarvestLevel("shovel", 0);
                break;
        }
        OreDictionaryHelper.registerRockType(this, type, rock);
    }

    public BlockRockVariant getVariant(Rock.Type t)
    {
        return TABLE.get(rock).get(t);
    }

    @Override
    @SideOnly(Side.CLIENT)
    @SuppressWarnings("deprecation")
    public boolean shouldSideBeRendered(IBlockState blockState, IBlockAccess world, BlockPos pos, EnumFacing side)
    {
        switch (this.type)
        {
            case PATH:
            case FARMLAND:
                switch (side)
                {
                    case UP:
                        return true;
                    case NORTH:
                    case SOUTH:
                    case WEST:
                    case EAST:
                        IBlockState state = world.getBlockState(pos.offset(side));
                        Block block = state.getBlock();
                        if (state.isOpaqueCube()) return false;
                        if (block instanceof BlockFarmland || block instanceof BlockGrassPath) return false;
                        if (block instanceof BlockRockVariant)
                        {
                            switch (((BlockRockVariant) block).type)
                            {
                                case FARMLAND:
                                case PATH:
                                    return false;
                                default:
                                    return true;
                            }
                        }
                        return true;
                    case DOWN:
                        return super.shouldSideBeRendered(blockState, world, pos, side);
                }
            default:
                return super.shouldSideBeRendered(blockState, world, pos, side);
        }
    }

    @Override
    public void randomTick(World world, BlockPos pos, IBlockState state, Random rand)
    {
        if (world.isRemote) return;
        if (type.isGrass) Helpers.spreadGrass(world, pos, state, rand);
        super.randomTick(world, pos, state, rand);
    }

<<<<<<< HEAD
    @Override
    public void updateTick(World worldIn, BlockPos pos, IBlockState state, Random rand)
    {
        super.updateTick(worldIn, pos, state, rand);
        if (worldIn.isRemote) return;
        if (shouldFall(state, worldIn, pos))
        {
            if (!BlockFalling.fallInstantly && worldIn.isAreaLoaded(pos.add(-32, -32, -32), pos.add(32, 32, 32)))
            {
                worldIn.spawnEntity(new EntityFallingBlockTFC(worldIn, pos, this, worldIn.getBlockState(pos)));
            }
            else
            {
                worldIn.setBlockToAir(pos);
                pos = pos.add(0, -1, 0);
                while (canFallThrough(worldIn.getBlockState(pos)) && pos.getY() > 0)
                    pos = pos.add(0, -1, 0);
                if (pos.getY() > 0) worldIn.setBlockState(pos.up(), state); // Includes Forge's fix for data loss.
            }
        }
    }

    @SideOnly(Side.CLIENT)
    @Override
    public void randomDisplayTick(IBlockState stateIn, World worldIn, BlockPos pos, Random rand)
    {
        if (!this.type.isAffectedByGravity) return;
        if (rand.nextInt(16) != 0) return;
        if (shouldFall(stateIn, worldIn, pos))
        {
            double d0 = (double) ((float) pos.getX() + rand.nextFloat());
            double d1 = (double) pos.getY() - 0.05D;
            double d2 = (double) ((float) pos.getZ() + rand.nextFloat());
            worldIn.spawnParticle(EnumParticleTypes.FALLING_DUST, d0, d1, d2, 0.0D, 0.0D, 0.0D, Block.getStateId(stateIn));
        }
    }

    // IDK what the alternative is supposed to be, so I'm gonna continue using this.
    @SuppressWarnings("deprecation")
    @Override
    public void neighborChanged(IBlockState state, World worldIn, BlockPos pos, Block blockIn, BlockPos fromPos)
    {
        super.neighborChanged(state, worldIn, pos, blockIn, fromPos);
        if (shouldFall(state, worldIn, pos)) worldIn.scheduleUpdate(pos, this, tickRate(worldIn));
    }

=======
    // This only affects things that tick constantly AFAIK, not random ticks.
>>>>>>> 6311da8c
    @Override
    public int tickRate(World worldIn)
    {
        return 1; // todo: tickrate in vanilla is 2, in tfc1710 it's 10
    }

    @Override
    public Item getItemDropped(IBlockState state, Random rand, int fortune)
    {
        switch (type)
        {
            case RAW:
                return ItemRock.get(rock);
            case CLAY:
            case CLAY_GRASS:
                return Items.CLAY_BALL; // todo: own clay or event for clay making?
            default:
                return super.getItemDropped(state, rand, fortune);
            case GRASS:
            case DRY_GRASS:
            case PATH:
                return Item.getItemFromBlock(get(rock, Rock.Type.DIRT));
        }
    }

    @Override
    public int damageDropped(IBlockState state)
    {
        return getMetaFromState(state);
    }

    @Override
    @SideOnly(Side.CLIENT)
    public BlockRenderLayer getRenderLayer()
    {
        return type.isGrass ? BlockRenderLayer.CUTOUT : BlockRenderLayer.SOLID;
    }

    @Override
    public int quantityDropped(IBlockState state, int fortune, Random random)
    {
        // todo: see how 1710 handles this
        switch (type)
        {
            case CLAY:
            case CLAY_GRASS:
                return 4;
            default:
                return super.quantityDropped(state, fortune, random);
        }
    }

    @Override
    public boolean canSustainPlant(IBlockState state, IBlockAccess world, BlockPos pos, EnumFacing direction, IPlantable plantable)
    {
        EnumPlantType plantType = plantable.getPlantType(world, pos.offset(direction));

        switch (plantType)
        {
            case Plains:
                return type == Rock.Type.DIRT || type == Rock.Type.GRASS || type == Rock.Type.DRY_GRASS || type == Rock.Type.CLAY_GRASS;
            case Crop:
                return type == Rock.Type.DIRT || type == Rock.Type.GRASS || type == Rock.Type.FARMLAND || type == Rock.Type.DRY_GRASS;
            case Desert:
                return type == Rock.Type.SAND;
            case Cave:
                return true;
            case Water:
                return false;
            case Beach:
                // todo: expand? I think a 2x2 radius is much better in a world where you can't move water sources.
                return (type == Rock.Type.DIRT || type == Rock.Type.GRASS || type == Rock.Type.SAND || type == Rock.Type.DRY_GRASS) && // todo: dry grass?
                    (BlocksTFC.isWater(world.getBlockState(pos.add(1, 0, 0))) ||
                        BlocksTFC.isWater(world.getBlockState(pos.add(-1, 0, 0))) ||
                        BlocksTFC.isWater(world.getBlockState(pos.add(0, 0, 1))) ||
                        BlocksTFC.isWater(world.getBlockState(pos.add(0, 0, -1))));
            case Nether:
                return false;
        }

        return false;
    }
}<|MERGE_RESOLUTION|>--- conflicted
+++ resolved
@@ -181,56 +181,7 @@
         super.randomTick(world, pos, state, rand);
     }
 
-<<<<<<< HEAD
-    @Override
-    public void updateTick(World worldIn, BlockPos pos, IBlockState state, Random rand)
-    {
-        super.updateTick(worldIn, pos, state, rand);
-        if (worldIn.isRemote) return;
-        if (shouldFall(state, worldIn, pos))
-        {
-            if (!BlockFalling.fallInstantly && worldIn.isAreaLoaded(pos.add(-32, -32, -32), pos.add(32, 32, 32)))
-            {
-                worldIn.spawnEntity(new EntityFallingBlockTFC(worldIn, pos, this, worldIn.getBlockState(pos)));
-            }
-            else
-            {
-                worldIn.setBlockToAir(pos);
-                pos = pos.add(0, -1, 0);
-                while (canFallThrough(worldIn.getBlockState(pos)) && pos.getY() > 0)
-                    pos = pos.add(0, -1, 0);
-                if (pos.getY() > 0) worldIn.setBlockState(pos.up(), state); // Includes Forge's fix for data loss.
-            }
-        }
-    }
-
-    @SideOnly(Side.CLIENT)
-    @Override
-    public void randomDisplayTick(IBlockState stateIn, World worldIn, BlockPos pos, Random rand)
-    {
-        if (!this.type.isAffectedByGravity) return;
-        if (rand.nextInt(16) != 0) return;
-        if (shouldFall(stateIn, worldIn, pos))
-        {
-            double d0 = (double) ((float) pos.getX() + rand.nextFloat());
-            double d1 = (double) pos.getY() - 0.05D;
-            double d2 = (double) ((float) pos.getZ() + rand.nextFloat());
-            worldIn.spawnParticle(EnumParticleTypes.FALLING_DUST, d0, d1, d2, 0.0D, 0.0D, 0.0D, Block.getStateId(stateIn));
-        }
-    }
-
-    // IDK what the alternative is supposed to be, so I'm gonna continue using this.
-    @SuppressWarnings("deprecation")
-    @Override
-    public void neighborChanged(IBlockState state, World worldIn, BlockPos pos, Block blockIn, BlockPos fromPos)
-    {
-        super.neighborChanged(state, worldIn, pos, blockIn, fromPos);
-        if (shouldFall(state, worldIn, pos)) worldIn.scheduleUpdate(pos, this, tickRate(worldIn));
-    }
-
-=======
     // This only affects things that tick constantly AFAIK, not random ticks.
->>>>>>> 6311da8c
     @Override
     public int tickRate(World worldIn)
     {
