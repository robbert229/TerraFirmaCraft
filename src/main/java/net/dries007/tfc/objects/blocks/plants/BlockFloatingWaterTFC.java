--- conflicted
+++ resolved
@@ -41,17 +41,6 @@
     {
         super(plant);
         if (MAP.put(plant, this) != null) throw new IllegalStateException("There can only be one.");
-<<<<<<< HEAD
-=======
-
-        this.setDefaultState(this.blockState.getBaseState().withProperty(GROWTHSTAGE, CalendarTFC.Month.MARCH.id()));
-    }
-
-    @SuppressWarnings("deprecation")
-    @Override
-    public void addCollisionBoxToList(IBlockState state, World worldIn, BlockPos pos, AxisAlignedBB entityBox, List<AxisAlignedBB> collidingBoxes, @Nullable Entity entityIn, boolean isActualState)
-    {
->>>>>>> e6272bb3
     }
 
     @Override
@@ -69,21 +58,13 @@
     @Nonnull
     public IBlockState getActualState(IBlockState state, IBlockAccess worldIn, BlockPos pos)
     {
-<<<<<<< HEAD
-        return state.withProperty(GROWTHSTAGE, plant.getStages()[CalenderTFC.getMonthOfYear().id()]);
-=======
-        return state.withProperty(GROWTHSTAGE, CalendarTFC.getMonthOfYear().id());
->>>>>>> e6272bb3
+        return state.withProperty(GROWTHSTAGE, plant.getStages()[CalendarTFC.getMonthOfYear().id()]);
     }
 
     @Override
     public void onBlockAdded(World world, BlockPos pos, IBlockState state)
     {
-<<<<<<< HEAD
-        world.setBlockState(pos, state.withProperty(DAYPERIOD, getDayPeriod()).withProperty(GROWTHSTAGE, plant.getStages()[CalenderTFC.getMonthOfYear().id()]));
-=======
-        world.setBlockState(pos, this.blockState.getBaseState().withProperty(DAYPERIOD, getCurrentTime(world)).withProperty(GROWTHSTAGE, CalendarTFC.getMonthOfYear().id()));
->>>>>>> e6272bb3
+        world.setBlockState(pos, state.withProperty(DAYPERIOD, getDayPeriod()).withProperty(GROWTHSTAGE, plant.getStages()[CalendarTFC.getMonthOfYear().id()]));
         this.checkAndDropBlock(world, pos, state);
     }
 
