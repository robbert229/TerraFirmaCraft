--- conflicted
+++ resolved
@@ -32,17 +32,6 @@
 import net.minecraftforge.fml.relauncher.Side;
 import net.minecraftforge.fml.relauncher.SideOnly;
 
-<<<<<<< HEAD
-import net.dries007.tfc.client.TFCGuiHandler;
-import net.dries007.tfc.objects.items.ItemFireStarter;
-import net.dries007.tfc.objects.te.TEFirePit;
-
-@ParametersAreNonnullByDefault
-public class BlockFirePit extends Block implements ITileEntityProvider
-{
-    public static final PropertyBool LIT = PropertyBool.create("lit");
-    private static final AxisAlignedBB AABB = new AxisAlignedBB(0.0625D, 0.0D, 0.0625D, 0.9375D, 0.03125D, 0.9375D);
-=======
 import net.dries007.tfc.api.capability.IBellowsHandler;
 import net.dries007.tfc.client.TFCGuiHandler;
 import net.dries007.tfc.objects.items.ItemFireStarter;
@@ -61,7 +50,6 @@
     {
         TEBellows.offsets.add(bellowsOffset);
     }
->>>>>>> 4b0a5c35
 
     public BlockFirePit()
     {
@@ -179,22 +167,6 @@
     {
         if (!worldIn.isRemote)
         {
-<<<<<<< HEAD
-            ItemStack held = player.getHeldItem(hand);
-            if (state.getValue(LIT)) //todo: remove debug feature
-                worldIn.setBlockState(pos, state.withProperty(LIT, false));
-
-            if (ItemFireStarter.canIgnite(held))
-                worldIn.setBlockState(pos, state.withProperty(LIT, true));
-
-            if (!player.isSneaking())
-            {
-                TFCGuiHandler.openGui(worldIn, pos, player, TFCGuiHandler.Type.FIRE_PIT);
-            }
-
-        }
-        //todo: gui
-=======
             if (player.isSneaking())
             {
                 ItemStack held = player.getHeldItem(hand);
@@ -209,13 +181,10 @@
             }
 
         }
->>>>>>> 4b0a5c35
         return true;
     }
 
     @Override
-<<<<<<< HEAD
-=======
     public boolean canIntakeFrom(TEBellows te, Vec3i offset, EnumFacing facing)
     {
         return offset.equals(bellowsOffset);
@@ -229,7 +198,6 @@
     }
 
     @Override
->>>>>>> 4b0a5c35
     @Nonnull
     protected BlockStateContainer createBlockState()
     {
