/*
 * Work under Copyright. Licensed under the EUPL.
 * See the project README.md and LICENSE.txt for more information.
 *
 */

package net.dries007.tfc.objects.blocks;

import java.util.Random;
import javax.annotation.Nonnull;
import javax.annotation.ParametersAreNonnullByDefault;

import net.minecraft.block.BlockTorch;
import net.minecraft.block.ITileEntityProvider;
import net.minecraft.block.properties.PropertyBool;
import net.minecraft.block.state.BlockStateContainer;
import net.minecraft.block.state.IBlockState;
import net.minecraft.entity.player.EntityPlayer;
import net.minecraft.init.Blocks;
import net.minecraft.item.Item;
import net.minecraft.item.ItemStack;
import net.minecraft.tileentity.TileEntity;
import net.minecraft.util.EnumFacing;
import net.minecraft.util.EnumHand;
import net.minecraft.util.math.BlockPos;
import net.minecraft.world.IBlockAccess;
import net.minecraft.world.World;
import net.minecraftforge.fml.relauncher.Side;
import net.minecraftforge.fml.relauncher.SideOnly;

import net.dries007.tfc.api.capability.size.IItemSize;
import net.dries007.tfc.api.capability.size.Size;
import net.dries007.tfc.api.capability.size.Weight;
import net.dries007.tfc.objects.items.ItemFireStarter;
import net.dries007.tfc.objects.te.TETorchTFC;
import net.dries007.tfc.util.Helpers;
import net.dries007.tfc.util.OreDictionaryHelper;

@ParametersAreNonnullByDefault
public class BlockTorchTFC extends BlockTorch implements ITileEntityProvider, IItemSize
{
    public static final PropertyBool LIT = PropertyBool.create("lit");

    @SuppressWarnings("ConstantConditions")
    public static boolean canLight(ItemStack stack)
    {
        return stack.getItem() == Item.getItemFromBlock(BlocksTFC.TORCH) || ItemFireStarter.canIgnite(stack);
    }

    public BlockTorchTFC()
    {
        setDefaultState(blockState.getBaseState().withProperty(FACING, EnumFacing.UP).withProperty(LIT, true));
        setLightLevel(0.9375F);
        setTickRandomly(true);

        Blocks.FIRE.setFireInfo(this, 5, 20);

        OreDictionaryHelper.register(this, "torch");
    }

    @Override
    public Size getSize(@Nonnull ItemStack stack)
    {
        return Size.NORMAL;
    }

    @Override
    public Weight getWeight(@Nonnull ItemStack stack)
    {
        return Weight.LIGHT;
    }

    @Override
    public TileEntity createNewTileEntity(@Nonnull World worldIn, int meta)
    {
        return new TETorchTFC();
    }

    @Override
    @SideOnly(Side.CLIENT)
    public void randomDisplayTick(IBlockState stateIn, World worldIn, BlockPos pos, Random rand)
    {
        if (!stateIn.getValue(LIT)) return;
        super.randomDisplayTick(stateIn, worldIn, pos, rand);
    }

    @Override
    public void randomTick(World worldIn, BlockPos pos, IBlockState state, Random random)
    {
<<<<<<< HEAD
        TETorchTFC te = Helpers.getTE(worldIn, pos, TETorchTFC.class);
        if (te != null)
=======
        IBlockState state = getDefaultState().withProperty(LIT, (meta & 0b1000) == 0b1000);
        //TODO: I recommend to replace this with state.withProperty(FACING, EnumFacing.byIndex(meta & 0b0111)) - LS
        switch (meta & 0b0111)
>>>>>>> b4ec920f
        {
            te.onRandomTick();
        }
    }

    @Override
    public boolean onBlockActivated(World worldIn, BlockPos pos, IBlockState state, EntityPlayer playerIn, EnumHand hand, EnumFacing facing, float hitX, float hitY, float hitZ)
    {
<<<<<<< HEAD
        if (!worldIn.isRemote)
=======
        int meta = state.getValue(LIT) ? 0b1000 : 0;
        //TODO: I recommend to replace this with state.getValue(FACING).getIndex() - LS
        switch (state.getValue(FACING))
>>>>>>> b4ec920f
        {
            TETorchTFC te = Helpers.getTE(worldIn, pos, TETorchTFC.class);
            ItemStack stack = playerIn.getHeldItem(hand);
            if (te != null && BlockTorchTFC.canLight(stack))
            {
                te.light();
            }
        }
        return true;
    }

    @Override
    @Nonnull
    public IBlockState getStateFromMeta(int meta)
    {
        return getDefaultState().withProperty(LIT, meta >= 8).withProperty(FACING, EnumFacing.byIndex(meta & 0b111));
    }

    @Override
    public int getMetaFromState(IBlockState state)
    {
        return (state.getValue(LIT) ? 8 : 0) + state.getValue(FACING).getIndex();
    }

    @Override
    @Nonnull
    protected BlockStateContainer createBlockState()
    {
        return new BlockStateContainer(this, FACING, LIT);
    }

    @Override
    public int getLightValue(IBlockState state, IBlockAccess world, BlockPos pos)
    {
        return state.getValue(LIT) ? super.getLightValue(state, world, pos) : 0;
    }
}<|MERGE_RESOLUTION|>--- conflicted
+++ resolved
@@ -1,7 +1,6 @@
 /*
  * Work under Copyright. Licensed under the EUPL.
  * See the project README.md and LICENSE.txt for more information.
- *
  */
 
 package net.dries007.tfc.objects.blocks;
@@ -87,14 +86,8 @@
     @Override
     public void randomTick(World worldIn, BlockPos pos, IBlockState state, Random random)
     {
-<<<<<<< HEAD
         TETorchTFC te = Helpers.getTE(worldIn, pos, TETorchTFC.class);
         if (te != null)
-=======
-        IBlockState state = getDefaultState().withProperty(LIT, (meta & 0b1000) == 0b1000);
-        //TODO: I recommend to replace this with state.withProperty(FACING, EnumFacing.byIndex(meta & 0b0111)) - LS
-        switch (meta & 0b0111)
->>>>>>> b4ec920f
         {
             te.onRandomTick();
         }
@@ -103,13 +96,7 @@
     @Override
     public boolean onBlockActivated(World worldIn, BlockPos pos, IBlockState state, EntityPlayer playerIn, EnumHand hand, EnumFacing facing, float hitX, float hitY, float hitZ)
     {
-<<<<<<< HEAD
         if (!worldIn.isRemote)
-=======
-        int meta = state.getValue(LIT) ? 0b1000 : 0;
-        //TODO: I recommend to replace this with state.getValue(FACING).getIndex() - LS
-        switch (state.getValue(FACING))
->>>>>>> b4ec920f
         {
             TETorchTFC te = Helpers.getTE(worldIn, pos, TETorchTFC.class);
             ItemStack stack = playerIn.getHeldItem(hand);
