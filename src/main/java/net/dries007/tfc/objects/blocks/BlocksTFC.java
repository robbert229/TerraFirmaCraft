--- conflicted
+++ resolved
@@ -259,9 +259,6 @@
                 for (Rock rock : TFCRegistries.ROCKS.getValuesCollection())
                     b.add(register(r, type.name().toLowerCase() + "/" + rock.getRegistryName().getPath(), BlockRockVariant.create(rock, type), CT_ROCK_BLOCKS));
             allBlockRockVariants = b.build();
-<<<<<<< HEAD
-            allBlockRockVariants.forEach(x -> normalItemBlocks.add(new ItemBlockTFC(x)));
-=======
             allBlockRockVariants.forEach(x ->
             {
                 if (x.type == Rock.Type.SAND)
@@ -269,7 +266,6 @@
                 else
                     normalItemBlocks.add(new ItemBlockTFC(x));
             });
->>>>>>> 4b0a5c35
         }
 
         {
@@ -306,11 +302,7 @@
                 chests.add(register(r, "wood/chest/" + wood.getRegistryName().getPath(), new BlockChestTFC(BlockChest.Type.BASIC, wood), CT_DECORATIONS));
                 chests.add(register(r, "wood/chest_trap/" + wood.getRegistryName().getPath(), new BlockChestTFC(BlockChest.Type.TRAP, wood), CT_DECORATIONS));
                 inventoryItemBlocks.add(new ItemBlockTFC(register(r, "wood/button/" + wood.getRegistryName().getPath(), new BlockButtonWoodTFC(wood), CT_DECORATIONS)));
-<<<<<<< HEAD
-                toolRacks.add(register(r, "wood/tool_rack/" + wood.getRegistryName().getPath(), new BlockToolRack(wood, .5F, 3F), CT_DECORATIONS));
-=======
                 toolRacks.add(register(r, "wood/tool_rack/" + wood.getRegistryName().getPath(), new BlockToolRack(wood), CT_DECORATIONS));
->>>>>>> 4b0a5c35
             }
             allLogBlocks = logs.build();
             allLeafBlocks = leaves.build();
@@ -447,10 +439,7 @@
         register(TEIngotPile.class, "ingot_pile");
         register(TEFirePit.class, "fire_pit");
         register(TEToolRack.class, "tool_rack");
-<<<<<<< HEAD
-=======
         register(TEBellows.class, "bellows");
->>>>>>> 4b0a5c35
 
     }
 
