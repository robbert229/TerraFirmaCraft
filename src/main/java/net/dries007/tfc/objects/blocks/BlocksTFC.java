/*
 * Work under Copyright. Licensed under the EUPL.
 * See the project README.md and LICENSE.txt for more information.
 */

package net.dries007.tfc.objects.blocks;

import com.google.common.collect.ImmutableList;
import com.google.common.collect.ImmutableList.Builder;
import net.minecraft.block.Block;
import net.minecraft.block.BlockChest;
import net.minecraft.block.material.Material;
import net.minecraft.block.state.IBlockState;
import net.minecraft.creativetab.CreativeTabs;
import net.minecraft.item.ItemBlock;
import net.minecraft.tileentity.TileEntity;
import net.minecraftforge.event.RegistryEvent;
import net.minecraftforge.fluids.BlockFluidBase;
import net.minecraftforge.fluids.Fluid;
import net.minecraftforge.fml.common.Mod;
import net.minecraftforge.fml.common.eventhandler.SubscribeEvent;
import net.minecraftforge.fml.common.registry.GameRegistry;
import net.minecraftforge.registries.IForgeRegistry;

import net.dries007.tfc.api.registries.TFCRegistries;
import net.dries007.tfc.api.types.Metal;
import net.dries007.tfc.api.types.Ore;
import net.dries007.tfc.api.types.Rock;
import net.dries007.tfc.api.types.Tree;
import net.dries007.tfc.objects.blocks.metal.BlockAnvilTFC;
import net.dries007.tfc.objects.blocks.metal.BlockIngotPile;
import net.dries007.tfc.objects.blocks.metal.BlockSheet;
import net.dries007.tfc.objects.blocks.stone.BlockButtonStoneTFC;
import net.dries007.tfc.objects.blocks.stone.BlockOreTFC;
import net.dries007.tfc.objects.blocks.stone.BlockRockVariant;
import net.dries007.tfc.objects.blocks.stone.BlockWallTFC;
import net.dries007.tfc.objects.blocks.wood.*;
import net.dries007.tfc.objects.fluids.FluidsTFC;
import net.dries007.tfc.objects.items.ItemBlockTFC;
import net.dries007.tfc.objects.items.ItemBlockTorchTFC;
import net.dries007.tfc.objects.te.*;

import static net.dries007.tfc.api.types.Rock.Type.*;
import static net.dries007.tfc.api.util.TFCConstants.MOD_ID;
import static net.dries007.tfc.objects.CreativeTabsTFC.*;

@SuppressWarnings("unused")
@Mod.EventBusSubscriber(modid = MOD_ID)
@GameRegistry.ObjectHolder(MOD_ID)
public final class BlocksTFC
{
    @GameRegistry.ObjectHolder("fluid/salt_water")
    public static final BlockFluidBase FLUID_SALT_WATER = null;
    @GameRegistry.ObjectHolder("fluid/fresh_water")
    public static final BlockFluidBase FLUID_FRESH_WATER = null;
    @GameRegistry.ObjectHolder("fluid/hot_water")
    public static final BlockFluidBase FLUID_HOT_WATER = null;
    @GameRegistry.ObjectHolder("fluid/finite_salt_water")
    public static final BlockFluidBase FLUID_FINITE_SALT_WATER = null;
    @GameRegistry.ObjectHolder("fluid/finite_fresh_water")
    public static final BlockFluidBase FLUID_FINITE_FRESH_WATER = null;
    @GameRegistry.ObjectHolder("fluid/finite_hot_water")
    public static final BlockFluidBase FLUID_FINITE_HOT_WATER = null;
    @GameRegistry.ObjectHolder("fluid/rum")
    public static final BlockFluidBase FLUID_RUM = null;
    @GameRegistry.ObjectHolder("fluid/beer")
    public static final BlockFluidBase FLUID_BEER = null;
    @GameRegistry.ObjectHolder("fluid/whiskey")
    public static final BlockFluidBase FLUID_WHISKEY = null;
    @GameRegistry.ObjectHolder("fluid/rye_whiskey")
    public static final BlockFluidBase FLUID_RYE_WHISKEY = null;
    @GameRegistry.ObjectHolder("fluid/corn_whiskey")
    public static final BlockFluidBase FLUID_CORN_WHISKEY = null;
    @GameRegistry.ObjectHolder("fluid/sake")
    public static final BlockFluidBase FLUID_SAKE = null;
    @GameRegistry.ObjectHolder("fluid/vodka")
    public static final BlockFluidBase FLUID_VODKA = null;
    @GameRegistry.ObjectHolder("fluid/cider")
    public static final BlockFluidBase FLUID_CIDER = null;
    @GameRegistry.ObjectHolder("fluid/vinegar")
    public static final BlockFluidBase FLUID_VINEGAR = null;
    @GameRegistry.ObjectHolder("fluid/brine")
    public static final BlockFluidBase FLUID_BRINE = null;
    @GameRegistry.ObjectHolder("fluid/milk")
    public static final BlockFluidBase FLUID_MILK = null;
    @GameRegistry.ObjectHolder("fluid/olive_oil")
    public static final BlockFluidBase FLUID_OLIVE_OIL = null;
    @GameRegistry.ObjectHolder("fluid/tannin")
    public static final BlockFluidBase FLUID_TANNIN = null;
    @GameRegistry.ObjectHolder("fluid/limewater")
    public static final BlockFluidBase FLUID_LIMEWATER = null;
    @GameRegistry.ObjectHolder("fluid/milk_curdled")
    public static final BlockFluidBase FLUID_MILK_CURDLED = null;
    @GameRegistry.ObjectHolder("fluid/milk_vinegar")
    public static final BlockFluidBase FLUID_MILK_VINEGAR = null;

    public static final BlockDebug DEBUG = null;
    public static final BlockPeat PEAT = null;
    public static final BlockPeat PEAT_GRASS = null;
    public static final BlockFirePit FIREPIT = null;
    public static final BlockThatch THATCH = null;
    public static final BlockPitKiln PIT_KILN = null;
    public static final BlockWorldItem WORLD_ITEM = null;
    public static final BlockCharcoalPile CHARCOAL_PILE = null;
    public static final BlockLogPile LOG_PILE = null;
    public static final BlockIngotPile INGOT_PILE = null;

    // All these are for use in model registration. Do not use for block lookups.
    // Use the static get methods in the classes instead.
    private static ImmutableList<ItemBlock> allNormalItemBlocks;
    private static ImmutableList<ItemBlock> allInventoryItemBlocks;

    private static ImmutableList<BlockFluidBase> allFluidBlocks;
    private static ImmutableList<BlockRockVariant> allBlockRockVariants;
    private static ImmutableList<BlockOreTFC> allOreBlocks;
    private static ImmutableList<BlockWallTFC> allWallBlocks;
    private static ImmutableList<BlockLogTFC> allLogBlocks;
    private static ImmutableList<BlockLeavesTFC> allLeafBlocks;
    private static ImmutableList<BlockFenceGateTFC> allFenceGateBlocks;
    private static ImmutableList<BlockSaplingTFC> allSaplingBlocks;
    private static ImmutableList<BlockDoorTFC> allDoorBlocks;
    private static ImmutableList<BlockTrapDoorWoodTFC> allTrapDoorWoodBlocks;
    private static ImmutableList<BlockStairsTFC> allStairsBlocks;
    private static ImmutableList<BlockSlabTFC.Half> allSlabBlocks;
    private static ImmutableList<BlockChestTFC> allChestBlocks;
    private static ImmutableList<BlockAnvilTFC> allAnvils;
    private static ImmutableList<BlockSheet> allSheets;
    private static ImmutableList<BlockToolRack> allToolRackBlocks;

    public static ImmutableList<ItemBlock> getAllNormalItemBlocks()
    {
        return allNormalItemBlocks;
    }

    public static ImmutableList<ItemBlock> getAllInventoryItemBlocks()
    {
        return allInventoryItemBlocks;
    }

    public static ImmutableList<BlockFluidBase> getAllFluidBlocks()
    {
        return allFluidBlocks;
    }

    public static ImmutableList<BlockRockVariant> getAllBlockRockVariants()
    {
        return allBlockRockVariants;
    }

    public static ImmutableList<BlockLogTFC> getAllLogBlocks()
    {
        return allLogBlocks;
    }

    public static ImmutableList<BlockLeavesTFC> getAllLeafBlocks()
    {
        return allLeafBlocks;
    }

    public static ImmutableList<BlockOreTFC> getAllOreBlocks()
    {
        return allOreBlocks;
    }

    public static ImmutableList<BlockFenceGateTFC> getAllFenceGateBlocks()
    {
        return allFenceGateBlocks;
    }

    public static ImmutableList<BlockWallTFC> getAllWallBlocks()
    {
        return allWallBlocks;
    }

    public static ImmutableList<BlockSaplingTFC> getAllSaplingBlocks()
    {
        return allSaplingBlocks;
    }

    public static ImmutableList<BlockDoorTFC> getAllDoorBlocks()
    {
        return allDoorBlocks;
    }

    public static ImmutableList<BlockTrapDoorWoodTFC> getAllTrapDoorWoodBlocks()
    {
        return allTrapDoorWoodBlocks;
    }

    public static ImmutableList<BlockStairsTFC> getAllStairsBlocks()
    {
        return allStairsBlocks;
    }

    public static ImmutableList<BlockSlabTFC.Half> getAllSlabBlocks()
    {
        return allSlabBlocks;
    }

    public static ImmutableList<BlockChestTFC> getAllChestBlocks()
    {
        return allChestBlocks;
    }

    public static ImmutableList<BlockAnvilTFC> getAllAnvils()
    {
        return allAnvils;
    }

    public static ImmutableList<BlockSheet> getAllSheets()
    {
        return allSheets;
    }

    public static ImmutableList<BlockToolRack> getAllToolRackBlocks()
    {
        return allToolRackBlocks;
    }

    @SubscribeEvent
    @SuppressWarnings("ConstantConditions")
    public static void registerBlocks(RegistryEvent.Register<Block> event)
    {
        // This is called here because it needs to wait until Metal registry has fired
        FluidsTFC.preInit();

        IForgeRegistry<Block> r = event.getRegistry();

        Builder<ItemBlock> normalItemBlocks = ImmutableList.builder();
        Builder<ItemBlock> inventoryItemBlocks = ImmutableList.builder();

        normalItemBlocks.add(new ItemBlock(register(r, "debug", new BlockDebug(), CT_MISC)));

        normalItemBlocks.add(new ItemBlock(register(r, "peat", new BlockPeat(Material.GROUND), CT_ROCK_BLOCKS)));
        normalItemBlocks.add(new ItemBlock(register(r, "peat_grass", new BlockPeatGrass(Material.GRASS), CT_ROCK_BLOCKS)));

        normalItemBlocks.add(new ItemBlock(register(r, "thatch", new BlockThatch(Material.PLANTS), CT_DECORATIONS)));

        register(r, "firepit", new BlockFirePit()); // No item or creative tab.

        {
            Builder<BlockFluidBase> b = ImmutableList.builder();
            for (Fluid fluid : FluidsTFC.getAllInfiniteFluids())
                registerFluid(b, r, fluid, Material.WATER);
            for (Fluid fluid : FluidsTFC.getAllAlcoholsFluids())
                b.add(register(r, "fluid/" + fluid.getName(), new BlockFluidFiniteTFC(fluid, FluidsTFC.MATERIAL_ALCOHOL)));
            for (Fluid fluid : FluidsTFC.getAllOtherFiniteFluids())
                b.add(register(r, "fluid/" + fluid.getName(), new BlockFluidFiniteTFC(fluid, Material.WATER)));
            for (Fluid fluid : FluidsTFC.getAllMetalFluids())
                b.add(register(r, "fluid/" + fluid.getName(), new BlockFluidFiniteTFC(fluid, Material.LAVA)));
            allFluidBlocks = b.build();
        }

        {
            Builder<BlockRockVariant> b = ImmutableList.builder();
            for (Rock.Type type : Rock.Type.values())
                for (Rock rock : TFCRegistries.ROCKS.getValuesCollection())
                    b.add(register(r, type.name().toLowerCase() + "/" + rock.getRegistryName().getPath(), BlockRockVariant.create(rock, type), CT_ROCK_BLOCKS));
            allBlockRockVariants = b.build();
            allBlockRockVariants.forEach(x -> normalItemBlocks.add(new ItemBlockTFC(x)));
        }

        {
            Builder<BlockOreTFC> b = ImmutableList.builder();
            for (Ore ore : TFCRegistries.ORES.getValuesCollection())
                for (Rock rock : TFCRegistries.ROCKS.getValuesCollection())
                    b.add(register(r, ("ore/" + ore.getRegistryName().getPath() + "/" + rock.getRegistryName().getPath()).toLowerCase(), new BlockOreTFC(ore, rock), CT_ROCK_BLOCKS));
            allOreBlocks = b.build();
            allOreBlocks.forEach(x -> normalItemBlocks.add(new ItemBlockTFC(x)));
        }

        {
            Builder<BlockLogTFC> logs = ImmutableList.builder();
            Builder<BlockLeavesTFC> leaves = ImmutableList.builder();
            Builder<BlockFenceGateTFC> fenceGates = ImmutableList.builder();
            Builder<BlockSaplingTFC> saplings = ImmutableList.builder();
            Builder<BlockDoorTFC> doors = ImmutableList.builder();
            Builder<BlockTrapDoorWoodTFC> trapdoorwood = ImmutableList.builder();
            Builder<BlockChestTFC> chests = ImmutableList.builder();
            Builder<BlockToolRack> toolRacks = ImmutableList.builder();

            for (Tree wood : TFCRegistries.TREES.getValuesCollection())
            {
                logs.add(register(r, "wood/log/" + wood.getRegistryName().getPath(), new BlockLogTFC(wood), CT_WOOD));
                leaves.add(register(r, "wood/leaves/" + wood.getRegistryName().getPath(), new BlockLeavesTFC(wood), CT_WOOD));
                normalItemBlocks.add(new ItemBlockTFC(register(r, "wood/planks/" + wood.getRegistryName().getPath(), new BlockPlanksTFC(wood), CT_WOOD)));
                normalItemBlocks.add(new ItemBlockTFC(register(r, "wood/bookshelf/" + wood.getRegistryName().getPath(), new BlockBookshelfTFC(wood), CT_DECORATIONS)));
                normalItemBlocks.add(new ItemBlockTFC(register(r, "wood/workbench/" + wood.getRegistryName().getPath(), new BlockWorkbenchTFC(wood), CT_DECORATIONS)));
                inventoryItemBlocks.add(new ItemBlockTFC(register(r, "wood/fence/" + wood.getRegistryName().getPath(), new BlockFenceTFC(wood), CT_DECORATIONS)));
                fenceGates.add(register(r, "wood/fence_gate/" + wood.getRegistryName().getPath(), new BlockFenceGateTFC(wood), CT_DECORATIONS));
                saplings.add(register(r, "wood/sapling/" + wood.getRegistryName().getPath(), new BlockSaplingTFC(wood), CT_WOOD));
                doors.add(register(r, "wood/door/" + wood.getRegistryName().getPath(), new BlockDoorTFC(wood), CT_DECORATIONS));
                trapdoorwood.add(register(r, "wood/trapdoor/" + wood.getRegistryName().getPath(), new BlockTrapDoorWoodTFC(wood), CT_DECORATIONS));
                chests.add(register(r, "wood/chest/" + wood.getRegistryName().getPath(), new BlockChestTFC(BlockChest.Type.BASIC, wood), CT_DECORATIONS));
                chests.add(register(r, "wood/chest_trap/" + wood.getRegistryName().getPath(), new BlockChestTFC(BlockChest.Type.TRAP, wood), CT_DECORATIONS));
<<<<<<< HEAD
                inventoryItemBlocks.put(register(r, "wood/button/" + wood.getRegistryName().getPath(), new BlockButtonWoodTFC(wood), CT_DECORATIONS), ItemBlockTFC.class);
                toolRacks.add(register(r, "wood/tool_rack/" + wood.getRegistryName().getPath(), new BlockToolRack(wood, .5F, 3F), CT_DECORATIONS));
=======
                inventoryItemBlocks.add(new ItemBlockTFC(register(r, "wood/button/" + wood.getRegistryName().getPath(), new BlockButtonWoodTFC(wood), CT_DECORATIONS)));
>>>>>>> dc42a4a0
            }
            allLogBlocks = logs.build();
            allLeafBlocks = leaves.build();
            allFenceGateBlocks = fenceGates.build();
            allSaplingBlocks = saplings.build();
            allDoorBlocks = doors.build();
            allTrapDoorWoodBlocks = trapdoorwood.build();
            allChestBlocks = chests.build();
            allToolRackBlocks = toolRacks.build();

            //logs are special
            allLeafBlocks.forEach(x -> normalItemBlocks.add(new ItemBlockTFC(x)));
            allFenceGateBlocks.forEach(x -> inventoryItemBlocks.add(new ItemBlockTFC(x)));
            allSaplingBlocks.forEach(x -> inventoryItemBlocks.add(new ItemBlockTFC(x)));

            // doors are special
<<<<<<< HEAD
            allTrapDoorWoodBlocks.forEach(x -> inventoryItemBlocks.put(x, ItemBlockTFC.class));
            allChestBlocks.forEach(x -> normalItemBlocks.put(x, ItemBlockTFC.class));
            allToolRackBlocks.forEach(x -> normalItemBlocks.put(x, ItemBlockTFC.class));
=======
            allTrapDoorWoodBlocks.forEach(x -> inventoryItemBlocks.add(new ItemBlockTFC(x)));
            allChestBlocks.forEach(x -> normalItemBlocks.add(new ItemBlockTFC(x)));
>>>>>>> dc42a4a0
        }

        {
            Builder<BlockWallTFC> b = ImmutableList.builder();
            Builder<BlockStairsTFC> stairs = new Builder<>();
            Builder<BlockSlabTFC.Half> slab = new Builder<>();

            // Walls
            for (Rock.Type type : new Rock.Type[] {COBBLE, BRICKS})
                for (Rock rock : TFCRegistries.ROCKS.getValuesCollection())
                    b.add(register(r, ("wall/" + type.name() + "/" + rock.getRegistryName().getPath()).toLowerCase(), new BlockWallTFC(BlockRockVariant.get(rock, type)), CT_DECORATIONS));
            // Stairs
            for (Rock.Type type : new Rock.Type[] {SMOOTH, COBBLE, BRICKS})
                for (Rock rock : TFCRegistries.ROCKS.getValuesCollection())
                    stairs.add(register(r, "stairs/" + (type.name() + "/" + rock.getRegistryName().getPath()).toLowerCase(), new BlockStairsTFC(rock, type), CT_DECORATIONS));
            for (Tree wood : TFCRegistries.TREES.getValuesCollection())
                stairs.add(register(r, "stairs/wood/" + wood.getRegistryName().getPath(), new BlockStairsTFC(wood), CT_DECORATIONS));

            // Full slabs are the same as full blocks, they are not saved to a list, they are kept track of by the halfslab version.
            for (Rock.Type type : new Rock.Type[] {SMOOTH, COBBLE, BRICKS})
                for (Rock rock : TFCRegistries.ROCKS.getValuesCollection())
                    register(r, "slab/full/" + (type.name() + "/" + rock.getRegistryName().getPath()).toLowerCase(), new BlockSlabTFC.Double(rock, type));
            for (Tree wood : TFCRegistries.TREES.getValuesCollection())
                register(r, "slab/full/wood/" + wood.getRegistryName().getPath(), new BlockSlabTFC.Double(wood));

            // Slabs
            for (Rock.Type type : new Rock.Type[] {SMOOTH, COBBLE, BRICKS})
                for (Rock rock : TFCRegistries.ROCKS.getValuesCollection())
                    slab.add(register(r, "slab/half/" + (type.name() + "/" + rock.getRegistryName().getPath()).toLowerCase(), new BlockSlabTFC.Half(rock, type), CT_DECORATIONS));
            for (Tree wood : TFCRegistries.TREES.getValuesCollection())
                slab.add(register(r, "slab/half/wood/" + wood.getRegistryName().getPath(), new BlockSlabTFC.Half(wood), CT_DECORATIONS));

            for (Rock rock : TFCRegistries.ROCKS.getValuesCollection())
                inventoryItemBlocks.add(new ItemBlockTFC(register(r, "stone/button/" + rock.getRegistryName().getPath().toLowerCase(), new BlockButtonStoneTFC(rock), CT_DECORATIONS)));

            allWallBlocks = b.build();
            allStairsBlocks = stairs.build();
            allSlabBlocks = slab.build();
            allWallBlocks.forEach(x -> inventoryItemBlocks.add(new ItemBlockTFC(x)));
            allStairsBlocks.forEach(x -> normalItemBlocks.add(new ItemBlockTFC(x)));
            // slabs are special. (ItemSlabTFC)
        }

        {
            Builder<BlockAnvilTFC> anvils = ImmutableList.builder();
            Builder<BlockSheet> sheets = ImmutableList.builder();

            for (Metal metal : TFCRegistries.METALS.getValuesCollection())
            {
                if (Metal.ItemType.ANVIL.hasType(metal))
                    anvils.add(register(r, "anvil/" + metal.getRegistryName().getPath(), new BlockAnvilTFC(metal), CT_METAL));
                if (Metal.ItemType.SHEET.hasType(metal))
                    sheets.add(register(r, "sheet/" + metal.getRegistryName().getPath(), new BlockSheet(metal), CT_METAL));
            }

            allAnvils = anvils.build();
            allSheets = sheets.build();
        }

        inventoryItemBlocks.add(new ItemBlockTorchTFC(register(r, "torch", new BlockTorchTFC(), CT_MISC)));

        // technical blocks
        register(r, "pit_kiln", new BlockPitKiln());

        // todo: cactus ?
        // todo: reeds/sugarcane ?
        // todo: pumpkin/melon ?
        // todo: waterplants
        // todo: varied lilypads?
        // todo: plants
        // todo: flowers
        // todo: moss? (It's unused in tfc1710, but it's like a retextured vine that spawns on trees, might be nice to have)
        // todo: fruit tree stuff (leaves, saplings, logs)

        // todo: supports (h & v)
        // todo: farmland
        // todo: barrels
        // todo: wood trap doors

        // todo: metal lamps (on/off with states)
        // todo: sluice
        // todo: quern
        // todo: loom
        // todo: bellows
        // todo: forge
        // todo: anvils (items exist already)
        // todo: bloomery
        // todo: bloom/molten blocks
        // todo: crusible
        // todo: large vessels
        // todo: nestbox
        // todo: leather rack
        // todo: grill
        // todo: metal trap doors
        // todo: smoke rack (placed with any string, so event based?) + smoke blocks or will we use particles?
        // todo: custom flower pot (TE based probably, unless we want to not care about the dirt in it)

        // todo: custom hopper or just a separate press block? I prefer the separate block, this will simplify things a lot.

        // todo: placable items: pottery, metal sheets, (anvils are special because TE), tools?
        register(r, "world_item", new BlockWorldItem());
        // todo: pitkiln (maybe not a seperate block but rather a variation on the TE from any placeable item)
        register(r, "charcoal_pile", new BlockCharcoalPile());
        // todo: ingot pile
        register(r, "ingot_pile", new BlockIngotPile());
        register(r, "log_pile", new BlockLogPile());

        allNormalItemBlocks = normalItemBlocks.build();
        allInventoryItemBlocks = inventoryItemBlocks.build();

        // Register Tile Entities
        // Putting tile entity registration in the respective block calls it multiple times. Just put here to avoid duplicates
<<<<<<< HEAD
        TileEntity.register(TESaplingTFC.ID.toString(), TESaplingTFC.class);
        TileEntity.register(TEChestTFC.ID.toString(), TEChestTFC.class);
        TileEntity.register(TEWorldItem.ID.toString(), TEWorldItem.class);
        TileEntity.register(TETorchTFC.ID.toString(), TETorchTFC.class);
        TileEntity.register(TEPitKiln.ID.toString(), TEPitKiln.class);
        TileEntity.register(TELogPile.ID.toString(), TELogPile.class);
        TileEntity.register(TEIngotPile.ID.toString(), TEIngotPile.class);
        TileEntity.register(TEToolRack.ID.toString(), TEToolRack.class);
=======
        register(TESaplingTFC.class, "sapling");
        register(TEChestTFC.class, "chest");
        register(TEWorldItem.class, "world_item");
        register(TETorchTFC.class, "torch");
        register(TEPitKiln.class, "pit_kiln");
        register(TELogPile.class, "log_pile");
        register(TEIngotPile.class, "ingot_pile");
        register(TEFirePit.class, "fire_pit");
>>>>>>> dc42a4a0

    }

    public static boolean isWater(IBlockState current)
    {
        return current.getMaterial() == Material.WATER;
    }

    public static boolean isRawStone(IBlockState current)
    {
        if (!(current.getBlock() instanceof BlockRockVariant)) return false;
        Rock.Type type = ((BlockRockVariant) current.getBlock()).type;
        return type == RAW;
    }

    public static boolean isClay(IBlockState current)
    {
        if (!(current.getBlock() instanceof BlockRockVariant)) return false;
        Rock.Type type = ((BlockRockVariant) current.getBlock()).type;
        return type == CLAY || type == CLAY_GRASS;
    }

    public static boolean isDirt(IBlockState current)
    {
        if (!(current.getBlock() instanceof BlockRockVariant)) return false;
        Rock.Type type = ((BlockRockVariant) current.getBlock()).type;
        return type == DIRT;
    }

    public static boolean isSand(IBlockState current)
    {
        if (!(current.getBlock() instanceof BlockRockVariant)) return false;
        Rock.Type type = ((BlockRockVariant) current.getBlock()).type;
        return type == SAND;
    }

    // todo: change to property of type? (soil & stone maybe?)

    public static boolean isSoil(IBlockState current)
    {
        if (current.getBlock() instanceof BlockPeat) return true;
        if (!(current.getBlock() instanceof BlockRockVariant)) return false;
        Rock.Type type = ((BlockRockVariant) current.getBlock()).type;
        return type == GRASS || type == DRY_GRASS || type == DIRT || type == CLAY || type == CLAY_GRASS;
    }

    public static boolean isSoilOrGravel(IBlockState current)
    {
        if (current.getBlock() instanceof BlockPeat) return true;
        if (!(current.getBlock() instanceof BlockRockVariant)) return false;
        Rock.Type type = ((BlockRockVariant) current.getBlock()).type;
        return type == GRASS || type == DRY_GRASS || type == DIRT || type == GRAVEL;
    }

    public static boolean isGrass(IBlockState current)
    {
        if (current.getBlock() instanceof BlockPeatGrass) return true;
        if (!(current.getBlock() instanceof BlockRockVariant)) return false;
        Rock.Type type = ((BlockRockVariant) current.getBlock()).type;
        return type.isGrass;
    }

    public static boolean isGround(IBlockState current)
    {
        if (!(current.getBlock() instanceof BlockRockVariant)) return false;
        Rock.Type type = ((BlockRockVariant) current.getBlock()).type;
        return type == GRASS || type == DRY_GRASS || type == DIRT || type == GRAVEL || type == RAW || type == SAND;
    }

    private static void registerFluid(Builder<BlockFluidBase> b, IForgeRegistry<Block> r, Fluid fluid, Material material)
    {
        BlockFluidBase block = new BlockFluidClassicTFC(fluid, material);
        register(r, "fluid/" + fluid.getName(), block);
        b.add(block);
        // todo: these three lines are causing the "A mod has assigned a fluid to block {null}" are they nessecary?
        block = new BlockFluidFiniteTFC(fluid, material);
        register(r, "fluid/finite_" + fluid.getName(), block);
        b.add(block);
    }

    private static <T extends Block> T register(IForgeRegistry<Block> r, String name, T block, CreativeTabs ct)
    {
        block.setCreativeTab(ct);
        return register(r, name, block);
    }

    private static <T extends Block> T register(IForgeRegistry<Block> r, String name, T block)
    {
        block.setRegistryName(MOD_ID, name);
        block.setTranslationKey(MOD_ID + "." + name.replace('/', '.'));
        r.register(block);
        return block;
    }

    private static <T extends TileEntity> void register(Class<T> te, String name)
    {
        TileEntity.register(MOD_ID + ":" + name, te);
    }
}<|MERGE_RESOLUTION|>--- conflicted
+++ resolved
@@ -293,12 +293,8 @@
                 trapdoorwood.add(register(r, "wood/trapdoor/" + wood.getRegistryName().getPath(), new BlockTrapDoorWoodTFC(wood), CT_DECORATIONS));
                 chests.add(register(r, "wood/chest/" + wood.getRegistryName().getPath(), new BlockChestTFC(BlockChest.Type.BASIC, wood), CT_DECORATIONS));
                 chests.add(register(r, "wood/chest_trap/" + wood.getRegistryName().getPath(), new BlockChestTFC(BlockChest.Type.TRAP, wood), CT_DECORATIONS));
-<<<<<<< HEAD
-                inventoryItemBlocks.put(register(r, "wood/button/" + wood.getRegistryName().getPath(), new BlockButtonWoodTFC(wood), CT_DECORATIONS), ItemBlockTFC.class);
+                inventoryItemBlocks.add(new ItemBlockTFC(register(r, "wood/button/" + wood.getRegistryName().getPath(), new BlockButtonWoodTFC(wood), CT_DECORATIONS)));
                 toolRacks.add(register(r, "wood/tool_rack/" + wood.getRegistryName().getPath(), new BlockToolRack(wood, .5F, 3F), CT_DECORATIONS));
-=======
-                inventoryItemBlocks.add(new ItemBlockTFC(register(r, "wood/button/" + wood.getRegistryName().getPath(), new BlockButtonWoodTFC(wood), CT_DECORATIONS)));
->>>>>>> dc42a4a0
             }
             allLogBlocks = logs.build();
             allLeafBlocks = leaves.build();
@@ -315,14 +311,9 @@
             allSaplingBlocks.forEach(x -> inventoryItemBlocks.add(new ItemBlockTFC(x)));
 
             // doors are special
-<<<<<<< HEAD
-            allTrapDoorWoodBlocks.forEach(x -> inventoryItemBlocks.put(x, ItemBlockTFC.class));
-            allChestBlocks.forEach(x -> normalItemBlocks.put(x, ItemBlockTFC.class));
-            allToolRackBlocks.forEach(x -> normalItemBlocks.put(x, ItemBlockTFC.class));
-=======
             allTrapDoorWoodBlocks.forEach(x -> inventoryItemBlocks.add(new ItemBlockTFC(x)));
             allChestBlocks.forEach(x -> normalItemBlocks.add(new ItemBlockTFC(x)));
->>>>>>> dc42a4a0
+            allToolRackBlocks.forEach(x -> normalItemBlocks.put(x, ItemBlockTFC.class));
         }
 
         {
@@ -435,16 +426,6 @@
 
         // Register Tile Entities
         // Putting tile entity registration in the respective block calls it multiple times. Just put here to avoid duplicates
-<<<<<<< HEAD
-        TileEntity.register(TESaplingTFC.ID.toString(), TESaplingTFC.class);
-        TileEntity.register(TEChestTFC.ID.toString(), TEChestTFC.class);
-        TileEntity.register(TEWorldItem.ID.toString(), TEWorldItem.class);
-        TileEntity.register(TETorchTFC.ID.toString(), TETorchTFC.class);
-        TileEntity.register(TEPitKiln.ID.toString(), TEPitKiln.class);
-        TileEntity.register(TELogPile.ID.toString(), TELogPile.class);
-        TileEntity.register(TEIngotPile.ID.toString(), TEIngotPile.class);
-        TileEntity.register(TEToolRack.ID.toString(), TEToolRack.class);
-=======
         register(TESaplingTFC.class, "sapling");
         register(TEChestTFC.class, "chest");
         register(TEWorldItem.class, "world_item");
@@ -453,7 +434,7 @@
         register(TELogPile.class, "log_pile");
         register(TEIngotPile.class, "ingot_pile");
         register(TEFirePit.class, "fire_pit");
->>>>>>> dc42a4a0
+        register(TEToolRack.class, "tool_rack");
 
     }
 
