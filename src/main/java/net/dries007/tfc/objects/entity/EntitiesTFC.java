--- conflicted
+++ resolved
@@ -31,11 +31,8 @@
         registerLiving("pheasanttfc", EntityPheasantTFC.class, 0xAA7722, 0xF81FFA);
         registerLiving("deertfc", EntityDeerTFC.class, 0x55FF55, 0x5FFAAF);
         registerLiving("pigtfc", EntityPigTFC.class, 0x5577FF, 0xFFFA90);
-<<<<<<< HEAD
+        registerLiving("wolftfc", EntityWolfTFC.class, 0xB0ACAC, 0x796555);
         registerLiving("rabbittfc", EntityRabbitTFC.class, 0x885040, 0x462612);
-=======
-        registerLiving("wolftfc", EntityWolfTFC.class, 0xB0ACAC, 0x796555);
->>>>>>> c9ba4b68
     }
 
     private static void register(String name, Class<? extends Entity> cls)
