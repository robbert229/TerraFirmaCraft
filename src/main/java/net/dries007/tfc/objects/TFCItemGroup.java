/*
 * Work under Copyright. Licensed under the EUPL.
 * See the project README.md and LICENSE.txt for more information.
 */

package net.dries007.tfc.objects;

import java.util.function.Supplier;

import net.minecraft.item.ItemGroup;
import net.minecraft.item.ItemStack;
import net.minecraftforge.common.util.Lazy;

import net.dries007.tfc.TerraFirmaCraft;
import net.dries007.tfc.api.Metal;
import net.dries007.tfc.api.Rock;
import net.dries007.tfc.objects.blocks.TFCBlocks;
<<<<<<< HEAD
import net.dries007.tfc.objects.blocks.plant.Plant;

import static net.dries007.tfc.TerraFirmaCraft.MOD_ID;
=======
import net.dries007.tfc.objects.items.TFCItems;
>>>>>>> b23c4143

public final class TFCItemGroup extends ItemGroup
{
    public static final ItemGroup ROCK_BLOCKS = new TFCItemGroup(TerraFirmaCraft.MOD_ID + ".rock.blocks", () -> new ItemStack(TFCBlocks.ROCKS.get(Rock.Default.GRANITE).get(Rock.BlockType.RAW).get()));
    //public static final ItemGroup ROCK_ITEMS = new TFCItemGroup("rock.items", "tfc:ore/tetrahedrite");
    //public static final ItemGroup WOOD = new TFCItemGroup("wood", "tfc:wood/log/pine");
    //public static final ItemGroup DECORATIONS = new TFCItemGroup("decorations", "tfc:wall/cobble/granite");
    public static final ItemGroup METAL = new TFCItemGroup(TerraFirmaCraft.MOD_ID + ".metals", () -> new ItemStack(TFCItems.METAL_ITEMS.get(Metal.Default.BRONZE).get(Metal.ItemType.INGOT).get()));
    //public static final ItemGroup GEMS = new TFCItemGroup("gems", "tfc:gem/diamond");
    //public static final ItemGroup POTTERY = new TFCItemGroup("pottery", "tfc:ceramics/fired/mold/ingot");
    //public static final ItemGroup FOOD = new TFCItemGroup("food", "tfc:food/green_apple");
    //public static final ItemGroup MISC = new TFCItemGroup("misc", "tfc:wand");
    public static final ItemGroup FLORA = new TFCItemGroup(MOD_ID + ".flora", () -> new ItemStack(TFCBlocks.PLANT.get(Plant.GOLDENROD).get()));
    //public static final ItemGroup FLORA = new TFCItemGroup("flora", "tfc:plants/goldenrod");

    private final Lazy<ItemStack> iconStack;

    private TFCItemGroup(String label, Supplier<ItemStack> iconSupplier)
    {
        super(label);
        this.iconStack = Lazy.of(iconSupplier);
    }

    @Override
    public ItemStack createIcon()
    {
        return iconStack.get();
    }
}<|MERGE_RESOLUTION|>--- conflicted
+++ resolved
@@ -15,13 +15,8 @@
 import net.dries007.tfc.api.Metal;
 import net.dries007.tfc.api.Rock;
 import net.dries007.tfc.objects.blocks.TFCBlocks;
-<<<<<<< HEAD
 import net.dries007.tfc.objects.blocks.plant.Plant;
-
-import static net.dries007.tfc.TerraFirmaCraft.MOD_ID;
-=======
 import net.dries007.tfc.objects.items.TFCItems;
->>>>>>> b23c4143
 
 public final class TFCItemGroup extends ItemGroup
 {
@@ -34,7 +29,7 @@
     //public static final ItemGroup POTTERY = new TFCItemGroup("pottery", "tfc:ceramics/fired/mold/ingot");
     //public static final ItemGroup FOOD = new TFCItemGroup("food", "tfc:food/green_apple");
     //public static final ItemGroup MISC = new TFCItemGroup("misc", "tfc:wand");
-    public static final ItemGroup FLORA = new TFCItemGroup(MOD_ID + ".flora", () -> new ItemStack(TFCBlocks.PLANT.get(Plant.GOLDENROD).get()));
+    public static final ItemGroup FLORA = new TFCItemGroup(TerraFirmaCraft.MOD_ID + ".flora", () -> new ItemStack(TFCBlocks.PLANTS.get(Plant.GOLDENROD).get()));
     //public static final ItemGroup FLORA = new TFCItemGroup("flora", "tfc:plants/goldenrod");
 
     private final Lazy<ItemStack> iconStack;
