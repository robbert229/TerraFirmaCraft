--- conflicted
+++ resolved
@@ -58,11 +58,7 @@
 
     protected static List<FluidStack> collapse(FluidStackIngredient ingredient)
     {
-<<<<<<< HEAD
-        return ingredient.ingredient().getMatchingFluids().stream().map(fluid -> new FluidStack(fluid, 1000)).collect(Collectors.toList());
-=======
         return ingredient.getMatchingFluids().stream().map(fluid -> new FluidStack(fluid, ingredient.amount)).collect(Collectors.toList());
->>>>>>> a8f6a46a
     }
 
     protected final IDrawableStatic slot;
