--- conflicted
+++ resolved
@@ -91,9 +91,6 @@
         return minSun <= sunlight && maxSun >= sunlight;
     }
 
-<<<<<<< HEAD
-    @SuppressWarnings("ConstantConditions")
-=======
     public boolean isValidFloatingWaterDepth(World world, BlockPos pos, IBlockState water)
     {
         int depthCounter = getMinWaterDepth();
@@ -121,7 +118,7 @@
         return maxWaterDepth;
     }
 
->>>>>>> 2040aeae
+    @SuppressWarnings("ConstantConditions")
     @Override
     public String toString()
     {
