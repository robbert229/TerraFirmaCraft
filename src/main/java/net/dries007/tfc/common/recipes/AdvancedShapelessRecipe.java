/*
 * Licensed under the EUPL, Version 1.2.
 * You may obtain a copy of the Licence at:
 * https://joinup.ec.europa.eu/collection/eupl/eupl-text-eupl-12
 */

package net.dries007.tfc.common.recipes;

import com.google.gson.JsonObject;
import com.google.gson.JsonParseException;
import net.minecraft.core.NonNullList;
import net.minecraft.network.FriendlyByteBuf;
import net.minecraft.resources.ResourceLocation;
import net.minecraft.world.inventory.CraftingContainer;
import net.minecraft.world.item.ItemStack;
import net.minecraft.world.item.crafting.Ingredient;
import net.minecraft.world.item.crafting.RecipeSerializer;
import net.minecraft.world.item.crafting.ShapelessRecipe;
import net.minecraft.world.level.Level;

import com.mojang.datafixers.util.Function5;
import net.dries007.tfc.common.recipes.outputs.ItemStackProvider;
import net.dries007.tfc.util.JsonHelpers;
import org.jetbrains.annotations.Nullable;

/**
 * A shaped recipe type which uses {@link ItemStackProvider} as it's output mechanism
 * The seed ingredient determines which ItemStack from the inventory will be used to compute the output
 * There is a requirement that an ingredient in the inventory matches the seed ingredient
 * Any number of items may match the seed ingredient, but only the first is used.
 */
public class AdvancedShapelessRecipe extends ShapelessRecipe
{
    protected final ItemStackProvider result;
    protected final Ingredient primaryIngredient;

    public AdvancedShapelessRecipe(ResourceLocation id, String group, ItemStackProvider result, NonNullList<Ingredient> ingredients, Ingredient primaryIngredient)
    {
        super(id, group, result.getEmptyStack(), ingredients);
        this.result = result;
        this.primaryIngredient = primaryIngredient;
    }

    @Override
    public boolean matches(CraftingContainer inv, Level level)
    {
        return super.matches(inv, level) && !getSeed(inv).isEmpty();
    }

    @Override
    public ItemStack assemble(CraftingContainer inv)
    {
        return result.getSingleStack(getSeed(inv).copy());
    }

    private ItemStack getSeed(CraftingContainer inv)
    {
        for (int i = 0; i < inv.getContainerSize(); i++)
        {
            ItemStack item = inv.getItem(i);
            if (primaryIngredient.test(item))
            {
                return item;
            }
        }
        return ItemStack.EMPTY;
    }

    @Override
    public RecipeSerializer<?> getSerializer()
    {
        return TFCRecipeSerializers.ADVANCED_SHAPELESS_CRAFTING.get();
    }

<<<<<<< HEAD
    public static class AdvancedSerializer<T extends AdvancedShapelessRecipe> extends RecipeSerializerImpl<T>
=======
    public static class Serializer extends RecipeSerializerImpl<AdvancedShapelessRecipe>
>>>>>>> 9eb45c2d
    {
        private final Function5<ResourceLocation, String, ItemStackProvider, NonNullList<Ingredient>, Ingredient, T> factory;
        public AdvancedSerializer(Function5<ResourceLocation, String, ItemStackProvider, NonNullList<Ingredient>, Ingredient, T> factory)
        {
            this.factory = factory;
        }

        @Override
        public T fromJson(ResourceLocation id, JsonObject json)
        {
            final String group = JsonHelpers.getAsString(json, "group", "");
            final NonNullList<Ingredient> ingredients = RecipeHelpers.itemsFromJson(JsonHelpers.getAsJsonArray(json, "ingredients"));
            if (ingredients.isEmpty() || ingredients.size() > 3 * 3)
            {
                throw new JsonParseException("ingredients should be 1 to 9 ingredients long, it was: " + ingredients.size());
            }
            final ItemStackProvider result = ItemStackProvider.fromJson(JsonHelpers.getAsJsonObject(json, "result"));
            final Ingredient primaryIngredient = Ingredient.fromJson(json.get("primary_ingredient"));
            return factory.apply(id, group, result, ingredients, primaryIngredient);
        }

        @Nullable
        @Override
        public T fromNetwork(ResourceLocation id, FriendlyByteBuf buffer)
        {
            final String group = buffer.readUtf();
            final int size = buffer.readVarInt();
            final NonNullList<Ingredient> ingredients = NonNullList.withSize(size, Ingredient.EMPTY);
            for (int j = 0; j < ingredients.size(); ++j)
            {
                ingredients.set(j, Ingredient.fromNetwork(buffer));
            }
            final ItemStackProvider result = ItemStackProvider.fromNetwork(buffer);
            final Ingredient primaryIngredient = Ingredient.fromNetwork(buffer);
            return factory.apply(id, group, result, ingredients, primaryIngredient);
        }

        @Override
        public void toNetwork(FriendlyByteBuf buffer, T recipe)
        {
            buffer.writeUtf(recipe.getGroup());
            buffer.writeVarInt(recipe.getIngredients().size());
            for (Ingredient ingredient : recipe.getIngredients())
            {
                ingredient.toNetwork(buffer);
            }
            recipe.result.toNetwork(buffer);
            recipe.primaryIngredient.toNetwork(buffer);
        }
    }
}<|MERGE_RESOLUTION|>--- conflicted
+++ resolved
@@ -72,20 +72,10 @@
         return TFCRecipeSerializers.ADVANCED_SHAPELESS_CRAFTING.get();
     }
 
-<<<<<<< HEAD
-    public static class AdvancedSerializer<T extends AdvancedShapelessRecipe> extends RecipeSerializerImpl<T>
-=======
     public static class Serializer extends RecipeSerializerImpl<AdvancedShapelessRecipe>
->>>>>>> 9eb45c2d
     {
-        private final Function5<ResourceLocation, String, ItemStackProvider, NonNullList<Ingredient>, Ingredient, T> factory;
-        public AdvancedSerializer(Function5<ResourceLocation, String, ItemStackProvider, NonNullList<Ingredient>, Ingredient, T> factory)
-        {
-            this.factory = factory;
-        }
-
         @Override
-        public T fromJson(ResourceLocation id, JsonObject json)
+        public AdvancedShapelessRecipe fromJson(ResourceLocation id, JsonObject json)
         {
             final String group = JsonHelpers.getAsString(json, "group", "");
             final NonNullList<Ingredient> ingredients = RecipeHelpers.itemsFromJson(JsonHelpers.getAsJsonArray(json, "ingredients"));
@@ -95,12 +85,12 @@
             }
             final ItemStackProvider result = ItemStackProvider.fromJson(JsonHelpers.getAsJsonObject(json, "result"));
             final Ingredient primaryIngredient = Ingredient.fromJson(json.get("primary_ingredient"));
-            return factory.apply(id, group, result, ingredients, primaryIngredient);
+            return new AdvancedShapelessRecipe(id, group, result, ingredients, primaryIngredient);
         }
 
         @Nullable
         @Override
-        public T fromNetwork(ResourceLocation id, FriendlyByteBuf buffer)
+        public AdvancedShapelessRecipe fromNetwork(ResourceLocation id, FriendlyByteBuf buffer)
         {
             final String group = buffer.readUtf();
             final int size = buffer.readVarInt();
@@ -111,11 +101,11 @@
             }
             final ItemStackProvider result = ItemStackProvider.fromNetwork(buffer);
             final Ingredient primaryIngredient = Ingredient.fromNetwork(buffer);
-            return factory.apply(id, group, result, ingredients, primaryIngredient);
+            return new AdvancedShapelessRecipe(id, group, result, ingredients, primaryIngredient);
         }
 
         @Override
-        public void toNetwork(FriendlyByteBuf buffer, T recipe)
+        public void toNetwork(FriendlyByteBuf buffer, AdvancedShapelessRecipe recipe)
         {
             buffer.writeUtf(recipe.getGroup());
             buffer.writeVarInt(recipe.getIngredients().size());
