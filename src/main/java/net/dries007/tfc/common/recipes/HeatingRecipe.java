--- conflicted
+++ resolved
@@ -128,15 +128,9 @@
         public HeatingRecipe fromJson(ResourceLocation recipeId, JsonObject json)
         {
             final Ingredient ingredient = Ingredient.fromJson(json.get("ingredient"));
-<<<<<<< HEAD
             final ItemStack outputItem = json.has("result_item") ? new ItemStack(ShapedRecipe.itemFromJson(json.getAsJsonObject("result_item"))) : ItemStack.EMPTY;
-            final FluidStack outputFluid = json.has("result_fluid") ? FluidIngredient.fluidStackFromJson(json.getAsJsonObject("result_fluid")) : FluidStack.EMPTY;
+            final FluidStack outputFluid = json.has("result_fluid") ? IngredientHelpers.fluidStackFromJson(json.getAsJsonObject("result_fluid")) : FluidStack.EMPTY;
             final float temperature = GsonHelper.getAsFloat(json, "temperature");
-=======
-            final ItemStack outputItem = json.has("result_item") ? ShapedRecipe.itemFromJson(json.getAsJsonObject("result_item")) : ItemStack.EMPTY;
-            final FluidStack outputFluid = json.has("result_fluid") ? IngredientHelpers.fluidStackFromJson(json.getAsJsonObject("result_fluid")) : FluidStack.EMPTY;
-            final float temperature = JSONUtils.getAsFloat(json, "temperature");
->>>>>>> 1280317b
             return new HeatingRecipe(recipeId, ingredient, outputItem, outputFluid, temperature);
         }
 
