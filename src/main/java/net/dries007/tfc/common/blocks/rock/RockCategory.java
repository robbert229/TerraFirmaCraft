/*
 * Licensed under the EUPL, Version 1.2.
 * You may obtain a copy of the Licence at:
 * https://joinup.ec.europa.eu/collection/eupl/eupl-text-eupl-12
 */

package net.dries007.tfc.common.blocks.rock;

import java.util.Locale;
import java.util.function.Function;

import net.minecraft.util.StringRepresentable;
import net.minecraft.world.item.*;

import net.dries007.tfc.common.TFCTags;
import net.dries007.tfc.common.TFCTiers;
import net.dries007.tfc.common.items.JavelinItem;
import net.dries007.tfc.common.items.TFCHoeItem;
import net.dries007.tfc.common.items.ToolItem;

public enum RockCategory implements StringRepresentable
{
    IGNEOUS_EXTRUSIVE(TFCTiers.IGNEOUS_EXTRUSIVE, 0f),
    IGNEOUS_INTRUSIVE(TFCTiers.IGNEOUS_INTRUSIVE, 0.2f),
    METAMORPHIC(TFCTiers.METAMORPHIC, -0.2f),
    SEDIMENTARY(TFCTiers.SEDIMENTARY, -0.4f);

    private final String serializedName;
    private final Tier itemTier;
    private final float hardnessModifier;

    RockCategory(Tier itemTier, float hardnessModifier)
    {
        this.serializedName = name().toLowerCase(Locale.ROOT);
        this.itemTier = itemTier;
        this.hardnessModifier = hardnessModifier;
    }

    public Tier tier()
    {
        return itemTier;
    }

    public float hardness(float base)
    {
        return base + hardnessModifier;
    }

    @Override
    public String getSerializedName()
    {
        return serializedName;
    }

    public enum ItemType
    {
        AXE(rock -> new AxeItem(rock.tier(), ToolItem.calculateVanillaAttackDamage(1.5F, rock.tier()), -3.2F, properties())),
        AXE_HEAD,
        HAMMER(rock -> new ToolItem(rock.tier(), ToolItem.calculateVanillaAttackDamage(1f, rock.tier()), -3.0F, TFCTags.Blocks.MINEABLE_WITH_HAMMER, properties())),
        HAMMER_HEAD,
        HOE(rock -> new TFCHoeItem(rock.tier(), -1, -3.0f, properties())),
        HOE_HEAD,
<<<<<<< HEAD
        JAVELIN(rock -> new JavelinItem(rock.tier(), ToolItem.calculateVanillaAttackDamage(1.0F, rock.tier()), -2.2F, properties(), "stone")),
=======
        JAVELIN(rock -> new JavelinItem(rock.getTier(), ToolItem.calculateVanillaAttackDamage(0.7f, rock.getTier()), ToolItem.calculateVanillaAttackDamage(1.2f, rock.getTier()), -2.6F, properties(), "stone")),
>>>>>>> f07318f0
        JAVELIN_HEAD,
        KNIFE(rock -> new ToolItem(rock.tier(), ToolItem.calculateVanillaAttackDamage(0.6f, rock.tier()), -2.0F, TFCTags.Blocks.MINEABLE_WITH_KNIFE, properties())),
        KNIFE_HEAD,
        SHOVEL(rock -> new ShovelItem(rock.tier(), ToolItem.calculateVanillaAttackDamage(0.875F, rock.tier()), -3.0F, properties())),
        SHOVEL_HEAD;

        public static Item.Properties properties()
        {
            return new Item.Properties();
        }

        private final Function<RockCategory, Item> itemFactory;

        ItemType()
        {
            this(rock -> new Item(properties()));
        }

        ItemType(Function<RockCategory, Item> itemFactory)
        {
            this.itemFactory = itemFactory;
        }

        public Item create(RockCategory category)
        {
            return itemFactory.apply(category);
        }
    }
}<|MERGE_RESOLUTION|>--- conflicted
+++ resolved
@@ -60,11 +60,7 @@
         HAMMER_HEAD,
         HOE(rock -> new TFCHoeItem(rock.tier(), -1, -3.0f, properties())),
         HOE_HEAD,
-<<<<<<< HEAD
-        JAVELIN(rock -> new JavelinItem(rock.tier(), ToolItem.calculateVanillaAttackDamage(1.0F, rock.tier()), -2.2F, properties(), "stone")),
-=======
-        JAVELIN(rock -> new JavelinItem(rock.getTier(), ToolItem.calculateVanillaAttackDamage(0.7f, rock.getTier()), ToolItem.calculateVanillaAttackDamage(1.2f, rock.getTier()), -2.6F, properties(), "stone")),
->>>>>>> f07318f0
+        JAVELIN(rock -> new JavelinItem(rock.tier(), ToolItem.calculateVanillaAttackDamage(0.7f, rock.tier()), ToolItem.calculateVanillaAttackDamage(1.2f, rock.tier()), -2.2F, properties(), "stone")),
         JAVELIN_HEAD,
         KNIFE(rock -> new ToolItem(rock.tier(), ToolItem.calculateVanillaAttackDamage(0.6f, rock.tier()), -2.0F, TFCTags.Blocks.MINEABLE_WITH_KNIFE, properties())),
         KNIFE_HEAD,
