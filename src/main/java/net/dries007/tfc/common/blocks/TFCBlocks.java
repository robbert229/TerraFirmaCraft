--- conflicted
+++ resolved
@@ -302,16 +302,12 @@
         return false;
     }
 
-<<<<<<< HEAD
-    public static boolean onlyColdMobs(BlockState state, BlockGetter level, BlockPos pos, EntityType<?> type)
-=======
     public static boolean never(BlockState state, BlockGetter world, BlockPos pos, EntityType<?> type)
     {
         return false;
     }
 
-    public static boolean onlyPolarBears(BlockState state, BlockGetter world, BlockPos pos, EntityType<?> type)
->>>>>>> 3596478a
+    public static boolean onlyColdMobs(BlockState state, BlockGetter world, BlockPos pos, EntityType<?> type)
     {
         return type.is(TFCTags.Entities.SPAWNS_ON_COLD_BLOCKS);
     }
