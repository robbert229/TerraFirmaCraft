/*
 * Licensed under the EUPL, Version 1.2.
 * You may obtain a copy of the Licence at:
 * https://joinup.ec.europa.eu/collection/eupl/eupl-text-eupl-12
 */

package net.dries007.tfc.common.blocks;

import java.util.Map;
import java.util.function.Function;
import java.util.function.Supplier;
import java.util.function.ToIntFunction;

import net.minecraft.block.*;
import net.minecraft.block.AbstractBlock.Properties;
import net.minecraft.block.material.Material;
import net.minecraft.block.material.MaterialColor;
import net.minecraft.entity.EntityType;
import net.minecraft.item.BlockItem;
import net.minecraft.item.DyeColor;
import net.minecraft.item.Item;
import net.minecraft.item.ItemGroup;
import net.minecraft.state.properties.BlockStateProperties;
import net.minecraft.util.math.BlockPos;
import net.minecraft.world.IBlockReader;
import net.minecraftforge.common.ToolType;
import net.minecraftforge.fml.RegistryObject;
import net.minecraftforge.registries.DeferredRegister;
import net.minecraftforge.registries.ForgeRegistries;

import net.dries007.tfc.common.TFCItemGroup;
import net.dries007.tfc.common.blocks.devices.FirepitBlock;
import net.dries007.tfc.common.blocks.devices.GrillBlock;
import net.dries007.tfc.common.blocks.devices.PotBlock;
import net.dries007.tfc.common.blocks.plant.Plant;
import net.dries007.tfc.common.blocks.plant.coral.Coral;
import net.dries007.tfc.common.blocks.plant.coral.TFCSeaPickleBlock;
import net.dries007.tfc.common.blocks.soil.ConnectedGrassBlock;
import net.dries007.tfc.common.blocks.soil.SandBlockType;
import net.dries007.tfc.common.blocks.soil.SoilBlockType;
import net.dries007.tfc.common.fluids.TFCFluids;
import net.dries007.tfc.common.items.TFCItems;
import net.dries007.tfc.common.tileentity.FirepitTileEntity;
import net.dries007.tfc.common.tileentity.GrillTileEntity;
import net.dries007.tfc.common.tileentity.PotTileEntity;
import net.dries007.tfc.common.tileentity.SnowPileTileEntity;
import net.dries007.tfc.common.types.Metal;
import net.dries007.tfc.common.types.Ore;
import net.dries007.tfc.common.types.Rock;
import net.dries007.tfc.common.types.Wood;
import net.dries007.tfc.util.Helpers;

import static net.dries007.tfc.TerraFirmaCraft.MOD_ID;
import static net.dries007.tfc.common.TFCItemGroup.*;


/**
 * Collection of all TFC blocks.
 * Unused is as the registry object fields themselves may be unused but they are required to register each item.
 * Whenever possible, avoid using hardcoded references to these, prefer tags or recipes.
 */
@SuppressWarnings("unused")
public final class TFCBlocks
{
    public static final DeferredRegister<Block> BLOCKS = DeferredRegister.create(ForgeRegistries.BLOCKS, MOD_ID);

    // Earth

    public static final Map<SoilBlockType, Map<SoilBlockType.Variant, RegistryObject<Block>>> SOIL = Helpers.mapOfKeys(SoilBlockType.class, type ->
        Helpers.mapOfKeys(SoilBlockType.Variant.class, variant ->
            register((type.name() + "/" + variant.name()).toLowerCase(), () -> type.create(variant), EARTH)
        )
    );

    public static final RegistryObject<Block> PEAT = register("peat", () -> new Block(Properties.of(Material.DIRT, MaterialColor.TERRACOTTA_BLACK).harvestTool(ToolType.SHOVEL).sound(SoundType.GRAVEL).harvestLevel(0)), EARTH);
    public static final RegistryObject<Block> PEAT_GRASS = register("peat_grass", () -> new ConnectedGrassBlock(Properties.of(Material.GRASS).randomTicks().strength(0.6F).sound(SoundType.GRASS).harvestTool(ToolType.SHOVEL).harvestLevel(0), PEAT, null, null), EARTH);

    public static final Map<SandBlockType, RegistryObject<Block>> SAND = Helpers.mapOfKeys(SandBlockType.class, type ->
        register(("sand/" + type.name()).toLowerCase(), type::create, EARTH)
    );

    public static final Map<GroundcoverBlockType, RegistryObject<Block>> GROUNDCOVER = Helpers.mapOfKeys(GroundcoverBlockType.class, type ->
        register(("groundcover/" + type.name()).toLowerCase(), () -> new GroundcoverBlock(type), block -> new BlockItem(block, new Item.Properties().tab(EARTH)), type.shouldCreateBlockItem())
    );

<<<<<<< HEAD
=======
    public static final RegistryObject<Block> SEA_ICE = register("sea_ice", () -> new SeaIceBlock(AbstractBlock.Properties.of(Material.ICE).friction(0.98f).randomTicks().strength(0.5f).sound(SoundType.GLASS).noOcclusion().isValidSpawn(TFCBlocks::onlyPolarBears)), EARTH);
    public static final RegistryObject<SnowPileBlock> SNOW_PILE = register("snow_pile", () -> new SnowPileBlock(new ForgeBlockProperties(Properties.copy(Blocks.SNOW).harvestTool(ToolType.SHOVEL).harvestLevel(0)).tileEntity(SnowPileTileEntity::new)), EARTH);
    public static final RegistryObject<ThinSpikeBlock> ICICLE = register("icicle", () -> new ThinSpikeBlock(Properties.of(Material.ICE).noDrops().strength(0.4f).sound(SoundType.GLASS).noOcclusion()));

    public static final RegistryObject<ThinSpikeBlock> CALCITE = register("calcite", () -> new ThinSpikeBlock(Properties.of(Material.GLASS).noDrops().strength(0.2f).sound(SoundType.BONE_BLOCK)));

>>>>>>> 9640634a
    // Ores

    public static final Map<Rock.Default, Map<Ore.Default, RegistryObject<Block>>> ORES = Helpers.mapOfKeys(Rock.Default.class, rock ->
        Helpers.mapOfKeys(Ore.Default.class, ore -> !ore.isGraded(), ore ->
            register(("ore/" + ore.name() + "/" + rock.name()).toLowerCase(), () -> new Block(Block.Properties.of(Material.STONE).sound(SoundType.STONE).strength(3, 10).harvestTool(ToolType.PICKAXE).harvestLevel(0)), TFCItemGroup.ORES)
        )
    );
    public static final Map<Rock.Default, Map<Ore.Default, Map<Ore.Grade, RegistryObject<Block>>>> GRADED_ORES = Helpers.mapOfKeys(Rock.Default.class, rock ->
        Helpers.mapOfKeys(Ore.Default.class, Ore.Default::isGraded, ore ->
            Helpers.mapOfKeys(Ore.Grade.class, grade ->
                register(("ore/" + grade.name() + "_" + ore.name() + "/" + rock.name()).toLowerCase(), () -> new Block(Block.Properties.of(Material.STONE).sound(SoundType.STONE).strength(3, 10).harvestTool(ToolType.PICKAXE).harvestLevel(0)), TFCItemGroup.ORES)
            )
        )
    );
    public static final Map<Ore.Default, RegistryObject<Block>> SMALL_ORES = Helpers.mapOfKeys(Ore.Default.class, Ore.Default::isGraded, type ->
        register(("ore/small_" + type.name()).toLowerCase(), () -> GroundcoverBlock.looseOre(Properties.of(Material.GRASS).strength(0.05F, 0.0F).sound(SoundType.NETHER_ORE).noOcclusion()), TFCItemGroup.ORES)
    );

    // Rock Stuff

    public static final Map<Rock.Default, Map<Rock.BlockType, RegistryObject<Block>>> ROCK_BLOCKS = Helpers.mapOfKeys(Rock.Default.class, rock ->
        Helpers.mapOfKeys(Rock.BlockType.class, type ->
            register(("rock/" + type.name() + "/" + rock.name()).toLowerCase(), () -> type.create(rock), ROCK_STUFFS)
        )
    );

    public static final Map<Rock.Default, Map<Rock.BlockType, RegistryObject<SlabBlock>>> ROCK_SLABS = Helpers.mapOfKeys(Rock.Default.class, rock ->
        Helpers.mapOfKeys(Rock.BlockType.class, Rock.BlockType::hasVariants, type ->
            register(("rock/" + type.name() + "/" + rock.name()).toLowerCase() + "_slab", () -> type.createSlab(rock), ROCK_STUFFS)
        )
    );

    public static final Map<Rock.Default, Map<Rock.BlockType, RegistryObject<StairsBlock>>> ROCK_STAIRS = Helpers.mapOfKeys(Rock.Default.class, rock ->
        Helpers.mapOfKeys(Rock.BlockType.class, Rock.BlockType::hasVariants, type ->
            register(("rock/" + type.name() + "/" + rock.name()).toLowerCase() + "_stairs", () -> type.createStairs(rock), ROCK_STUFFS)
        )
    );

    public static final Map<Rock.Default, Map<Rock.BlockType, RegistryObject<Block>>> ROCK_WALLS = Helpers.mapOfKeys(Rock.Default.class, rock ->
        Helpers.mapOfKeys(Rock.BlockType.class, Rock.BlockType::hasVariants, type ->
            register(("rock/" + type.name() + "/" + rock.name()).toLowerCase() + "_wall", () -> type.createWall(rock), ROCK_STUFFS)
        )
    );

    // Metals

    public static final Map<Metal.Default, Map<Metal.BlockType, RegistryObject<Block>>> METALS = Helpers.mapOfKeys(Metal.Default.class, metal ->
        Helpers.mapOfKeys(Metal.BlockType.class, type -> type.hasMetal(metal), type ->
            register(("metal/" + type.name() + "/" + metal.name()).toLowerCase(), type.create(metal), METAL)
        )
    );

    // Wood

    public static final Map<Wood.Default, Map<Wood.BlockType, RegistryObject<Block>>> WOODS = Helpers.mapOfKeys(Wood.Default.class, wood ->
        Helpers.mapOfKeys(Wood.BlockType.class, type ->
            register(type.nameFor(wood), type.create(wood), WOOD)
        )
    );

    // Devices

    public static final RegistryObject<Block> FIREPIT = register("firepit", () -> new FirepitBlock(new ForgeBlockProperties(Properties.of(Material.DIRT).strength(0.4F, 0.4F).sound(SoundType.NETHER_WART).noOcclusion().lightLevel(litBlockEmission(15))).tileEntity(FirepitTileEntity::new)), DECORATIONS);
    public static final RegistryObject<Block> GRILL = register("grill", () -> new GrillBlock(new ForgeBlockProperties(Properties.of(Material.DIRT).strength(0.4F, 0.4F).sound(SoundType.NETHER_WART).noOcclusion().lightLevel(litBlockEmission(15))).tileEntity(GrillTileEntity::new)), DECORATIONS);
    public static final RegistryObject<Block> POT = register("pot", () -> new PotBlock(new ForgeBlockProperties(Properties.of(Material.DIRT).strength(0.4F, 0.4F).sound(SoundType.NETHER_WART).noOcclusion().lightLevel(litBlockEmission(15))).tileEntity(PotTileEntity::new)), DECORATIONS);

    // Flora

    public static final Map<Plant, RegistryObject<Block>> PLANTS = Helpers.mapOfKeys(Plant.class, plant ->
        register(("plant/" + plant.name()).toLowerCase(), plant::create, block -> plant.createBlockItem(block, new Item.Properties().tab(FLORA)), plant.needsItem())
    );

    public static final Map<Coral.Color, Map<Coral.BlockType, RegistryObject<Block>>> CORAL = Helpers.mapOfKeys(Coral.Color.class, color ->
        Helpers.mapOfKeys(Coral.BlockType.class, type ->
            register("coral/" + color.toString().toLowerCase() + "_" + type.toString().toLowerCase(), type.create(color), block -> type.createBlockItem(block, new Item.Properties().tab(FLORA)), type.needsItem())
        )
    );

<<<<<<< HEAD
    // Alabaster

    public static final RegistryObject<Block> PLAIN_ALABASTER = register("alabaster/raw/alabaster", () -> new Block(Properties.of(Material.STONE).requiresCorrectToolForDrops().strength(1.5F, 6.0F)), DECORATIONS);
    public static final RegistryObject<Block> PLAIN_ALABASTER_BRICKS = register("alabaster/raw/alabaster_bricks", () -> new Block(Properties.of(Material.STONE).requiresCorrectToolForDrops().strength(1.5F, 6.0F)), DECORATIONS);
    public static final RegistryObject<Block> PLAIN_POLISHED_ALABASTER = register("alabaster/raw/polished_alabaster", () -> new Block(Properties.of(Material.STONE).requiresCorrectToolForDrops().strength(1.5F, 6.0F)), DECORATIONS);
=======
    public static final RegistryObject<Block> SEA_PICKLE = register("sea_pickle", () -> new TFCSeaPickleBlock(AbstractBlock.Properties.of(Material.WATER_PLANT, MaterialColor.COLOR_GREEN)
        .lightLevel((state) -> TFCSeaPickleBlock.isDead(state) ? 0 : 3 + 3 * state.getValue(SeaPickleBlock.PICKLES)).sound(SoundType.SLIME_BLOCK).noOcclusion()), FLORA);

    // Misc
>>>>>>> 9640634a

    public static final Map<DyeColor, RegistryObject<Block>> RAW_ALABASTER = Helpers.mapOfKeys(DyeColor.class, color ->
        register(("alabaster/stained/" + color.getName()).toLowerCase() + "_raw_alabaster", () -> new Block(AbstractBlock.Properties.of(Material.STONE).requiresCorrectToolForDrops().strength(1.0F, 6.0F)), DECORATIONS)
    );

<<<<<<< HEAD
    public static final Map<DyeColor, RegistryObject<Block>> ALABASTER_BRICKS = Helpers.mapOfKeys(DyeColor.class, color ->
        register(("alabaster/stained/" + color.getName()).toLowerCase() + "_alabaster_bricks", () -> new Block(AbstractBlock.Properties.of(Material.STONE).requiresCorrectToolForDrops().strength(1.5F, 6.0F)), DECORATIONS)
    );

    public static final Map<DyeColor, RegistryObject<Block>> POLISHED_ALABASTER = Helpers.mapOfKeys(DyeColor.class, color ->
        register(("alabaster/stained/" + color.getName()).toLowerCase() + "_polished_alabaster", () -> new Block(AbstractBlock.Properties.of(Material.STONE).requiresCorrectToolForDrops().strength(1.5F, 6.0F)), DECORATIONS)
    );

    // Misc

    public static final RegistryObject<Block> AGGREGATE = register("aggregate", () -> new GravelBlock(Properties.of(Material.SAND, MaterialColor.STONE).strength(0.6F).sound(SoundType.GRAVEL)), DECORATIONS);
    public static final RegistryObject<CalciteBlock> CALCITE = register("calcite", () -> new CalciteBlock(Properties.of(Material.GLASS).noDrops().instabreak().sound(SoundType.GLASS)), DECORATIONS);
    public static final RegistryObject<Block> FIRE_BRICKS = register("fire_bricks", () -> new Block(Properties.of(Material.STONE, MaterialColor.COLOR_RED).requiresCorrectToolForDrops().strength(2.0F, 6.0F)), DECORATIONS);
    public static final RegistryObject<Block> FIRE_CLAY_BLOCK = register("fire_clay_block", () -> new Block(Properties.of(Material.CLAY).strength(0.6F).sound(SoundType.GRAVEL)), DECORATIONS);
    public static final RegistryObject<SnowPileBlock> SNOW_PILE = register("snow_pile", () -> new SnowPileBlock(new ForgeBlockProperties(Properties.copy(Blocks.SNOW)).tileEntity(SnowPileTileEntity::new)), DECORATIONS);
    public static final RegistryObject<Block> THATCH = register("thatch", () -> new ThatchBlock(new ForgeBlockProperties(Properties.of(Material.PLANT).strength(0.6F, 0.4F).noOcclusion().sound(SoundType.GRASS)).flammable(50, 100)), DECORATIONS);
    public static final RegistryObject<Block> THATCH_BED = register("thatch_bed", () -> new ThatchBedBlock(Properties.of(Material.REPLACEABLE_PLANT).strength(0.6F, 0.4F)), DECORATIONS);

=======
>>>>>>> 9640634a
    // Fluids

    public static final Map<Metal.Default, RegistryObject<FlowingFluidBlock>> METAL_FLUIDS = Helpers.mapOfKeys(Metal.Default.class, metal ->
        register("fluid/metal/" + metal.name().toLowerCase(), () -> new FlowingFluidBlock(TFCFluids.METALS.get(metal).getSecond(), Properties.of(TFCMaterials.MOLTEN_METAL).noCollission().strength(100f).noDrops()))
    );

    public static final RegistryObject<FlowingFluidBlock> SALT_WATER = register("fluid/salt_water", () -> new FlowingFluidBlock(TFCFluids.SALT_WATER.getSecond(), Properties.of(TFCMaterials.SALT_WATER).noCollission().strength(100f).noDrops()));
    public static final RegistryObject<FlowingFluidBlock> SPRING_WATER = register("fluid/spring_water", () -> new FlowingFluidBlock(TFCFluids.SPRING_WATER.getSecond(), Properties.of(TFCMaterials.SPRING_WATER).noCollission().strength(100f).noDrops()));

    public static boolean always(BlockState state, IBlockReader world, BlockPos pos)
    {
        return true;
    }

    public static boolean never(BlockState state, IBlockReader world, BlockPos pos)
    {
        return false;
    }

<<<<<<< HEAD
    private static ToIntFunction<BlockState> litBlockEmission(int lightValue)
    {
        return (state) -> state.getValue(TFCBlockStateProperties.LIT) ? lightValue : 0;
=======
    public static boolean onlyPolarBears(BlockState state, IBlockReader world, BlockPos pos, EntityType<?> type)
    {
        return type == EntityType.POLAR_BEAR; // todo: does this need to be expanded?
>>>>>>> 9640634a
    }

    private static <T extends Block> RegistryObject<T> register(String name, Supplier<T> blockSupplier)
    {
        return register(name, blockSupplier, block -> null, false);
    }

    private static <T extends Block> RegistryObject<T> register(String name, Supplier<T> blockSupplier, ItemGroup group)
    {
        return register(name, blockSupplier, block -> new BlockItem(block, new Item.Properties().tab(group)), true);
    }

    private static <T extends Block> RegistryObject<T> register(String name, Supplier<T> blockSupplier, Item.Properties blockItemProperties)
    {
        return register(name, blockSupplier, block -> new BlockItem(block, blockItemProperties), true);
    }

    private static <T extends Block> RegistryObject<T> register(String name, Supplier<T> blockSupplier, Function<T, ? extends BlockItem> blockItemFactory, boolean hasItemBlock)
    {
        RegistryObject<T> block = BLOCKS.register(name, blockSupplier);
        if (hasItemBlock)
        {
            TFCItems.ITEMS.register(name, () -> blockItemFactory.apply(block.get()));
        }
        return block;
    }
}<|MERGE_RESOLUTION|>--- conflicted
+++ resolved
@@ -83,15 +83,11 @@
         register(("groundcover/" + type.name()).toLowerCase(), () -> new GroundcoverBlock(type), block -> new BlockItem(block, new Item.Properties().tab(EARTH)), type.shouldCreateBlockItem())
     );
 
-<<<<<<< HEAD
-=======
     public static final RegistryObject<Block> SEA_ICE = register("sea_ice", () -> new SeaIceBlock(AbstractBlock.Properties.of(Material.ICE).friction(0.98f).randomTicks().strength(0.5f).sound(SoundType.GLASS).noOcclusion().isValidSpawn(TFCBlocks::onlyPolarBears)), EARTH);
-    public static final RegistryObject<SnowPileBlock> SNOW_PILE = register("snow_pile", () -> new SnowPileBlock(new ForgeBlockProperties(Properties.copy(Blocks.SNOW).harvestTool(ToolType.SHOVEL).harvestLevel(0)).tileEntity(SnowPileTileEntity::new)), EARTH);
+    public static final RegistryObject<SnowPileBlock> SNOW_PILE = register("snow_pile", () -> new SnowPileBlock(new ForgeBlockProperties(Properties.copy(Blocks.SNOW).harvestTool(ToolType.SHOVEL).harvestLevel(0)).tileEntity(SnowPileTileEntity::new)), EARTH);    public static final RegistryObject<Block> THATCH = register("thatch", () -> new ThatchBlock(new ForgeBlockProperties(Properties.of(Material.PLANT).strength(0.6F, 0.4F).noOcclusion().sound(SoundType.GRASS)).flammable(50, 100)), DECORATIONS);
     public static final RegistryObject<ThinSpikeBlock> ICICLE = register("icicle", () -> new ThinSpikeBlock(Properties.of(Material.ICE).noDrops().strength(0.4f).sound(SoundType.GLASS).noOcclusion()));
-
     public static final RegistryObject<ThinSpikeBlock> CALCITE = register("calcite", () -> new ThinSpikeBlock(Properties.of(Material.GLASS).noDrops().strength(0.2f).sound(SoundType.BONE_BLOCK)));
 
->>>>>>> 9640634a
     // Ores
 
     public static final Map<Rock.Default, Map<Ore.Default, RegistryObject<Block>>> ORES = Helpers.mapOfKeys(Rock.Default.class, rock ->
@@ -170,24 +166,20 @@
         )
     );
 
-<<<<<<< HEAD
     // Alabaster
 
     public static final RegistryObject<Block> PLAIN_ALABASTER = register("alabaster/raw/alabaster", () -> new Block(Properties.of(Material.STONE).requiresCorrectToolForDrops().strength(1.5F, 6.0F)), DECORATIONS);
     public static final RegistryObject<Block> PLAIN_ALABASTER_BRICKS = register("alabaster/raw/alabaster_bricks", () -> new Block(Properties.of(Material.STONE).requiresCorrectToolForDrops().strength(1.5F, 6.0F)), DECORATIONS);
     public static final RegistryObject<Block> PLAIN_POLISHED_ALABASTER = register("alabaster/raw/polished_alabaster", () -> new Block(Properties.of(Material.STONE).requiresCorrectToolForDrops().strength(1.5F, 6.0F)), DECORATIONS);
-=======
     public static final RegistryObject<Block> SEA_PICKLE = register("sea_pickle", () -> new TFCSeaPickleBlock(AbstractBlock.Properties.of(Material.WATER_PLANT, MaterialColor.COLOR_GREEN)
         .lightLevel((state) -> TFCSeaPickleBlock.isDead(state) ? 0 : 3 + 3 * state.getValue(SeaPickleBlock.PICKLES)).sound(SoundType.SLIME_BLOCK).noOcclusion()), FLORA);
 
     // Misc
->>>>>>> 9640634a
 
     public static final Map<DyeColor, RegistryObject<Block>> RAW_ALABASTER = Helpers.mapOfKeys(DyeColor.class, color ->
         register(("alabaster/stained/" + color.getName()).toLowerCase() + "_raw_alabaster", () -> new Block(AbstractBlock.Properties.of(Material.STONE).requiresCorrectToolForDrops().strength(1.0F, 6.0F)), DECORATIONS)
     );
 
-<<<<<<< HEAD
     public static final Map<DyeColor, RegistryObject<Block>> ALABASTER_BRICKS = Helpers.mapOfKeys(DyeColor.class, color ->
         register(("alabaster/stained/" + color.getName()).toLowerCase() + "_alabaster_bricks", () -> new Block(AbstractBlock.Properties.of(Material.STONE).requiresCorrectToolForDrops().strength(1.5F, 6.0F)), DECORATIONS)
     );
@@ -199,15 +191,10 @@
     // Misc
 
     public static final RegistryObject<Block> AGGREGATE = register("aggregate", () -> new GravelBlock(Properties.of(Material.SAND, MaterialColor.STONE).strength(0.6F).sound(SoundType.GRAVEL)), DECORATIONS);
-    public static final RegistryObject<CalciteBlock> CALCITE = register("calcite", () -> new CalciteBlock(Properties.of(Material.GLASS).noDrops().instabreak().sound(SoundType.GLASS)), DECORATIONS);
     public static final RegistryObject<Block> FIRE_BRICKS = register("fire_bricks", () -> new Block(Properties.of(Material.STONE, MaterialColor.COLOR_RED).requiresCorrectToolForDrops().strength(2.0F, 6.0F)), DECORATIONS);
     public static final RegistryObject<Block> FIRE_CLAY_BLOCK = register("fire_clay_block", () -> new Block(Properties.of(Material.CLAY).strength(0.6F).sound(SoundType.GRAVEL)), DECORATIONS);
-    public static final RegistryObject<SnowPileBlock> SNOW_PILE = register("snow_pile", () -> new SnowPileBlock(new ForgeBlockProperties(Properties.copy(Blocks.SNOW)).tileEntity(SnowPileTileEntity::new)), DECORATIONS);
-    public static final RegistryObject<Block> THATCH = register("thatch", () -> new ThatchBlock(new ForgeBlockProperties(Properties.of(Material.PLANT).strength(0.6F, 0.4F).noOcclusion().sound(SoundType.GRASS)).flammable(50, 100)), DECORATIONS);
     public static final RegistryObject<Block> THATCH_BED = register("thatch_bed", () -> new ThatchBedBlock(Properties.of(Material.REPLACEABLE_PLANT).strength(0.6F, 0.4F)), DECORATIONS);
 
-=======
->>>>>>> 9640634a
     // Fluids
 
     public static final Map<Metal.Default, RegistryObject<FlowingFluidBlock>> METAL_FLUIDS = Helpers.mapOfKeys(Metal.Default.class, metal ->
@@ -227,15 +214,14 @@
         return false;
     }
 
-<<<<<<< HEAD
     private static ToIntFunction<BlockState> litBlockEmission(int lightValue)
     {
         return (state) -> state.getValue(TFCBlockStateProperties.LIT) ? lightValue : 0;
-=======
+    }
+
     public static boolean onlyPolarBears(BlockState state, IBlockReader world, BlockPos pos, EntityType<?> type)
     {
         return type == EntityType.POLAR_BEAR; // todo: does this need to be expanded?
->>>>>>> 9640634a
     }
 
     private static <T extends Block> RegistryObject<T> register(String name, Supplier<T> blockSupplier)
