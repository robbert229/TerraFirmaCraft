/*
 * Work under Copyright. Licensed under the EUPL.
 * See the project README.md and LICENSE.txt for more information.
 */

package net.dries007.tfc.common.blocks;

import java.util.Map;
import java.util.function.Function;
import java.util.function.Supplier;

import net.minecraft.block.AbstractBlock.Properties;
import net.minecraft.block.*;
import net.minecraft.block.material.Material;
import net.minecraft.block.material.MaterialColor;
import net.minecraft.item.BlockItem;
import net.minecraft.item.Item;
import net.minecraft.item.ItemGroup;
import net.minecraft.util.math.BlockPos;
import net.minecraft.world.IBlockReader;
import net.minecraftforge.common.ToolType;
import net.minecraftforge.fml.RegistryObject;
import net.minecraftforge.registries.DeferredRegister;
import net.minecraftforge.registries.ForgeRegistries;

import net.dries007.tfc.common.TFCItemGroup;
import net.dries007.tfc.common.blocks.plant.Plant;
import net.dries007.tfc.common.blocks.rock.TFCOreBlock;
import net.dries007.tfc.common.blocks.soil.ConnectedGrassBlock;
import net.dries007.tfc.common.blocks.soil.SandBlockType;
import net.dries007.tfc.common.blocks.soil.SoilBlockType;
import net.dries007.tfc.common.blocks.soil.TFCSandBlock;
import net.dries007.tfc.common.fluids.TFCFluids;
import net.dries007.tfc.common.items.TFCItems;
import net.dries007.tfc.common.types.Metal;
import net.dries007.tfc.common.types.Ore;
import net.dries007.tfc.common.types.Rock;
import net.dries007.tfc.common.types.Wood;
import net.dries007.tfc.config.TFCConfig;
import net.dries007.tfc.mixin.block.AbstractBlockAccessor;
import net.dries007.tfc.util.Helpers;

import static net.dries007.tfc.TerraFirmaCraft.MOD_ID;
import static net.dries007.tfc.common.TFCItemGroup.*;


/**
 * Collection of all TFC blocks.
 * Unused is as the registry object fields themselves may be unused but they are required to register each item.
 * Whenever possible, avoid using hardcoded references to these, prefer tags or recipes.
 */
@SuppressWarnings("unused")
public final class TFCBlocks
{
    public static final DeferredRegister<Block> BLOCKS = DeferredRegister.create(ForgeRegistries.BLOCKS, MOD_ID);

    // Earth

    public static final Map<SoilBlockType, Map<SoilBlockType.Variant, RegistryObject<Block>>> SOIL = Helpers.mapOfKeys(SoilBlockType.class, type ->
        Helpers.mapOfKeys(SoilBlockType.Variant.class, variant ->
            register((type.name() + "/" + variant.name()).toLowerCase(), () -> type.create(variant), EARTH)
        )
    );

    public static final RegistryObject<Block> PEAT = register("peat", () -> new Block(Properties.of(Material.DIRT, MaterialColor.TERRACOTTA_BLACK).harvestTool(ToolType.SHOVEL).sound(SoundType.GRAVEL).harvestLevel(0)), EARTH);
    public static final RegistryObject<Block> PEAT_GRASS = register("peat_grass", () -> new ConnectedGrassBlock(Properties.of(Material.GRASS).randomTicks().strength(0.6F).sound(SoundType.GRASS).harvestTool(ToolType.SHOVEL).harvestLevel(0), PEAT, null, null), EARTH);

    public static final Map<SandBlockType, RegistryObject<Block>> SAND = Helpers.mapOfKeys(SandBlockType.class, type ->
        register(("sand/" + type.name()).toLowerCase(), () -> new TFCSandBlock(type.getDustColor(), Properties.of(Material.SAND, MaterialColor.COLOR_ORANGE).strength(0.5F).sound(SoundType.SAND).harvestTool(ToolType.SHOVEL).harvestLevel(0)), EARTH)
    );

    public static final Map<GroundcoverBlockType, RegistryObject<Block>> GROUNDCOVER = Helpers.mapOfKeys(GroundcoverBlockType.class, type ->
        register(("groundcover/" + type.name()).toLowerCase(), () -> new GroundcoverBlock(type), EARTH)
    );

    // Ores

    public static final Map<Rock.Default, Map<Ore.Default, RegistryObject<Block>>> ORES = Helpers.mapOfKeys(Rock.Default.class, rock ->
        Helpers.mapOfKeys(Ore.Default.class, ore -> !ore.isGraded(), ore ->
            register(("ore/" + ore.name() + "/" + rock.name()).toLowerCase(), TFCOreBlock::new, TFCItemGroup.ORES)
        )
    );
    public static final Map<Rock.Default, Map<Ore.Default, Map<Ore.Grade, RegistryObject<Block>>>> GRADED_ORES = Helpers.mapOfKeys(Rock.Default.class, rock ->
        Helpers.mapOfKeys(Ore.Default.class, Ore.Default::isGraded, ore ->
            Helpers.mapOfKeys(Ore.Grade.class, grade ->
                register(("ore/" + grade.name() + "_" + ore.name() + "/" + rock.name()).toLowerCase(), TFCOreBlock::new, TFCItemGroup.ORES)
            )
        )
    );
    public static final Map<Ore.Default, RegistryObject<Block>> SMALL_ORES = Helpers.mapOfKeys(Ore.Default.class, Ore.Default::isGraded, type ->
        register(("ore/small_" + type.name()).toLowerCase(), () -> GroundcoverBlock.looseOre(Properties.of(Material.GRASS).strength(0.05F, 0.0F).sound(SoundType.NETHER_ORE).noOcclusion()), TFCItemGroup.ORES)
    );


    // Rock Stuff

    public static final Map<Rock.Default, Map<Rock.BlockType, RegistryObject<Block>>> ROCK_BLOCKS = Helpers.mapOfKeys(Rock.Default.class, rock ->
        Helpers.mapOfKeys(Rock.BlockType.class, type ->
            register(("rock/" + type.name() + "/" + rock.name()).toLowerCase(), () -> type.create(rock), ROCK_STUFFS)
        )
    );

    public static final Map<Rock.Default, Map<Rock.BlockType, RegistryObject<Block>>> ROCK_STAIRS = Helpers.mapOfKeys(Rock.Default.class, rock ->
        Helpers.mapOfKeys(Rock.BlockType.class, Rock.BlockType::hasVariants, type ->
            register(("rock/" + type.name() + "/" + rock.name()).toLowerCase() + "_stairs", () -> new StairsBlock(Helpers.mapSupplier(ROCK_BLOCKS.get(rock).get(type), Block::defaultBlockState), Properties.of(Material.STONE).sound(SoundType.STONE).strength(1.5f, 10).harvestLevel(0).harvestTool(ToolType.PICKAXE)), ROCK_STUFFS)
        )
    );

    public static final Map<Rock.Default, Map<Rock.BlockType, RegistryObject<Block>>> ROCK_WALLS = Helpers.mapOfKeys(Rock.Default.class, rock ->
        Helpers.mapOfKeys(Rock.BlockType.class, Rock.BlockType::hasVariants, type ->
            register(("rock/" + type.name() + "/" + rock.name()).toLowerCase() + "_wall", () -> new WallBlock(Properties.of(Material.STONE).sound(SoundType.STONE).strength(1.5f, 10).harvestLevel(0).harvestTool(ToolType.PICKAXE)), ROCK_STUFFS)
        )
    );

    public static final Map<Rock.Default, Map<Rock.BlockType, RegistryObject<Block>>> ROCK_SLABS = Helpers.mapOfKeys(Rock.Default.class, rock ->
        Helpers.mapOfKeys(Rock.BlockType.class, Rock.BlockType::hasVariants, type ->
            register(("rock/" + type.name() + "/" + rock.name()).toLowerCase() + "_slab", () -> new SlabBlock(Properties.of(Material.STONE).sound(SoundType.STONE).strength(1.5f, 10).harvestLevel(0).harvestTool(ToolType.PICKAXE)), ROCK_STUFFS)
        )
    );

    // Metals

    public static final Map<Metal.Default, Map<Metal.BlockType, RegistryObject<Block>>> METALS = Helpers.mapOfKeys(Metal.Default.class, metal ->
        Helpers.mapOfKeys(Metal.BlockType.class, type -> type.hasMetal(metal), type ->
            register(("metal/" + type.name() + "/" + metal.name()).toLowerCase(), type.create(metal), METAL)
        )
    );

    // Wood

    public static final Map<Wood.Default, Map<Wood.BlockType, RegistryObject<Block>>> WOODS = Helpers.mapOfKeys(Wood.Default.class, wood ->
        Helpers.mapOfKeys(Wood.BlockType.class, type ->
            register(type.id(wood), type.create(wood), WOOD)
        )
    );

<<<<<<< HEAD
    // Flora

    // todo: flora

    // Misc

    public static final RegistryObject<Block> THATCH = register("thatch", () -> new ThatchBlock(new ForgeBlockProperties(Properties.of(Material.REPLACEABLE_PLANT).strength(0.6F, 0.4F).noOcclusion()).flammable(50, 100)), MISC);
    public static final RegistryObject<Block> THATCH_BED = register("thatch_bed", () -> new ThatchBedBlock(Properties.of(Material.REPLACEABLE_PLANT).strength(0.6F, 0.4F)), MISC);


    // Fluids

    public static final Map<Metal.Default, RegistryObject<FlowingFluidBlock>> METAL_FLUIDS = Helpers.mapOfKeys(Metal.Default.class, metal ->
        register("fluid/metal/" + metal.name().toLowerCase(), () -> new FlowingFluidBlock(TFCFluids.METALS.get(metal).getSecond(), Properties.of(TFCMaterials.MOLTEN_METAL).noCollission().strength(100f).noDrops()))
    );

    public static final RegistryObject<FlowingFluidBlock> SALT_WATER = register("fluid/salt_water", () -> new FlowingFluidBlock(TFCFluids.SALT_WATER.getSecond(), Properties.of(TFCMaterials.SALT_WATER).noCollission().strength(100f).noDrops()));
    public static final RegistryObject<FlowingFluidBlock> SPRING_WATER = register("fluid/spring_water", () -> new FlowingFluidBlock(TFCFluids.SPRING_WATER.getSecond(), Properties.of(TFCMaterials.SPRING_WATER).noCollission().strength(100f).noDrops()));

=======
    public static final Map<Plant, RegistryObject<Block>> PLANTS = Helpers.mapOfKeys(Plant.class, plant ->
        register(("plant/" + plant.name()).toLowerCase(), plant::create, FLORA)
    );

>>>>>>> d3e365ad
    public static void setup()
    {
        // Edit other block properties
        if (TFCConfig.SERVER.enableSnowMovementModifier.get())
        {
            AbstractBlockAccessor snowAccess = (AbstractBlockAccessor) Blocks.SNOW;
            snowAccess.accessor$getProperties().speedFactor(0.8f);
            snowAccess.accessor$setSpeedFactor(0.8f);
        }
    }

    public static boolean always(BlockState state, IBlockReader reader, BlockPos pos)
    {
        return true;
    }

    public static boolean never(BlockState state, IBlockReader reader, BlockPos pos)
    {
<<<<<<< HEAD
        return false;
=======
        RegistryObject<T> block = BLOCKS.register(name, blockSupplier);
        TFCItems.ITEMS.register(name, () -> {
            Block instance = block.get();
            if (instance instanceof IBlockItemSupplier)
            {
                return ((IBlockItemSupplier) instance).apply(blockItemProperties);
            }
            return new BlockItem(instance, blockItemProperties);
        });
        return block;
>>>>>>> d3e365ad
    }

    private static <T extends Block> RegistryObject<T> register(String name, Supplier<T> blockSupplier)
    {
        return register(name, blockSupplier, block -> null, false);
    }

    private static <T extends Block> RegistryObject<T> register(String name, Supplier<T> blockSupplier, ItemGroup group)
    {
        return register(name, blockSupplier, block -> new BlockItem(block, new Item.Properties().tab(group)), true);
    }

    private static <T extends Block> RegistryObject<T> register(String name, Supplier<T> blockSupplier, Item.Properties blockItemProperties)
    {
        return register(name, blockSupplier, block -> new BlockItem(block, blockItemProperties), true);
    }

    private static <T extends Block> RegistryObject<T> register(String name, Supplier<T> blockSupplier, Function<T, ? extends BlockItem> blockItemFactory, boolean hasItemBlock)
    {
        RegistryObject<T> block = BLOCKS.register(name, blockSupplier);
        if (hasItemBlock)
        {
            TFCItems.ITEMS.register(name, () -> blockItemFactory.apply(block.get()));
        }
        return block;
    }
}<|MERGE_RESOLUTION|>--- conflicted
+++ resolved
@@ -134,10 +134,11 @@
         )
     );
 
-<<<<<<< HEAD
     // Flora
 
-    // todo: flora
+    public static final Map<Plant, RegistryObject<Block>> PLANTS = Helpers.mapOfKeys(Plant.class, plant ->
+        register(("plant/" + plant.name()).toLowerCase(), plant::create, FLORA)
+    );
 
     // Misc
 
@@ -154,12 +155,6 @@
     public static final RegistryObject<FlowingFluidBlock> SALT_WATER = register("fluid/salt_water", () -> new FlowingFluidBlock(TFCFluids.SALT_WATER.getSecond(), Properties.of(TFCMaterials.SALT_WATER).noCollission().strength(100f).noDrops()));
     public static final RegistryObject<FlowingFluidBlock> SPRING_WATER = register("fluid/spring_water", () -> new FlowingFluidBlock(TFCFluids.SPRING_WATER.getSecond(), Properties.of(TFCMaterials.SPRING_WATER).noCollission().strength(100f).noDrops()));
 
-=======
-    public static final Map<Plant, RegistryObject<Block>> PLANTS = Helpers.mapOfKeys(Plant.class, plant ->
-        register(("plant/" + plant.name()).toLowerCase(), plant::create, FLORA)
-    );
-
->>>>>>> d3e365ad
     public static void setup()
     {
         // Edit other block properties
@@ -178,20 +173,7 @@
 
     public static boolean never(BlockState state, IBlockReader reader, BlockPos pos)
     {
-<<<<<<< HEAD
         return false;
-=======
-        RegistryObject<T> block = BLOCKS.register(name, blockSupplier);
-        TFCItems.ITEMS.register(name, () -> {
-            Block instance = block.get();
-            if (instance instanceof IBlockItemSupplier)
-            {
-                return ((IBlockItemSupplier) instance).apply(blockItemProperties);
-            }
-            return new BlockItem(instance, blockItemProperties);
-        });
-        return block;
->>>>>>> d3e365ad
     }
 
     private static <T extends Block> RegistryObject<T> register(String name, Supplier<T> blockSupplier)
@@ -214,6 +196,7 @@
         RegistryObject<T> block = BLOCKS.register(name, blockSupplier);
         if (hasItemBlock)
         {
+            // todo: handle weird IBlockItemSupplier stuff
             TFCItems.ITEMS.register(name, () -> blockItemFactory.apply(block.get()));
         }
         return block;
