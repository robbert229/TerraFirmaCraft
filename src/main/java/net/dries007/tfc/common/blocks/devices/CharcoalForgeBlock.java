--- conflicted
+++ resolved
@@ -55,13 +55,8 @@
 
     static
     {
-<<<<<<< HEAD
         BiPredicate<LevelAccessor, BlockPos> skyMatcher = LevelAccessor::canSeeSky;
-        BiPredicate<LevelAccessor, BlockPos> isValidSide = Helpers.createTagCheck(TFCTags.Blocks.FORGE_INSULATION);
-=======
-        BiPredicate<IWorld, BlockPos> skyMatcher = IWorld::canSeeSky;
-        BiPredicate<IWorld, BlockPos> isValidSide = (world, pos) -> world.getBlockState(pos).is(TFCTags.Blocks.FORGE_INSULATION);
->>>>>>> 1280317b
+        BiPredicate<LevelAccessor, BlockPos> isValidSide = (world, pos) -> world.getBlockState(pos).is(TFCTags.Blocks.FORGE_INSULATION);
         BlockPos origin = BlockPos.ZERO;
         FORGE_MULTIBLOCK = new MultiBlock()
             // Top block
