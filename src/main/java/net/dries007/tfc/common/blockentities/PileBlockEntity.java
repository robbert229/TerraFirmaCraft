--- conflicted
+++ resolved
@@ -6,13 +6,9 @@
 
 package net.dries007.tfc.common.blockentities;
 
-<<<<<<< HEAD
 import net.minecraft.core.HolderGetter;
 import net.minecraft.world.level.block.Block;
-=======
 import net.minecraft.core.registries.BuiltInRegistries;
-import net.minecraftforge.registries.ForgeRegistries;
->>>>>>> 5b6a188b
 import org.jetbrains.annotations.Nullable;
 
 import net.minecraft.core.BlockPos;
@@ -68,14 +64,9 @@
     @Override
     protected void loadAdditional(CompoundTag tag)
     {
-<<<<<<< HEAD
         HolderGetter<Block> getter = getBlockGetter();
         internalState = NbtUtils.readBlockState(getter, tag.getCompound("internalState"));
         aboveState = tag.contains("aboveState", Tag.TAG_COMPOUND) ? NbtUtils.readBlockState(getter, tag.getCompound("aboveState")) : null;
-=======
-        internalState = NbtUtils.readBlockState(BuiltInRegistries.BLOCK.asLookup(), tag.getCompound("internalState"));
-        aboveState = tag.contains("aboveState", Tag.TAG_COMPOUND) ? NbtUtils.readBlockState(BuiltInRegistries.BLOCK.asLookup(), tag.getCompound("aboveState")) : null;
->>>>>>> 5b6a188b
         super.loadAdditional(tag);
     }
 
