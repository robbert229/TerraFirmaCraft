/*
 * Licensed under the EUPL, Version 1.2.
 * You may obtain a copy of the Licence at:
 * https://joinup.ec.europa.eu/collection/eupl/eupl-text-eupl-12
 */

package net.dries007.tfc.common.commands;

import java.util.function.Supplier;

import net.minecraft.commands.CommandSourceStack;
import net.minecraft.commands.Commands;
import net.minecraft.commands.SharedSuggestionProvider;
import net.minecraft.commands.synchronization.SuggestionProviders;

import net.minecraftforge.common.util.Lazy;

import com.mojang.brigadier.CommandDispatcher;
import com.mojang.brigadier.suggestion.SuggestionProvider;
import net.dries007.tfc.util.Helpers;
import net.dries007.tfc.world.biome.TFCBiomes;

public final class TFCCommands
{
    public static final Supplier<SuggestionProvider<CommandSourceStack>> TFC_BIOMES = register("available_biomes", (context, builder) -> SharedSuggestionProvider.suggestResource(TFCBiomes.getVariantsKeys(), builder));

    public static void registerSuggestionProviders()
    {
        TFC_BIOMES.get();
    }

    public static void registerCommands(CommandDispatcher<CommandSourceStack> dispatcher)
    {
        // Register all new commands as sub commands of the `tfc` root
        dispatcher.register(Commands.literal("tfc")
            .then(ClearWorldCommand.create())
            .then(ClimateUpdateCommand.create())
            .then(HeatCommand.create())
            .then(PlayerCommand.create())
            .then(TreeCommand.create())
            .then(LocateVeinCommand.create())
<<<<<<< HEAD
            .then(CountBlockCommand.create())
=======
            .then(TFCLocateCommand.create())
>>>>>>> 11f36236
        );

        // For command modifications / replacements, we register directly
        // First, remove the vanilla command by the same name
        // This seems to work. It does leave the command still lying around, but it shouldn't matter as we replace it anyway
        dispatcher.getRoot().getChildren().removeIf(node -> node.getName().equals("time"));
        dispatcher.register(TimeCommand.create());
    }

    public static <S extends SharedSuggestionProvider> Supplier<SuggestionProvider<S>> register(String id, SuggestionProvider<SharedSuggestionProvider> provider)
    {
        return Lazy.of(() -> SuggestionProviders.register(Helpers.identifier(id), provider));
    }
}<|MERGE_RESOLUTION|>--- conflicted
+++ resolved
@@ -39,11 +39,8 @@
             .then(PlayerCommand.create())
             .then(TreeCommand.create())
             .then(LocateVeinCommand.create())
-<<<<<<< HEAD
             .then(CountBlockCommand.create())
-=======
             .then(TFCLocateCommand.create())
->>>>>>> 11f36236
         );
 
         // For command modifications / replacements, we register directly
