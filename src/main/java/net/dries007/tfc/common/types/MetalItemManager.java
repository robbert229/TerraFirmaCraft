--- conflicted
+++ resolved
@@ -9,7 +9,6 @@
 import java.util.List;
 import javax.annotation.Nullable;
 
-<<<<<<< HEAD
 import com.google.gson.GsonBuilder;
 import com.google.gson.JsonObject;
 import net.minecraft.world.item.Item;
@@ -17,12 +16,6 @@
 import net.minecraft.resources.ResourceLocation;
 import net.minecraft.network.chat.Component;
 import net.minecraft.network.chat.TranslatableComponent;
-=======
-import net.minecraft.item.Item;
-import net.minecraft.item.ItemStack;
-import net.minecraft.util.text.ITextComponent;
-import net.minecraft.util.text.TranslationTextComponent;
->>>>>>> 1280317b
 
 import net.dries007.tfc.TerraFirmaCraft;
 import net.dries007.tfc.util.collections.IndirectHashCollection;
@@ -46,16 +39,7 @@
         return null;
     }
 
-<<<<<<< HEAD
-    public static void reload()
-    {
-        CACHE.reload(INSTANCE.getValues());
-    }
-
     public static void addTooltipInfo(ItemStack stack, List<Component> text)
-=======
-    public static void addTooltipInfo(ItemStack stack, List<ITextComponent> text)
->>>>>>> 1280317b
     {
         MetalItem def = get(stack);
         if (def != null)
