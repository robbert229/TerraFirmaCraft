/*
 * Licensed under the EUPL, Version 1.2.
 * You may obtain a copy of the Licence at:
 * https://joinup.ec.europa.eu/collection/eupl/eupl-text-eupl-12
 */

package net.dries007.tfc.util.loot;

import net.minecraft.core.Registry;
import net.minecraft.world.level.storage.loot.Serializer;
import net.minecraft.world.level.storage.loot.functions.LootItemFunction;
import net.minecraft.world.level.storage.loot.functions.LootItemFunctionType;
import net.minecraft.world.level.storage.loot.parameters.LootContextParam;
import net.minecraft.world.level.storage.loot.predicates.LootItemCondition;
import net.minecraft.world.level.storage.loot.predicates.LootItemConditionType;
import net.minecraft.world.level.storage.loot.providers.number.LootNumberProviderType;
import net.minecraft.world.level.storage.loot.providers.number.NumberProvider;
import net.minecraftforge.eventbus.api.IEventBus;
import net.minecraftforge.registries.DeferredRegister;
import net.minecraftforge.registries.RegistryObject;

import net.dries007.tfc.util.Helpers;

import static net.dries007.tfc.TerraFirmaCraft.MOD_ID;

public class TFCLoot
{
    public static final DeferredRegister<LootItemConditionType> CONDITIONS = DeferredRegister.create(Registry.LOOT_ITEM_REGISTRY, MOD_ID);
    public static final DeferredRegister<LootNumberProviderType> NUMBER_PROVIDERS = DeferredRegister.create(Registry.LOOT_NUMBER_PROVIDER_REGISTRY, MOD_ID);
    public static final LootContextParam<Boolean> ISOLATED = new LootContextParam<>(Helpers.identifier("isolated"));
    public static final LootContextParam<Boolean> PANNED = new LootContextParam<>(Helpers.identifier("panned"));

    // Loot Conditions
<<<<<<< HEAD
    public static final Supplier<LootItemConditionType> IS_PANNED = lootCondition("is_panned", new PannedCondition.Serializer());
    public static final Supplier<LootItemConditionType> IS_ISOLATED = lootCondition("is_isolated", new IsIsolatedCondition.Serializer());
    public static final Supplier<LootNumberProviderType> CROP_YIELD = numberProvider("crop_yield_uniform", new CropYieldProvider.Serializer());

    public static final Supplier<LootItemFunctionType> COPY_FLUID = lootFunction("copy_fluid", new CopyFluidFunction.Serializer());

    public static void registerLootSerializers()
    {
        IS_ISOLATED.get();
        IS_PANNED.get();
        CROP_YIELD.get();
        COPY_FLUID.get();
    }

    private static Supplier<LootItemFunctionType> lootFunction(String id, Serializer<? extends LootItemFunction> serializer)
    {
        return register(id, serializer, LootItemFunctionType::new, Registry.LOOT_FUNCTION_TYPE);
    }
=======
    public static final RegistryObject<LootItemConditionType> IS_PANNED = lootCondition("is_panned", new PannedCondition.Serializer());
    public static final RegistryObject<LootItemConditionType> IS_ISOLATED = lootCondition("is_isolated", new IsIsolatedCondition.Serializer());
    public static final RegistryObject<LootNumberProviderType> CROP_YIELD = numberProvider("crop_yield_uniform", new CropYieldProvider.Serializer());
>>>>>>> 9b3824a3

    private static RegistryObject<LootItemConditionType> lootCondition(String id, Serializer<? extends LootItemCondition> serializer)
    {
        return CONDITIONS.register(id, () -> new LootItemConditionType(serializer));
    }

    private static RegistryObject<LootNumberProviderType> numberProvider(String id, Serializer<? extends NumberProvider> serializer)
    {
        return NUMBER_PROVIDERS.register(id, () -> new LootNumberProviderType(serializer));
    }

    public static void registerAll(IEventBus bus)
    {
        CONDITIONS.register(bus);
        NUMBER_PROVIDERS.register(bus);
    }
}<|MERGE_RESOLUTION|>--- conflicted
+++ resolved
@@ -27,34 +27,20 @@
 {
     public static final DeferredRegister<LootItemConditionType> CONDITIONS = DeferredRegister.create(Registry.LOOT_ITEM_REGISTRY, MOD_ID);
     public static final DeferredRegister<LootNumberProviderType> NUMBER_PROVIDERS = DeferredRegister.create(Registry.LOOT_NUMBER_PROVIDER_REGISTRY, MOD_ID);
+    public static final DeferredRegister<LootItemFunctionType> LOOT_FUNCTIONS = DeferredRegister.create(Registry.LOOT_FUNCTION_REGISTRY, MOD_ID);
+
     public static final LootContextParam<Boolean> ISOLATED = new LootContextParam<>(Helpers.identifier("isolated"));
     public static final LootContextParam<Boolean> PANNED = new LootContextParam<>(Helpers.identifier("panned"));
 
-    // Loot Conditions
-<<<<<<< HEAD
-    public static final Supplier<LootItemConditionType> IS_PANNED = lootCondition("is_panned", new PannedCondition.Serializer());
-    public static final Supplier<LootItemConditionType> IS_ISOLATED = lootCondition("is_isolated", new IsIsolatedCondition.Serializer());
-    public static final Supplier<LootNumberProviderType> CROP_YIELD = numberProvider("crop_yield_uniform", new CropYieldProvider.Serializer());
-
-    public static final Supplier<LootItemFunctionType> COPY_FLUID = lootFunction("copy_fluid", new CopyFluidFunction.Serializer());
-
-    public static void registerLootSerializers()
-    {
-        IS_ISOLATED.get();
-        IS_PANNED.get();
-        CROP_YIELD.get();
-        COPY_FLUID.get();
-    }
-
-    private static Supplier<LootItemFunctionType> lootFunction(String id, Serializer<? extends LootItemFunction> serializer)
-    {
-        return register(id, serializer, LootItemFunctionType::new, Registry.LOOT_FUNCTION_TYPE);
-    }
-=======
     public static final RegistryObject<LootItemConditionType> IS_PANNED = lootCondition("is_panned", new PannedCondition.Serializer());
     public static final RegistryObject<LootItemConditionType> IS_ISOLATED = lootCondition("is_isolated", new IsIsolatedCondition.Serializer());
     public static final RegistryObject<LootNumberProviderType> CROP_YIELD = numberProvider("crop_yield_uniform", new CropYieldProvider.Serializer());
->>>>>>> 9b3824a3
+    public static final RegistryObject<LootItemFunctionType> COPY_FLUID = lootFunction("copy_fluid", new CopyFluidFunction.Serializer());
+
+    private static RegistryObject<LootItemFunctionType> lootFunction(String id, Serializer<? extends LootItemFunction> serializer)
+    {
+        LOOT_FUNCTIONS.register(id, () -> new LootItemFunctionType(serializer));
+    }
 
     private static RegistryObject<LootItemConditionType> lootCondition(String id, Serializer<? extends LootItemCondition> serializer)
     {
@@ -70,5 +56,6 @@
     {
         CONDITIONS.register(bus);
         NUMBER_PROVIDERS.register(bus);
+        LOOT_FUNCTIONS.register(bus);
     }
 }