# TerraFirmaCraft: The Next Generation
*TFC: TNG*

This project is the official port of TerraFirmaCraft (the original, also called classic) to Minecraft 1.12 and beyond.

You can find the mod on [Curseforge](https://www.curseforge.com/minecraft/mc-mods/tfcraft), or stay updated by joining our [Discord](https://invite.gg/terrafirmacraft), and see documentation on the [Wiki](https://tng.terrafirmacraft.com/Main_Page).

## Goal

- The ultimate goal of this project is to be **the** TerraFirmaCraft for 1.12+, not a mere partial imitation.
- The idea is to stay faithful to the original where possible, but also improve the various systems and allow for better cross-mod compatibility and integration.

## Contributing

 - Firstly, join our [Discord](https://invite.gg/terrafirmacraft), as it's where all discussion surrounding development, tasks, and decisions happens.
 - As per the Github terms of service, you grant us the right to use your contribution under the same license as this project.
 - In addition, we request that you give us the right to change the license in the future.
 - Import & use the project's Code Style. (Recommend using Intellij as that's what our code style xml is based on)
 - Add the following copyright header to all Java source files:

```java
/*
 * Work under Copyright. Licensed under the EUPL.
 * See the project README.md and LICENSE.txt for more information.
 */
```
Hint: Setup IntelliJ to do this automatically with a copyright profile applied to a shared scope matching pattern `net.dries007.tfc..*`.

<<<<<<< HEAD
- TFC uses a specialized mapping set by default which is based on the official mappings. See [Mappificator](https://github.com/alcatrazEscapee/Mappificator) in order to install that.
- We use python for data and asset generation, among other things. In order to run the generation scripts (all found in `/resources`), you will need to install the python modules `mcresources` and `nbtlib`.
=======
- TFC uses a specialized mapping set by default which is based on the official mappings. See [Mappificator](https://github.com/alcatrazEscapee/mcresources) in order to install that.
- We use python for data and asset generation, among other things. In order to run the generation scripts (all found in `/resources`), you will need to install the python modules `mcresources`, `pillow`, and `nbtlib`.
>>>>>>> 3d89fb6a

## License / Copyright / Credit

Primarily Copyright (c) Dries007, AlcatrazEscapee 2018 - ...

For a full list of contributors, see the git commit log.

### License

Please do read the full license. It's less than 300 lines of 80 characters long.

Licensed under **EUPL v. 1.2** with additional provisions and clarifications, as specified in [LICENSE.txt](LICENSE.txt).

### Credit

Based on original work by Robert "Bioxx" Anthony, Amanda "Kittychanley" Halek and others.

Parts of this project are edited source code from the original TerraFirmaCraft for 1.7.10 mod. They are used under with permission from the original author (Bioxx).<|MERGE_RESOLUTION|>--- conflicted
+++ resolved
@@ -26,13 +26,8 @@
 ```
 Hint: Setup IntelliJ to do this automatically with a copyright profile applied to a shared scope matching pattern `net.dries007.tfc..*`.
 
-<<<<<<< HEAD
 - TFC uses a specialized mapping set by default which is based on the official mappings. See [Mappificator](https://github.com/alcatrazEscapee/Mappificator) in order to install that.
-- We use python for data and asset generation, among other things. In order to run the generation scripts (all found in `/resources`), you will need to install the python modules `mcresources` and `nbtlib`.
-=======
-- TFC uses a specialized mapping set by default which is based on the official mappings. See [Mappificator](https://github.com/alcatrazEscapee/mcresources) in order to install that.
 - We use python for data and asset generation, among other things. In order to run the generation scripts (all found in `/resources`), you will need to install the python modules `mcresources`, `pillow`, and `nbtlib`.
->>>>>>> 3d89fb6a
 
 ## License / Copyright / Credit
 
