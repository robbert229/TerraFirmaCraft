--- conflicted
+++ resolved
@@ -863,11 +863,6 @@
         rm.block_model(variant, textures={'0': texture, 'particle': texture}, parent='tfc:block/thin_spike')
         rm.block_model(variant + '_tip', textures={'0': texture, 'particle': texture}, parent='tfc:block/thin_spike_tip')
 
-<<<<<<< HEAD
-=======
-    # Misc Items
-    rm.item_model('mortar').with_lang(lang('mortar')).with_tag('tfc:mortar')
-
     def corals(color: str, dead: bool):
         # vanilla and tfc have a different convention for dead/color order
         left = 'dead_' + color if dead else color
@@ -889,7 +884,6 @@
             rm.block_tag('wall_corals', 'coral/%s_coral_wall_fan' % color)
             rm.block_tag('corals', 'coral/%s_coral' % color, 'coral/%s_coral_fan' % color)
 
->>>>>>> cbc8afca
     for color in ('tube', 'brain', 'bubble', 'fire', 'horn'):
         corals(color, False)
         corals(color, True)
