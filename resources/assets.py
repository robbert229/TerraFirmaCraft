#  Work under Copyright. Licensed under the EUPL.
#  See the project README.md and LICENSE.txt for more information.

from typing import Any

import mcresources.block_states as block_states
import mcresources.loot_tables as loot_tables
import mcresources.utils as utils
from mcresources import ResourceManager

from constants import *


def generate(rm: ResourceManager):
    # Rock block variants
    for rock in ROCKS.keys():
        for block_type in ROCK_BLOCK_TYPES:
            if block_type == 'spike':
                # Spikes have special block states
                block = rm.blockstate(('rock', block_type, rock), variants=dict(('part=%s' % part, {'model': 'tfc:block/rock/%s/%s_%s' % (block_type, rock, part)}) for part in ROCK_SPIKE_PARTS))
                block.with_lang(lang('%s spike', rock))
                block.with_block_loot({
                    'entries': 'tfc:rock/loose/%s' % rock,
                    'functions': [
                        loot_tables.set_count(1, 2)
                    ]
                })
                # Individual models
                rm.item_model(('rock', block_type, rock), 'tfc:block/rock/raw/%s' % rock, parent='tfc:block/rock/spike/%s_base' % rock)
                for part in ROCK_SPIKE_PARTS:
                    rm.block_model(('rock', block_type, '%s_%s' % (rock, part)), {
                        'texture': 'tfc:block/rock/raw/%s' % rock,
                        'particle': 'tfc:block/rock/raw/%s' % rock
                    }, parent='tfc:block/rock/spike_%s' % part)

            elif block_type == 'loose':
                # One block state and multiple models for the block
                block = rm.blockstate('rock/loose/%s' % rock, variants={
                    'facing=east,count=1': {'model': 'tfc:block/rock/pebble/%s' % rock, 'y': 90},
                    'facing=north,count=1': {'model': 'tfc:block/rock/pebble/%s' % rock},
                    'facing=south,count=1': {'model': 'tfc:block/rock/pebble/%s' % rock, 'y': 180},
                    'facing=west,count=1': {'model': 'tfc:block/rock/pebble/%s' % rock, 'y': 270},
                    'facing=east,count=2': {'model': 'tfc:block/rock/rubble/%s' % rock, 'y': 90},
                    'facing=north,count=2': {'model': 'tfc:block/rock/rubble/%s' % rock},
                    'facing=south,count=2': {'model': 'tfc:block/rock/rubble/%s' % rock, 'y': 180},
                    'facing=west,count=2': {'model': 'tfc:block/rock/rubble/%s' % rock, 'y': 270},
                    'facing=east,count=3': {'model': 'tfc:block/rock/boulder/%s' % rock, 'y': 90},
                    'facing=north,count=3': {'model': 'tfc:block/rock/boulder/%s' % rock},
                    'facing=south,count=3': {'model': 'tfc:block/rock/boulder/%s' % rock, 'y': 180},
                    'facing=west,count=3': {'model': 'tfc:block/rock/boulder/%s' % rock, 'y': 270},
                })
                for loose_type in ('pebble', 'rubble', 'boulder'):
                    rm.block_model('tfc:rock/%s/%s' % (loose_type, rock), 'tfc:item/loose_rock/%s' % rock, parent='tfc:block/groundcover/%s' % loose_type)

                block.with_lang(lang('%s %s', rock, block_type))
                block.with_tag('can_be_snow_piled')
                block.with_block_loot({
                    'entries': [{
                        'name': 'tfc:rock/loose/%s' % rock,
                        'functions': [
                            {**loot_tables.set_count(2), 'conditions': [block_state_property('tfc:rock/loose/%s' % rock, {'count': '2'})]},
                            {**loot_tables.set_count(3), 'conditions': [block_state_property('tfc:rock/loose/%s' % rock, {'count': '3'})]},
                            explosion_decay()
                        ]
                    }]
                })

                # Model for the item
                rm.item_model(('rock', 'loose', rock), 'tfc:item/loose_rock/%s' % rock)

            else:
                block = rm.blockstate(('rock', block_type, rock))
                if block_type == 'hardened':
                    block.with_block_model('tfc:block/rock/raw/%s' % rock)  # Hardened uses the raw model
                else:
                    block.with_block_model('tfc:block/rock/%s/%s' % (block_type, rock))
                block.with_item_model()

                if block_type in CUTTABLE_ROCKS:
                    # Stairs
                    rm.block('tfc:rock/' + block_type + '/' + rock).make_stairs()
                    rm.block_loot('tfc:rock/' + block_type + '/' + rock + '_stairs', 'tfc:rock/' + block_type + '/' + rock + '_stairs')
                    rm.lang('block.tfc.rock.' + block_type + '.' + rock + '_stairs', lang('%s %s Stairs', rock, block_type))
                    # Slabs
                    rm.block('tfc:rock/' + block_type + '/' + rock).make_slab()
                    slab_namespace = 'tfc:rock/' + block_type + '/' + rock + '_slab'
                    rm.block_loot(slab_namespace, {
                        'entries': [{
                            'functions': [
                                {**loot_tables.set_count(2), 'conditions': [block_state_property(slab_namespace, {'type': 'double'})]},
                                explosion_decay()
                            ],
                            'name': slab_namespace
                        }]
                    })
                    rm.lang('block.tfc.rock.' + block_type + '.' + rock + '_slab', lang('%s %s Slab', rock, block_type))
                    # Walls
                    rm.block('tfc:rock/' + block_type + '/' + rock).make_wall()
                    rm.block_loot('tfc:rock/' + block_type + '/' + rock + '_wall', 'tfc:rock/' + block_type + '/' + rock + '_wall')
                    rm.lang('block.tfc.rock.' + block_type + '.' + rock + '_wall', lang('%s %s Wall', rock, block_type))
                    rm.block_tag('minecraft:walls', 'tfc:rock/' + block_type + '/' + rock + '_wall')
                # Loot
                if block_type == 'raw':
                    block.with_block_loot(alternatives([{
                        'name': 'tfc:rock/raw/%s' % rock,
                        'conditions': ['tfc:is_isolated'],
                    }, {
                        'name': 'tfc:rock/loose/%s' % rock,
                        'functions': [loot_tables.set_count(1, 4)]
                    }]))
                elif block_type == 'hardened':
                    block.with_block_loot({
                        'entries': 'tfc:rock/loose/%s' % rock,
                        'functions': [
                            loot_tables.set_count(1, 4)
                        ]
                    })
                else:
                    block.with_block_loot('tfc:rock/%s/%s' % (block_type, rock))
                # Lang
                if block_type in {'smooth', 'raw', 'chiseled', 'hardened'}:
                    block.with_lang(lang('%s %s', block_type, rock))
                else:
                    block.with_lang(lang('%s %s', rock, block_type))

        # Ores
        for ore, ore_data in ORES.items():
            if ore_data.graded:
                # Small Ores / Groundcover Blocks
                block = rm.blockstate('tfc:ore/small_%s' % ore, variants={
                    'facing=east': {'model': 'tfc:block/groundcover/%s' % ore, 'y': 90},
                    'facing=north': {'model': 'tfc:block/groundcover/%s' % ore},
                    'facing=south': {'model': 'tfc:block/groundcover/%s' % ore, 'y': 180},
                    'facing=west': {'model': 'tfc:block/groundcover/%s' % ore, 'y': 270}
                })
                block.with_lang(lang('small %s', ore))
                block.with_block_loot('tfc:ore/small_%s' % ore)
                block.with_tag('can_be_snow_piled')

                rm.item_model('tfc:ore/small_%s' % ore).with_lang(lang('small %s', ore))

                for grade in ORE_GRADES.keys():
                    block = rm.blockstate(('ore', grade + '_' + ore, rock), 'tfc:block/ore/%s_%s/%s' % (grade, ore, rock))
                    block.with_block_model({
                        'all': 'tfc:block/rock/raw/%s' % rock,
                        'particle': 'tfc:block/rock/raw/%s' % rock,
                        'overlay': 'tfc:block/ore/%s_%s' % (grade, ore)
                    }, parent='tfc:block/ore')
                    block.with_item_model()
                    block.with_lang(lang('%s %s %s', grade, rock, ore))
                    block.with_block_loot('tfc:ore/%s_%s' % (grade, ore))
            else:
                block = rm.blockstate(('ore', ore, rock), 'tfc:block/ore/%s/%s' % (ore, rock))
                block.with_block_model({
                    'all': 'tfc:block/rock/raw/%s' % rock,
                    'particle': 'tfc:block/rock/raw/%s' % rock,
                    'overlay': 'tfc:block/ore/%s' % ore
                }, parent='tfc:block/ore')
                block.with_item_model()
                block.with_lang(lang('%s %s', rock, ore))
                rm.block_loot('tfc:ore/%s/%s' % (ore, rock), 'tfc:ore/%s' % ore)

    # Loose Ore Items
    for ore, ore_data in ORES.items():
        if ore_data.graded:
            for grade in ORE_GRADES.keys():
                rm.item_model('tfc:ore/%s_%s' % (grade, ore)).with_lang(lang('%s %s', grade, ore))
            rm.item_model('tfc:ore/small_%s' % ore).with_lang(lang('small %s', ore))
        else:
            rm.item_model('tfc:ore/%s' % ore).with_lang(lang('%s', ore))

    # Sand
    for sand in SAND_BLOCK_TYPES:
        block = rm.blockstate(('sand', sand))
        block.with_block_model('tfc:block/sand/%s' % sand)
        block.with_item_model()
        block.with_block_loot('tfc:sand/%s' % sand)
        block.with_lang(lang('%s Sand', sand))

    # Groundcover
    for misc in MISC_GROUNDCOVER:
        block = rm.blockstate(('groundcover', misc), variants={
            'facing=east': {'model': 'tfc:block/groundcover/%s' % misc, 'y': 90},
            'facing=north': {'model': 'tfc:block/groundcover/%s' % misc},
            'facing=south': {'model': 'tfc:block/groundcover/%s' % misc, 'y': 180},
            'facing=west': {'model': 'tfc:block/groundcover/%s' % misc, 'y': 270}
        })
        block.with_lang(lang('%s Block', misc))
        block.with_tag('can_be_snow_piled')

        if misc in {'stick', 'flint', 'feather', 'rotten_flesh', 'bone'}:  # Vanilla ground cover
            block.with_block_loot('minecraft:%s' % misc)
        else:
            block.with_block_loot('tfc:groundcover/%s' % misc)
            rm.item_model(('groundcover', misc), 'tfc:item/groundcover/%s' % misc)

    # Peat
    block = rm.blockstate('peat')
    block.with_block_model('tfc:block/peat')
    block.with_item_model()
    block.with_block_loot('tfc:peat')
    block.with_lang(lang('Peat'))

    rm.blockstate('aggregate').with_block_model().with_item_model().with_block_loot('tfc:aggregate').with_lang(lang('Aggregate'))
    rm.blockstate('fire_bricks').with_block_model().with_item_model().with_block_loot('tfc:fire_bricks').with_lang(lang('Fire Bricks'))
    rm.blockstate('fire_clay_block').with_block_model().with_item_model().with_block_loot('tfc:fire_clay_block').with_lang(lang('Fire Clay Block'))
    rm.blockstate('thatch').with_block_model().with_item_model().with_block_loot('tfc:thatch').with_lang(lang('Thatch'))

    rm.blockstate(('alabaster', 'raw', 'alabaster')).with_block_model().with_item_model().with_block_loot('tfc:alabaster/raw/alabaster').with_lang(lang('Alabaster'))
    rm.blockstate(('alabaster', 'raw', 'alabaster_bricks')).with_block_model().with_item_model().with_block_loot('tfc:alabaster/raw/alabaster_bricks').with_lang(lang('Alabaster Bricks'))
    rm.blockstate(('alabaster', 'raw', 'polished_alabaster')).with_block_model().with_item_model().with_block_loot('tfc:alabaster/raw/polished_alabaster').with_lang(lang('Polished Alabaster'))

    for color in COLORS:
        rm.blockstate(('alabaster', 'stained', color + '_raw_alabaster')).with_block_model().with_item_model().with_block_loot('tfc:alabaster/stained/' + color + '_raw_alabaster').with_lang(lang('%s Raw Alabaster', color))
        rm.blockstate(('alabaster', 'stained', color + '_alabaster_bricks')).with_block_model().with_item_model().with_block_loot('tfc:alabaster/stained/' + color + '_alabaster_bricks').with_lang(lang('%s Alabaster Bricks', color))
        rm.blockstate(('alabaster', 'stained', color + '_polished_alabaster')).with_block_model().with_item_model().with_block_loot('tfc:alabaster/stained/' + color + '_polished_alabaster').with_lang(lang('%s Polished Alabaster', color))

    block = rm.block_model('thatch_bed').with_item_model().with_lang(lang('Thatch Bed'))
    block.with_block_loot({
        'entries': [{
            'type': 'minecraft:item',
            'name': 'tfc:thatch_bed'
        }],
        'conditions': [
            'minecraft:survives_explosion',
            block_state_property('tfc:thatch_bed', {'part': 'head'})
        ]
    })

    rm.blockstate('firepit', variants={
        'lit=true': {'model': 'tfc:block/firepit_lit'},
        'lit=false': {'model': 'tfc:block/firepit_unlit'}
    }).with_lang(lang('Firepit')).with_block_loot([{
        'entries': 'tfc:powder/wood_ash',
        'functions': [
            loot_tables.set_count(1, 4)
        ],
    }])
    rm.item_model('firepit', parent='tfc:block/firepit_unlit')

    rm.blockstate_multipart('grill', [
        ({'model': 'tfc:block/firepit_grill'}),
        ({'lit': True}, {'model': 'tfc:block/firepit_lit'}),
        ({'lit': False}, {'model': 'tfc:block/firepit_unlit'})
    ]).with_lang(lang('Grill')).with_block_loot([{
        'entries': 'tfc:powder/wood_ash',
        'functions': [
            loot_tables.set_count(1, 4)
        ],
    }, {'entries': 'tfc:wrought_iron_grill'}])
    rm.item_model('grill', parent='tfc:block/firepit_grill')

    rm.blockstate_multipart('pot', [
        ({'model': 'tfc:block/firepit_pot'}),
        ({'lit': True}, {'model': 'tfc:block/firepit_lit'}),
        ({'lit': False}, {'model': 'tfc:block/firepit_unlit'})
    ]).with_lang(lang('Pot')).with_block_loot([{
        'entries': 'tfc:powder/wood_ash',
        'functions': [
            loot_tables.set_count(1, 4)
        ],
    }, {'entries': 'tfc:ceramic/pot'}])
    rm.item_model('pot', parent='tfc:block/firepit_pot')

    # Dirt
    for soil in SOIL_BLOCK_VARIANTS:
        # Regular Dirt
        block = rm.blockstate(('dirt', soil), variants={'': [{'model': 'tfc:block/dirt/%s' % soil, 'y': i} for i in range(0, 360, 90)]}, use_default_model=False)
        block.with_block_model()
        block.with_item_model()
        block.with_block_loot('tfc:dirt/%s' % soil)
        block.with_lang(lang('%s Dirt', soil))

        # Clay Dirt
        block = rm.blockstate(('clay', soil), variants={'': [{'model': 'tfc:block/clay/%s' % soil, 'y': i} for i in range(0, 360, 90)]}, use_default_model=False)
        block.with_block_model()
        block.with_block_loot('tfc:clay/%s' % soil)  # todo: fix loot table - should drop clay balls
        block.with_lang(lang('%s Clay Dirt', soil))
        block.with_item_model()

    # Grass
    north_face = {'from': [0, 0, 0], 'to': [16, 16, 0], 'faces': {'north': {'texture': '#texture', 'cullface': 'north'}}}
    north_face_overlay = {'from': [0, 0, 0], 'to': [16, 16, 0], 'faces': {'north': {'texture': '#overlay', 'cullface': 'north'}}}
    north_face_overlay_tint0 = {'from': [0, 0, 0], 'to': [16, 16, 0], 'faces': {'north': {'texture': '#overlay', 'cullface': 'north', 'tintindex': 0}}}

    rm.block_model('grass_top', textures={'overlay': 'tfc:block/grass_top', 'particle': '#texture'}, parent='block/block', elements=[north_face_overlay_tint0])
    rm.block_model('grass_snowy_top', textures={'overlay': 'minecraft:block/snow', 'particle': '#texture'}, parent='block/block', elements=[north_face_overlay])
    rm.block_model('grass_side', textures={'overlay': 'tfc:block/grass_side', 'particle': '#texture'}, parent='block/block', elements=[north_face, north_face_overlay_tint0])
    rm.block_model('grass_snowy_side', textures={'overlay': 'tfc:block/grass_snowy_side', 'particle': '#texture'}, parent='block/block', elements=[north_face, north_face_overlay])
    rm.block_model('grass_bottom', textures={'texture': '#texture', 'particle': '#texture'}, parent='block/block', elements=[north_face])

    # Grass (Peat, Normal + Clay) - Helper Functions
    def grass_multipart(model: str):
        return [
            {'model': model + '/bottom', 'x': 90},
            ({'snowy': False}, {'model': model + '/top', 'x': 270}),
            ({'snowy': True}, {'model': model + '/snowy_top', 'x': 270}),
            ({'north': True, 'snowy': False}, {'model': model + '/top'}),
            ({'east': True, 'snowy': False}, {'model': model + '/top', 'y': 90}),
            ({'south': True, 'snowy': False}, {'model': model + '/top', 'y': 180}),
            ({'west': True, 'snowy': False}, {'model': model + '/top', 'y': 270}),
            ({'north': True, 'snowy': True}, {'model': model + '/snowy_top'}),
            ({'east': True, 'snowy': True}, {'model': model + '/snowy_top', 'y': 90}),
            ({'south': True, 'snowy': True}, {'model': model + '/snowy_top', 'y': 180}),
            ({'west': True, 'snowy': True}, {'model': model + '/snowy_top', 'y': 270}),
            ({'north': False, 'snowy': False}, {'model': model + '/side'}),
            ({'east': False, 'snowy': False}, {'model': model + '/side', 'y': 90}),
            ({'south': False, 'snowy': False}, {'model': model + '/side', 'y': 180}),
            ({'west': False, 'snowy': False}, {'model': model + '/side', 'y': 270}),
            ({'north': False, 'snowy': True}, {'model': model + '/snowy_side'}),
            ({'east': False, 'snowy': True}, {'model': model + '/snowy_side', 'y': 90}),
            ({'south': False, 'snowy': True}, {'model': model + '/snowy_side', 'y': 180}),
            ({'west': False, 'snowy': True}, {'model': model + '/snowy_side', 'y': 270})
        ]

    def grass_models(name: utils.ResourceIdentifier, texture: str):
        rm.block_model((name, 'top'), {'texture': texture}, parent='tfc:block/grass_top')
        rm.block_model((name, 'snowy_top'), {'texture': texture}, parent='tfc:block/grass_snowy_top')
        rm.block_model((name, 'side'), {'texture': texture}, parent='tfc:block/grass_side')
        rm.block_model((name, 'snowy_side'), {'texture': texture}, parent='tfc:block/grass_snowy_side')
        rm.block_model((name, 'bottom'), {'texture': texture}, parent='tfc:block/grass_bottom')

    # Peat Grass
    block = rm.blockstate_multipart('peat_grass', grass_multipart('tfc:block/peat_grass'))
    block.with_block_loot('tfc:peat')
    block.with_tag('grass')
    block.with_lang(lang('Peat Grass'))
    grass_models('peat_grass', 'tfc:block/peat')

    # Grass Blocks
    for soil in SOIL_BLOCK_VARIANTS:
        for grass_var, dirt in (('grass', 'tfc:block/dirt/%s' % soil), ('clay_grass', 'tfc:block/clay/%s' % soil)):
            block = rm.blockstate_multipart((grass_var, soil), grass_multipart('tfc:block/%s/%s' % (grass_var, soil)))
            block.with_block_loot('tfc:dirt/%s' % soil)
            block.with_tag('grass')
            block.with_lang(lang('%s %s', soil, grass_var))
            grass_models((grass_var, soil), dirt)

        # Farmland
        block = rm.blockstate(('farmland', soil))
        block.with_block_model({
            'dirt': 'tfc:block/dirt/%s' % soil,
            'top': 'tfc:block/farmland/%s' % soil
        }, parent='block/template_farmland')
        block.with_item_model()
        block.with_block_loot('tfc:dirt/%s' % soil)
        block.with_tag('farmland')
        block.with_lang(lang('%s farmland', soil))

    # Snow Piles
    block = rm.blockstate('snow_pile', variants=dict((('layers=%d' % i), {'model': 'minecraft:block/snow_height%d' % (i * 2) if i != 8 else 'minecraft:block/snow_block'}) for i in range(1, 1 + 8)))
    block.with_lang(lang('Snow Pile'))
    rm.item_model('snow_pile', parent='minecraft:block/snow_height2', no_textures=True)

    # Loot table for snow blocks and snow piles - override the vanilla one to only return one snowball per layer
    def snow_block_loot_table(block: str):
        rm.block_loot(block, {
            'entries': [{
                'type': 'minecraft:alternatives',
                'children': utils.loot_entry_list([{
                    'conditions': [silk_touch()],
                    'name': 'minecraft:snow'
                }, 'minecraft:snowball'])
            }]
        })

    snow_block_loot_table('snow_pile')
    snow_block_loot_table('minecraft:snow')

    # Sea Ice
    block = rm.blockstate('sea_ice').with_block_model().with_item_model().with_lang(lang('sea ice'))
    block.with_block_loot({
        'entries': 'minecraft:ice',
        'conditions': [silk_touch()]
    })

    # Hides
    for size in ('small', 'medium', 'large'):
        for hide in ('prepared', 'raw', 'scraped', 'sheepskin', 'soaked'):
            item = rm.item_model('%s_%s_hide' % (size, hide), 'tfc:item/hide/%s/%s' % (size, hide))
            if item != 'sheepskin':
                item.with_lang(lang('%s %s hide', size, hide))
            else:
                item.with_lang(lang('%s %s', size, hide))

    # Rock Tools
    for rock in ROCK_CATEGORIES:
        for rock_item in ROCK_ITEMS:
            item = rm.item_model(('stone', rock_item, rock), 'tfc:item/stone/%s' % rock_item, parent='item/handheld')
            item.with_lang(lang('stone %s', rock_item))

    # Rock Items
    for rock in ROCKS.keys():
        rm.item_model(('brick', rock), 'tfc:item/brick/%s' % rock).with_lang(lang('%s brick', rock))

    for metal, metal_data in METALS.items():
        # Metal Items
        for metal_item, metal_item_data in METAL_ITEMS.items():
            if metal_item_data.type in metal_data.types or metal_item_data.type == 'all':
                item = rm.item_model(('metal', '%s' % metal_item, '%s' % metal), 'tfc:item/metal/%s/%s' % (metal_item, metal), parent=metal_item_data.parent_model)
                item.with_lang(lang('%s %s' % (metal, metal_item)))

        # Metal Blocks
        for metal_block, metal_block_data in METAL_BLOCKS.items():
            if metal_block_data.type in metal_data.types or metal_block_data.type == 'all':
                block = rm.blockstate(('metal', '%s' % metal_block, metal))
                block.with_block_model({
                    'all': 'tfc:block/metal/%s' % metal,
                    'particle': 'tfc:block/metal/%s' % metal
                }, parent=metal_block_data.parent_model)
                block.with_block_loot('tfc:metal/%s/%s' % (metal_block, metal))
                block.with_lang(lang('%s %s' % (metal, metal_block)))
                block.with_item_model()

    # Misc Items
    for gem in GEMS:
        rm.item_model(('gem', gem)).with_lang(lang('cut %s', gem))
        rm.item_model(('powder', gem)).with_lang(lang('%s powder', gem))

<<<<<<< HEAD
    for powder in GENERIC_POWDERS:
        rm.item_model(('powder', powder)).with_lang(lang('%s Powder', powder))
    for powder in POWDERS:
        rm.item_model(('powder', powder)).with_lang(lang(powder))
    for item in SIMPLE_ITEMS:
        rm.item_model(item).with_lang(lang(item))
    for pottery in PAIRED_POTTERY:
        rm.item_model(('ceramic', pottery)).with_lang(lang(pottery))
        rm.item_model(('ceramic', 'unfired_' + pottery)).with_lang(lang('Unfired %s', pottery))
    for pottery in UNFIRED_ITEMS:
        rm.item_model(('ceramic', 'unfired_' + pottery)).with_lang(lang('Unfired %s', pottery))
    # todo: custom model
    rm.item_model(('ceramic', 'jug')).with_lang(lang('Jug'))
    for color in COLORS:
        rm.item_model(('ceramic', color + '_unfired_vessel')).with_lang(lang('%s Unfired Vessel', color))
        rm.item_model(('ceramic', color + '_glazed_vessel')).with_lang(lang('%s Glazed Vessel', color))
=======
    # Plants
    for plant, plant_data in PLANTS.items():
        rm.lang('block.tfc.plant.%s' % plant, lang(plant))
    for plant in MISC_PLANT_FEATURES:
        rm.lang('block.tfc.plant.%s' % plant, lang(plant))
    for plant in ('tree_fern', 'arundo', 'winged_kelp', 'leafy_kelp', 'giant_kelp_flower'):
        rm.lang('block.tfc.plant.%s' % plant, lang(plant))
    rm.lang('block.tfc.sea_pickle', lang('sea_pickle'))
>>>>>>> 9640634a

    # Wood Blocks
    for wood in WOODS.keys():
        # Logs
        for variant in ('log', 'stripped_log', 'wood', 'stripped_wood'):
            block = rm.blockstate(('wood', variant, wood), variants={
                'axis=y': {'model': 'tfc:block/wood/%s/%s' % (variant, wood)},
                'axis=z': {'model': 'tfc:block/wood/%s/%s' % (variant, wood), 'x': 90},
                'axis=x': {'model': 'tfc:block/wood/%s/%s' % (variant, wood), 'x': 90, 'y': 90}
            }, use_default_model=False)
            if variant != 'log':
                block.with_item_model()
            else:
                rm.item_model(('wood', variant, wood), 'tfc:item/wood/log/' + wood)
            end = 'tfc:block/wood/%s/%s' % (variant.replace('log', 'log_top').replace('wood', 'log'), wood)
            side = 'tfc:block/wood/%s/%s' % (variant.replace('wood', 'log'), wood)
            block.with_block_model({'end': end, 'side': side}, parent='block/cube_column')
            if 'stripped' in variant:
                block.with_lang(lang(variant.replace('_', ' ' + wood + ' ')))
            else:
                block.with_lang(lang('%s %s', wood, variant))
            if variant == 'log':
                block.with_tag('minecraft:logs')
        rm.item_model(('wood', 'lumber', wood)).with_lang(lang('%s Lumber', wood))

        # Groundcover
        for variant in ('twig', 'fallen_leaves'):
            block = rm.blockstate('wood/%s/%s' % (variant, wood), variants={
                'facing=east': {'model': 'tfc:block/wood/%s/%s' % (variant, wood), 'y': 90},
                'facing=north': {'model': 'tfc:block/wood/%s/%s' % (variant, wood)},
                'facing=south': {'model': 'tfc:block/wood/%s/%s' % (variant, wood), 'y': 180},
                'facing=west': {'model': 'tfc:block/wood/%s/%s' % (variant, wood), 'y': 270}
            })
            block.with_item_model()
            block.with_lang(lang('%s %s', wood, variant))

            if variant == 'twig':
                block.with_block_model({'side': 'tfc:block/wood/log/%s' % wood, 'top': 'tfc:block/wood/log_top/%s' % wood}, parent='tfc:block/groundcover/%s' % variant)
                block.with_block_loot('minecraft:stick')
            elif variant == 'fallen_leaves':
                block.with_block_model('tfc:block/wood/leaves/%s' % wood, parent='tfc:block/groundcover/%s' % variant)
                block.with_block_loot('tfc:wood/%s/%s' % (variant, wood))

            block.with_tag('can_be_snow_piled')

        # Leaves
        block = rm.blockstate(('wood', 'leaves', wood), model='tfc:block/wood/leaves/%s' % wood)
        block.with_block_model('tfc:block/wood/leaves/%s' % wood, parent='block/leaves')
        block.with_item_model()
        block.with_tag('minecraft:leaves')

        # Sapling
        block = rm.blockstate(('wood', 'sapling', wood), 'tfc:block/wood/sapling/%s' % wood)
        block.with_block_model({'cross': 'tfc:block/wood/sapling/%s' % wood}, 'block/cross')
        rm.item_model(('wood', 'sapling', wood), 'tfc:block/wood/sapling/%s' % wood)

        # Planks and variant blocks
        block = rm.block(('wood', 'planks', wood))
        block.with_blockstate()
        block.with_block_model()
        block.with_item_model()
        block.with_block_loot('tfc:wood/planks/%s' % wood)
        block.with_lang(lang('%s planks', wood))
        block.make_slab()
        block.make_stairs()
        block.make_button()
        block.make_door()
        block.make_pressure_plate()
        block.make_trapdoor()
        block.make_fence()
        block.make_fence_gate()

        # Tool Rack
        rack_namespace = 'tfc:wood/planks/%s_tool_rack' % wood
        rm.blockstate(rack_namespace, model='tfc:block/wood/planks/%s_tool_rack' % wood, variants={
            'facing=east': {'model': 'tfc:block/wood/planks/%s_tool_rack' % wood, 'y': 270},
            'facing=north': {'model': 'tfc:block/wood/planks/%s_tool_rack' % wood, 'y': 180},
            'facing=south': {'model': 'tfc:block/wood/planks/%s_tool_rack' % wood},
            'facing=west': {'model': 'tfc:block/wood/planks/%s_tool_rack' % wood, 'y': 90}
        })
        rm.block_model(rack_namespace, textures={'texture': 'tfc:block/wood/planks/%s' % wood}, parent='tfc:block/tool_rack')
        rm.item_model(rack_namespace, parent='tfc:block/wood/planks/%s_tool_rack' % wood, no_textures=True)
        rm.lang('block.tfc.wood.planks.%s_tool_rack' % wood, lang('%s Tool Rack', wood))
        rm.block_loot(rack_namespace, rack_namespace)

        # Bookshelf
        block = rm.blockstate('tfc:wood/planks/%s_bookshelf' % wood)
        block.with_block_model({'end': 'tfc:block/wood/planks/%s' % wood, 'side': 'tfc:block/wood/planks/%s_bookshelf' % wood}, parent='minecraft:block/bookshelf')
        block.with_item_model()
        block.with_lang(lang('%s Bookshelf', wood))

        # Doors
        rm.item_model('tfc:wood/planks/%s_door' % wood, 'tfc:item/wood/planks/%s_door' % wood)

        # Log Fences
        log_fence_namespace = 'tfc:wood/planks/' + wood + '_log_fence'
        rm.blockstate_multipart(log_fence_namespace, parts=block_states.fence_multipart('tfc:block/wood/planks/' + wood + '_log_fence_post', 'tfc:block/wood/planks/' + wood + '_log_fence_side'))
        rm.block_model(log_fence_namespace + '_post', textures={'texture': 'tfc:block/wood/log/' + wood}, parent='block/fence_post')
        rm.block_model(log_fence_namespace + '_side', textures={'texture': 'tfc:block/wood/planks/' + wood}, parent='block/fence_side')
        rm.block_model(log_fence_namespace + '_inventory', textures={'log': 'tfc:block/wood/log/' + wood, 'planks': 'tfc:block/wood/planks/' + wood}, parent='tfc:block/log_fence_inventory')
        rm.item_model('tfc:wood/planks/' + wood + '_log_fence', parent='tfc:block/wood/planks/' + wood + '_log_fence_inventory', no_textures=True)
        rm.block_loot(log_fence_namespace, log_fence_namespace)

        # Tags
        for fence_namespace in ('tfc:wood/planks/' + wood + '_fence', log_fence_namespace):
            rm.block_tag('minecraft:wooden_fences', fence_namespace)
            rm.block_tag('minecraft:fences', fence_namespace)
            rm.block_tag('forge:fences', fence_namespace)
            rm.block_tag('forge:fences/wooden', fence_namespace)
        fence_gate_namespace = 'tfc:wood/planks/' + wood + '_fence_gate'
        rm.block_tag('forge:fence_gates/wooden', fence_gate_namespace)
        rm.block_tag('forge:fence_gates', fence_gate_namespace)
        rm.block_tag('minecraft:doors', 'tfc:wood/planks/' + wood + '_door')
        rm.block_tag('minecraft:buttons', 'tfc:wood/planks/' + wood + '_button')
        rm.block_tag('minecraft:wooden_buttons', 'tfc:wood/planks/' + wood + '_button')
        rm.block_tag('minecraft:wooden_pressure_plates', 'tfc:wood/planks/' + wood + '_pressure_plate')
        rm.block_tag('minecraft:wooden_slabs', 'tfc:wood/planks/' + wood + '_slab')
        rm.block_tag('minecraft:wooden_stairs', 'tfc:wood/planks/' + wood + '_stairs')
        for variant in ('log', 'stripped_log', 'wood', 'stripped_wood'):
            if variant != 'log':
                rm.block_tag('minecraft:logs', 'tfc:wood/' + variant + '/' + wood)
            rm.block_tag('tfc:' + wood + '_logs', 'tfc:wood/' + variant + '/' + wood)
            rm.block_tag('tfc:creeping_plantable_on', 'tfc:wood/' + variant + '/' + wood)

        # Lang
        for variant in ('door', 'trapdoor', 'fence', 'log_fence', 'fence_gate', 'button', 'pressure_plate', 'slab', 'stairs'):
            rm.lang('block.tfc.wood.planks.' + wood + '_' + variant, lang('%s %s', wood, variant))
        for variant in ('sapling', 'leaves'):
            rm.lang('block.tfc.wood.' + variant + '.' + wood, lang('%s %s', wood, variant))

    def bucket_item_model(name_parts, fluid):
        res = utils.resource_location(rm.domain, name_parts)
        rm.write((*rm.resource_dir, 'assets', res.domain, 'models', 'item', res.path), {
            'parent': 'forge:item/bucket',
            'loader': 'forge:bucket',
            'fluid': fluid
        })
        return rm.item(name_parts)

    # Fluids
    def water_based_fluid(name: str):
        rm.blockstate(('fluid', name)).with_block_model({'particle': 'minecraft:block/water_still'}, parent=None)
        rm.fluid_tag(name, 'tfc:%s' % name, 'tfc:flowing_%s' % name)
        rm.fluid_tag('minecraft:water', 'tfc:%s' % name, 'tfc:flowing_%s' % name)  # Need to use water fluid tag for behavior
        rm.fluid_tag('mixable', 'tfc:%s' % name, 'tfc:flowing_%s' % name)

        item = bucket_item_model(('bucket', name), 'tfc:%s' % name)
        item.with_lang(lang('%s bucket', name))

    def molten_fluid(name: str):
        rm.blockstate(('fluid', 'metal', metal)).with_block_model({'particle': 'block/lava_still'}, parent=None)
        rm.fluid_tag(metal, 'tfc:metal/%s' % metal, 'tfc:metal/flowing_%s' % metal)

        item = bucket_item_model(('bucket', 'metal', name), 'tfc:%s' % name)
        item.with_lang(lang('molten %s bucket', name))

    water_based_fluid('salt_water')
    water_based_fluid('spring_water')

    # Mixable tags for vanilla water
    rm.fluid_tag('mixable', '#minecraft:water')

    for metal in METALS.keys():
        molten_fluid(metal)

    # Thin Spikes: Calcite + Icicles
    for variant, texture in (('calcite', 'tfc:block/calcite'), ('icicle', 'minecraft:block/ice')):
        block = rm.blockstate(variant, variants={
            'tip=true': {'model': 'tfc:block/%s_tip' % variant},
            'tip=false': {'model': 'tfc:block/%s' % variant}
        })
        block.with_item_model()
        block.with_lang(lang(variant))

        rm.block_model(variant, textures={'0': texture, 'particle': texture}, parent='tfc:block/thin_spike')
        rm.block_model(variant + '_tip', textures={'0': texture, 'particle': texture}, parent='tfc:block/thin_spike_tip')

<<<<<<< HEAD
=======
    # Misc Items
    rm.item_model('mortar').with_lang(lang('mortar')).with_tag('tfc:mortar')

    for color in ('tube', 'brain', 'bubble', 'fire', 'horn'):
        for block_type in ('coral', 'coral_fan', 'coral_wall_fan'):
            for life in ('dead_', ''):
                second_type = block_type
                if block_type == 'coral_wall_fan' and life != 'dead_':
                    rm.block_tag('wall_corals', ('coral', color + '_' + life + block_type))
                    second_type = 'coral_fan'
                rm.item_model(('coral', color + '_' + life + block_type), 'minecraft:block/' + life + color + '_' + second_type)
                if block_type == 'coral' or block_type == 'coral_fan':
                    if life != 'dead_':
                        rm.block_tag('corals', ('coral', color + '_' + life + block_type))
                    rm.lang('block.tfc.coral.' + color + '_' + life + block_type, lang('%s %s %s', life, color, block_type))

>>>>>>> 9640634a

def alternatives(entries: utils.Json) -> Dict[str, Any]:
    return {
        'entries': [{
            'type': 'minecraft:alternatives',
            'children': utils.loot_entry_list(entries)
        }]
    }


def block_state_property(block: str, properties: Dict[str, str]) -> Dict[str, Any]:
    return {
        'condition': 'minecraft:block_state_property',
        'block': block,
        'properties': properties
    }


def explosion_decay() -> Dict[str, Any]:
    return {
        'function': 'minecraft:explosion_decay'
    }


def silk_touch() -> Dict[str, Any]:
    return {
        'condition': 'minecraft:match_tool',
        'predicate': {
            'enchantments': [{
                'enchantment': 'minecraft:silk_touch',
                'levels': {'min': 1}
            }]
        }
    }<|MERGE_RESOLUTION|>--- conflicted
+++ resolved
@@ -416,8 +416,6 @@
     for gem in GEMS:
         rm.item_model(('gem', gem)).with_lang(lang('cut %s', gem))
         rm.item_model(('powder', gem)).with_lang(lang('%s powder', gem))
-
-<<<<<<< HEAD
     for powder in GENERIC_POWDERS:
         rm.item_model(('powder', powder)).with_lang(lang('%s Powder', powder))
     for powder in POWDERS:
@@ -434,7 +432,6 @@
     for color in COLORS:
         rm.item_model(('ceramic', color + '_unfired_vessel')).with_lang(lang('%s Unfired Vessel', color))
         rm.item_model(('ceramic', color + '_glazed_vessel')).with_lang(lang('%s Glazed Vessel', color))
-=======
     # Plants
     for plant, plant_data in PLANTS.items():
         rm.lang('block.tfc.plant.%s' % plant, lang(plant))
@@ -443,7 +440,6 @@
     for plant in ('tree_fern', 'arundo', 'winged_kelp', 'leafy_kelp', 'giant_kelp_flower'):
         rm.lang('block.tfc.plant.%s' % plant, lang(plant))
     rm.lang('block.tfc.sea_pickle', lang('sea_pickle'))
->>>>>>> 9640634a
 
     # Wood Blocks
     for wood in WOODS.keys():
@@ -621,11 +617,6 @@
         rm.block_model(variant, textures={'0': texture, 'particle': texture}, parent='tfc:block/thin_spike')
         rm.block_model(variant + '_tip', textures={'0': texture, 'particle': texture}, parent='tfc:block/thin_spike_tip')
 
-<<<<<<< HEAD
-=======
-    # Misc Items
-    rm.item_model('mortar').with_lang(lang('mortar')).with_tag('tfc:mortar')
-
     for color in ('tube', 'brain', 'bubble', 'fire', 'horn'):
         for block_type in ('coral', 'coral_fan', 'coral_wall_fan'):
             for life in ('dead_', ''):
@@ -639,8 +630,6 @@
                         rm.block_tag('corals', ('coral', color + '_' + life + block_type))
                     rm.lang('block.tfc.coral.' + color + '_' + life + block_type, lang('%s %s %s', life, color, block_type))
 
->>>>>>> 9640634a
-
 def alternatives(entries: utils.Json) -> Dict[str, Any]:
     return {
         'entries': [{
