--- conflicted
+++ resolved
@@ -857,7 +857,6 @@
                 'axis=x': {'model': 'tfc:block/wood/%s/%s' % (variant, wood), 'x': 90, 'y': 90}
             }, use_default_model=False)
 
-<<<<<<< HEAD
             stick_with_hammer = {
                 'name': 'minecraft:stick',
                 'conditions': [match_tag('tfc:hammers')],
@@ -877,12 +876,6 @@
                     stick_with_hammer,
                     'tfc:wood/%s/%s' % (variant, wood)  # logs drop themselves always
                 ))
-=======
-            block.with_block_loot({
-                'name': 'tfc:wood/%s/%s' % (variant, wood),
-                'conditions': block_state_property('tfc:wood/%s/%s' % (variant, wood), {'natural': 'false'})
-            }, 'tfc:wood/%s/%s' % (variant.replace('wood', 'log'), wood))
->>>>>>> f08c95bb
 
             if variant != 'log':
                 block.with_item_model()
