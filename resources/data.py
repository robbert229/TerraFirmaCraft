#  Work under Copyright. Licensed under the EUPL.
#  See the project README.md and LICENSE.txt for more information.

from enum import Enum, auto

from mcresources import ResourceManager, utils
from recipes import fluid_ingredient
from constants import *


class Size(Enum):
    tiny = auto()
    very_small = auto()
    small = auto()
    normal = auto()
    large = auto()
    very_large = auto()
    huge = auto()


class Weight(Enum):
    very_light = auto()
    light = auto()
    medium = auto()
    heavy = auto()
    very_heavy = auto()


class Category(Enum):
    fruit = auto()
    vegetable = auto()
    grain = auto()
    bread = auto()
    dairy = auto()
    meat = auto()
    cooked_meat = auto()
    other = auto()


def generate(rm: ResourceManager):
    # Metal Items

    for metal, metal_data in METALS.items():

        # Metal
        rm.data(('tfc', 'metals', metal), {
            'tier': metal_data.tier,
            'fluid': 'tfc:metal/%s' % metal,
            'melt_temperature': metal_data.melt_temperature,
            'heat_capacity': metal_data.heat_capacity
        })

        # Metal Items and Blocks
        for item, item_data in METAL_ITEMS_AND_BLOCKS.items():
            if item_data.type in metal_data.types or item_data.type == 'all':
                if item_data.tag is not None:
                    rm.item_tag(item_data.tag + '/' + metal, 'tfc:metal/%s/%s' % (item, metal))
                    ingredient = utils.item_stack('#%s/%s' % (item_data.tag, metal))
                else:
                    ingredient = utils.item_stack('tfc:metal/%s/%s' % (item, metal))

                item_heat(rm, ('metal', metal + '_' + item), ingredient, metal_data.heat_capacity, metal_data.melt_temperature)
                if 'tool' in metal_data.types and item == 'fishing_rod':
                    rm.item_tag('forge:fishing_rods', 'tfc:metal/%s/%s' % (item, metal))

    for ore, ore_data in ORES.items():
        if ore_data.metal and ore_data.graded:
            metal_data = METALS[ore_data.metal]
            item_heat(rm, ('ore', ore), ['tfc:ore/small_%s' % ore, 'tfc:ore/normal_%s' % ore, 'tfc:ore/poor_%s' % ore, 'tfc:ore/rich_%s' % ore], metal_data.heat_capacity, int(metal_data.melt_temperature))

    # Item Heats

    item_heat(rm, 'wrought_iron_grill', 'tfc:wrought_iron_grill', 0.35, 1535)
    item_heat(rm, 'stick', '#forge:rods/wooden', 0.3)
    item_heat(rm, 'stick_bunch', 'tfc:stick_bunch', 0.05)
    item_heat(rm, 'glass_shard', 'tfc:glass_shard', 1)
    item_heat(rm, 'sand', '#forge:sand', 0.8)
    item_heat(rm, 'ceramic_unfired_brick', 'tfc:ceramic/unfired_brick', POTTERY_HC)
    item_heat(rm, 'ceramic_unfired_flower_pot', 'tfc:ceramic/unfired_flower_pot', POTTERY_HC)
    item_heat(rm, 'ceramic_unfired_jug', 'tfc:ceramic/unfired_jug', POTTERY_HC)
    item_heat(rm, 'terracotta', ['minecraft:terracotta', *['minecraft:%s_terracotta' % color for color in COLORS]], 0.8)
    item_heat(rm, 'dough', ['tfc:food/%s_dough' % grain for grain in GRAINS], 1)
    item_heat(rm, 'meat', ['tfc:food/%s' % meat for meat in MEATS], 1)
    item_heat(rm, 'edible_plants', ['tfc:plant/%s' % plant for plant in SEAWEED] + ['tfc:plant/giant_kelp_flower'], 1)

    for pottery in SIMPLE_POTTERY:
        item_heat(rm, 'unfired_' + pottery, 'tfc:ceramic/unfired_' + pottery, POTTERY_HC)

    for item, item_data in METAL_ITEMS.items():
        if item_data.mold:
            item_heat(rm, 'unfired_%s_mold' % item, 'tfc:ceramic/unfired_%s_mold' % item, POTTERY_HC)
            # No need to do fired molds, as they have their own capability implementation

    # Supports

    for wood in WOODS:
        rm.data(('tfc', 'supports', wood), {
            'ingredient': 'tfc:wood/horizontal_support/%s' % wood,
            'support_up': 1,
            'support_down': 1,
            'support_horizontal': 4
        })

    # Fuels

    for wood, wood_data in WOODS.items():
        fuel_item(rm, wood + '_log', ['tfc:wood/log/' + wood, 'tfc:wood/wood/' + wood], wood_data.duration, wood_data.temp)

    fuel_item(rm, 'coal', ['minecraft:coal', 'tfc:ore/bituminous_coal'], 2200, 1415)
    fuel_item(rm, 'lignite', 'tfc:ore/lignite', 2200, 1350)
    fuel_item(rm, 'charcoal', 'minecraft:charcoal', 1800, 1350)
    fuel_item(rm, 'peat', 'tfc:peat', 2500, 600)
    fuel_item(rm, 'stick_bundle', 'tfc:stick_bundle', 600, 900)

    # =========
    # ITEM TAGS
    # =========

    rm.item_tag('forge:ingots/cast_iron', 'minecraft:iron_ingot')
    rm.item_tag('firepit_sticks', '#forge:rods/wooden')
    rm.item_tag('firepit_kindling', 'tfc:straw', 'minecraft:paper', 'minecraft:book', 'tfc:groundcover/pinecone')
    rm.item_tag('starts_fires_with_durability', 'minecraft:flint_and_steel')
    rm.item_tag('starts_fires_with_items', 'minecraft:fire_charge')
    rm.item_tag('handstone', 'tfc:handstone')
    rm.item_tag('high_quality_cloth', 'tfc:silk_cloth', 'tfc:wool_cloth')
    rm.item_tag('minecraft:stone_pressure_plates', 'minecraft:stone_pressure_plate', 'minecraft:polished_blackstone_pressure_plate')
    rm.item_tag('axes_that_log', '#tfc:axes')
    rm.item_tag('extinguisher', '#tfc:shovels')
    rm.item_tag('forge:shears', '#tfc:shears')  # forge tag includes TFC shears
    rm.item_tag('minecraft:coals', 'tfc:ore/bituminous_coal', 'tfc:ore/lignite')
    rm.item_tag('forge_fuel', '#minecraft:coals')
    rm.item_tag('firepit_fuel', '#minecraft:logs', 'tfc:peat', 'tfc:peat_grass', 'tfc:stick_bundle')
    rm.item_tag('bloomery_fuel', 'minecraft:charcoal')
    rm.item_tag('log_pile_logs', 'tfc:stick_bundle')
    rm.item_tag('pit_kiln_straw', 'tfc:straw')
    rm.item_tag('firepit_logs', '#minecraft:logs')
    rm.item_tag('log_pile_logs', '#minecraft:logs')
    rm.item_tag('pit_kiln_logs', '#minecraft:logs')
    rm.item_tag('can_be_lit_on_torch', '#forge:rods/wooden')
    rm.item_tag('wattle_sticks', 'tfc:stick_bunch')
    rm.item_tag('mortar', 'tfc:mortar')
    rm.item_tag('thatch_bed_hides', 'tfc:large_raw_hide', 'tfc:large_sheepskin_hide')
    rm.item_tag('scrapable', 'tfc:large_soaked_hide', 'tfc:medium_soaked_hide', 'tfc:small_soaked_hide')
    rm.item_tag('clay_knapping', 'minecraft:clay_ball')
    rm.item_tag('fire_clay_knapping', 'tfc:fire_clay')
    rm.item_tag('leather_knapping', 'minecraft:leather')
    rm.item_tag('knapping_any', '#tfc:clay_knapping', '#tfc:fire_clay_knapping', '#tfc:leather_knapping', '#tfc:rock_knapping')
    rm.item_tag('forge:gems/diamond', 'tfc:gem/diamond')
    rm.item_tag('forge:gems/lapis', 'tfc:gem/lapis_lazuli')
    rm.item_tag('forge:gems/emerald', 'tfc:gem/emerald')
    rm.item_tag('bush_cutting_tools', '#forge:shears', '#tfc:knives')
    rm.item_tag('minecraft:fishes', 'tfc:food/cod', 'tfc:food/cooked_cod', 'tfc:food/salmon', 'tfc:food/cooked_salmon', 'tfc:food/tropical_fish', 'tfc:food/cooked_tropical_fish', 'tfc:food/bluegill', 'tfc:food/cooked_bluegill')
    rm.item_tag('tfc:compost_greens', '#tfc:plants', *['tfc:food/%s' % v for v in VEGETABLES], *['tfc:food/%s' % m for m in FRUITS], *['tfc:food/%s_bread' % grain for grain in GRAINS])
    rm.item_tag('tfc:compost_browns', 'tfc:groundcover/humus', 'tfc:groundcover/dead_grass', 'tfc:groundcover/driftwood', 'tfc:groundcover/pinecone', 'minecraft:paper')
    rm.item_tag('tfc:compost_poisons', *['tfc:food/%s' % m for m in MEATS], *['tfc:food/cooked_%s' % m for m in MEATS], 'minecraft:bone')
    rm.item_tag('forge:double_sheets/any_bronze', *['#forge:double_sheets/%sbronze' % b for b in ('bismuth_', 'black_', '')])
    rm.item_tag('tfc:bronze_anvils', *['tfc:metal/anvil/%sbronze' % b for b in ('bismuth_', 'black_', '')])

    for color in COLORS:
        rm.item_tag('vessels', 'tfc:ceramic/unfired_vessel', 'tfc:ceramic/vessel', 'tfc:ceramic/%s_unfired_vessel' % color, 'tfc:ceramic/%s_glazed_vessel' % color)
        rm.item_tag('dyes', 'minecraft:%s_dye' % color)

    for gem in GEMS:
        rm.item_tag('forge:gems', 'tfc:gem/' + gem)

    for wood in WOODS.keys():
        rm.item_tag('minecraft:logs', 'tfc:wood/log/%s' % wood, 'tfc:wood/wood/%s' % wood, 'tfc:wood/stripped_log/%s' % wood, 'tfc:wood/stripped_wood/%s' % wood)
        rm.item_tag('twigs', 'tfc:wood/twig/%s' % wood)
        rm.item_tag('lumber', 'tfc:wood/lumber/%s' % wood)

    for category in ROCK_CATEGORIES:  # Rock (Category) Tools
        for tool in ROCK_CATEGORY_ITEMS:
            rm.item_tag(TOOL_TAGS[tool], 'tfc:stone/%s/%s' % (tool, category))

    for metal, metal_data in METALS.items():  # Metal Tools
        if 'tool' in metal_data.types:
            for tool_type, tool_tag in TOOL_TAGS.items():
                rm.item_tag(tool_tag, 'tfc:metal/%s/%s' % (tool_type, metal))

    # Blocks and Items
    block_and_item_tag(rm, 'forge:sand', '#minecraft:sand')  # Forge doesn't reference the vanilla tag for some reason

    for wood in WOODS.keys():
        block_and_item_tag(rm, 'tool_racks', 'tfc:wood/planks/%s_tool_rack' % wood)

    for plant in PLANTS.keys():
        block_and_item_tag(rm, 'plants', 'tfc:plant/%s' % plant)

    # Sand
    for color in SAND_BLOCK_TYPES:
        block_and_item_tag(rm, 'minecraft:sand', 'tfc:sand/%s' % color)

    # ==========
    # BLOCK TAGS
    # ==========

    rm.block_tag('tree_grows_on', 'minecraft:grass_block', '#minecraft:dirt', '#tfc:grass')
    rm.block_tag('supports_landslide', 'minecraft:dirt_path', *['tfc:grass_path/%s' % v for v in SOIL_BLOCK_VARIANTS], *['tfc:farmland/%s' % v for v in SOIL_BLOCK_VARIANTS])
    rm.block_tag('bush_plantable_on', 'minecraft:grass_block', '#minecraft:dirt', '#tfc:grass')
    rm.block_tag('small_spike', 'tfc:calcite')
    rm.block_tag('sea_bush_plantable_on', '#minecraft:dirt', '#minecraft:sand', '#forge:gravel')
    rm.block_tag('creeping_plantable_on', 'minecraft:grass_block', '#tfc:grass', '#minecraft:base_stone_overworld', '#minecraft:logs')
    rm.block_tag('minecraft:bamboo_plantable_on', '#tfc:grass')
    rm.block_tag('minecraft:climbable', 'tfc:plant/hanging_vines', 'tfc:plant/hanging_vines_plant', 'tfc:plant/liana', 'tfc:plant/liana_plant')
    rm.block_tag('kelp_tree', 'tfc:plant/giant_kelp_flower', 'tfc:plant/giant_kelp_plant')
    rm.block_tag('kelp_flower', 'tfc:plant/giant_kelp_flower')
    rm.block_tag('kelp_branch', 'tfc:plant/giant_kelp_plant')
    rm.block_tag('lit_by_dropped_torch', 'tfc:log_pile', 'tfc:thatch', 'tfc:pit_kiln')
    rm.block_tag('charcoal_cover_whitelist', 'tfc:log_pile', 'tfc:charcoal_pile', 'tfc:burning_log_pile')
    rm.block_tag('forge_invisible_whitelist', 'tfc:crucible')
    rm.block_tag('any_spreading_bush', '#tfc:spreading_bush')
    rm.block_tag('thorny_bushes', 'tfc:plant/blackberry_bush', 'tfc:plant/raspberry_bush')
    rm.block_tag('logs_that_log', '#minecraft:logs')
    rm.block_tag('scraping_surface', '#minecraft:logs')
    rm.block_tag('forge:sand', '#minecraft:sand')  # Forge doesn't reference the vanilla tag
    rm.block_tag('thatch_bed_thatch', 'tfc:thatch')
    rm.block_tag('snow', 'minecraft:snow', 'minecraft:snow_block', 'tfc:snow_pile')
    rm.block_tag('tfc:forge_insulation', '#forge:stone', '#forge:cobblestone', '#forge:stone_bricks', '#forge:smooth_stone')
    rm.block_tag('tfc:bloomery_insulation', '#forge:stone', '#forge:stone_bricks', '#forge:smooth_stone')
    rm.block_tag('minecraft:valid_spawn', *['tfc:grass/%s' % v for v in SOIL_BLOCK_VARIANTS], *['tfc:sand/%s' % c for c in SAND_BLOCK_TYPES], *['tfc:rock/raw/%s' % r for r in ROCKS.keys()])  # Valid spawn tag - grass, sand, or raw rock
    rm.block_tag('minecraft:dirt', *['tfc:dirt/%s' % v for v in SOIL_BLOCK_VARIANTS], *['tfc:rooted_dirt/%s' % v for v in SOIL_BLOCK_VARIANTS])
    rm.block_tag('prospectable', '#forge:ores')
    rm.block_tag('minecraft:geode_invalid_blocks', 'tfc:sea_ice', 'tfc:fluid/salt_water', 'tfc:fluid/river_water', 'tfc:fluid/spring_water')
    rm.block_tag('wild_crop_grows_on', '#tfc:bush_plantable_on')
    rm.block_tag('plants', *['tfc:wild_crop/%s' % crop for crop in CROPS.keys()])

    for wood in WOODS.keys():
        rm.block_tag('lit_by_dropped_torch', 'tfc:wood/fallen_leaves/' + wood)
        rm.block_tag('converts_to_humus', 'tfc:wood/fallen_leaves/' + wood)

    for plant, plant_data in PLANTS.items():  # Plants
        if plant_data.type in ('standard', 'tall_plant', 'short_grass', 'tall_grass', 'creeping'):
            rm.block_tag('can_be_snow_piled', 'tfc:plant/%s' % plant)
        if plant_data.type in ('emergent', 'emergent_fresh', 'floating', 'floating_fresh'):
            rm.block_tag('can_be_ice_piled', 'tfc:plant/%s' % plant)

    # Rocks
    for rock, rock_data in ROCKS.items():
        def block(block_type: str):
            return 'tfc:rock/%s/%s' % (block_type, rock)

        block_and_item_tag(rm, 'forge:gravel', 'tfc:rock/gravel/%s' % rock)
        rm.block_tag('forge:stone', block('raw'), block('hardened'))
        rm.block_tag('forge:cobblestone', block('cobble'), block('mossy_cobble'))
        rm.block_tag('minecraft:base_stone_overworld', block('raw'), block('hardened'))
        rm.block_tag('forge:stone_bricks', block('bricks'), block('mossy_bricks'), block('cracked_bricks'))
        rm.block_tag('forge:smooth_stone', block('smooth'))
        rm.block_tag('tfc:breaks_when_isolated', block('raw'))
        rm.block_tag('minecraft:stone_pressure_plates', block('pressure_plate'))

        rm.item_tag('forge:smooth_stone', block('smooth'))
        rm.item_tag('forge:smooth_stone_slab', 'tfc:rock/smooth/%s_slab' % rock)
        rm.item_tag('tfc:rock_knapping', block('loose'))
        rm.item_tag('tfc:%s_rock' % rock_data.category, block('loose'))
        rm.item_tag('minecraft:stone_pressure_plates', block('pressure_plate'))

        if rock in ['chalk', 'dolomite', 'limestone', 'marble']:
            rm.item_tag('tfc:fluxstone', block('loose'))

    # Ore tags
    for ore, data in ORES.items():
        if data.tag not in DEFAULT_FORGE_ORE_TAGS:
            rm.block_tag('forge:ores', '#forge:ores/%s' % data.tag)
        if data.graded:  # graded ores -> each grade is declared as a TFC tag, then added to the forge tag
            rm.block_tag('forge:ores/%s' % data.tag, '#tfc:ores/%s/poor' % data.tag, '#tfc:ores/%s/normal' % data.tag, '#tfc:ores/%s/rich' % data.tag)
        for rock in ROCKS.keys():
            if data.graded:
                rm.block_tag('ores/%s/poor' % data.tag, 'tfc:ore/poor_%s/%s' % (ore, rock))
                rm.block_tag('ores/%s/normal' % data.tag, 'tfc:ore/normal_%s/%s' % (ore, rock))
                rm.block_tag('ores/%s/rich' % data.tag, 'tfc:ore/rich_%s/%s' % (ore, rock))
            else:
                rm.block_tag('forge:ores/%s' % data.tag, 'tfc:ore/%s/%s' % (ore, rock))

    # can_carve Tag
    for rock in ROCKS.keys():
        for variant in ('raw', 'hardened', 'gravel', 'cobble'):
            rm.block_tag('can_carve', 'tfc:rock/%s/%s' % (variant, rock))
    for sand in SAND_BLOCK_TYPES:
        rm.block_tag('can_carve', 'tfc:sand/%s' % sand, 'tfc:raw_sandstone/%s' % sand)
    for soil in SOIL_BLOCK_VARIANTS:
        rm.block_tag('can_carve', 'tfc:dirt/%s' % soil, 'tfc:grass/%s' % soil)

    # Harvest Tool + Level Tags

    rm.block_tag('needs_stone_tool', '#forge:needs_wood_tool')
    rm.block_tag('needs_copper_tool', '#minecraft:needs_stone_tool')
    rm.block_tag('needs_wrought_iron_tool', '#minecraft:needs_iron_tool')
    rm.block_tag('needs_steel_tool', '#minecraft:needs_diamond_tool')
    rm.block_tag('needs_colored_steel_tool', '#forge:needs_netherite_tool')

    rm.block_tag('minecraft:mineable/hoe', '#tfc:mineable_with_sharp_tool')
    rm.block_tag('tfc:mineable_with_knife', '#tfc:mineable_with_sharp_tool')
    rm.block_tag('tfc:mineable_with_scythe', '#tfc:mineable_with_sharp_tool')
    rm.block_tag('tfc:mineable_with_hammer', '#tfc:mineable_with_blunt_tool')
    rm.item_tag('tfc:sharp_tools', '#tfc:hoes', '#tfc:knives', '#tfc:scythes')

    rm.block_tag('forge:needs_wood_tool')
    rm.block_tag('forge:needs_netherite_tool')

    for ore, data in ORES.items():
        for rock in ROCKS.keys():
            if data.graded:
                rm.block_tag('needs_%s_tool' % data.required_tool, 'tfc:ore/poor_%s/%s' % (ore, rock), 'tfc:ore/normal_%s/%s' % (ore, rock), 'tfc:ore/rich_%s/%s' % (ore, rock))
            else:
                rm.block_tag('needs_%s_tool' % data.required_tool, 'tfc:ore/%s/%s' % (ore, rock))

    rm.block_tag('minecraft:mineable/shovel', *[
        *['tfc:%s/%s' % (soil, variant) for soil in SOIL_BLOCK_TYPES for variant in SOIL_BLOCK_VARIANTS],
        'tfc:peat',
        'tfc:peat_grass',
        *['tfc:sand/%s' % sand for sand in SAND_BLOCK_TYPES],
        'tfc:snow_pile',
        *['tfc:rock/gravel/%s' % rock for rock in ROCKS.keys()],
        'tfc:aggregate',
        'tfc:fire_clay_block',
        'tfc:charcoal_pile',
        'tfc:charcoal_forge'
    ])
    rm.block_tag('minecraft:mineable/pickaxe', *[
        *['tfc:%s_sandstone/%s' % (variant, sand) for variant in SANDSTONE_BLOCK_TYPES for sand in SAND_BLOCK_TYPES],
        *['tfc:%s_sandstone/%s_%s' % (variant, sand, suffix) for variant in SANDSTONE_BLOCK_TYPES for sand in SAND_BLOCK_TYPES for suffix in ('slab', 'stairs', 'wall')],
        'tfc:icicle',
        'tfc:calcite',
        *['tfc:ore/%s/%s' % (ore, rock) for ore, ore_data in ORES.items() for rock in ROCKS.keys() if not ore_data.graded],
        *['tfc:ore/%s_%s/%s' % (grade, ore, rock) for ore, ore_data in ORES.items() for rock in ROCKS.keys() for grade in ORE_GRADES.keys() if ore_data.graded],
        *['tfc:ore/small_%s' % ore for ore, ore_data in ORES.items() if ore_data.graded],
        *['tfc:rock/%s/%s' % (variant, rock) for variant in ('raw', 'hardened', 'smooth', 'cobble', 'bricks', 'spike', 'cracked_bricks', 'mossy_bricks', 'mossy_cobble', 'chiseled', 'loose', 'pressure_plate', 'button') for rock in ROCKS.keys()],
        *['tfc:rock/%s/%s_%s' % (variant, rock, suffix) for variant in ('raw', 'smooth', 'cobble', 'bricks', 'cracked_bricks', 'mossy_bricks', 'mossy_cobble') for rock in ROCKS.keys() for suffix in ('slab', 'stairs', 'wall')],
        *['tfc:rock/anvil/%s' % rock for rock, rock_data in ROCKS.items() if rock_data.category == 'igneous_intrusive' or rock_data.category == 'igneous_extrusive'],
        *['tfc:metal/%s/%s' % (variant, metal) for variant, variant_data in METAL_BLOCKS.items() for metal, metal_data in METALS.items() if variant_data.type in metal_data.types],
        *['tfc:coral/%s_%s' % (color, variant) for color in CORALS for variant in CORAL_BLOCKS],
        'tfc:alabaster/raw/alabaster',
        'tfc:alabaster/raw/alabaster_bricks',
        'tfc:alabaster/raw/polished_alabaster',
        *['tfc:alabaster/stained/%s%s' % (color, variant) for color in COLORS for variant in ('_raw_alabaster', '_alabaster_bricks', '_polished_alabaster', '_alabaster_bricks_slab', '_alabaster_bricks_stairs', '_alabaster_bricks_wall', '_polished_alabaster_slab', '_polished_alabaster_stairs', '_polished_alabaster_wall')],
        'tfc:fire_bricks',
        'tfc:quern',
        'tfc:crucible',
        'tfc:bloomery',
        'tfc:bloom'
    ])
    rm.block_tag('minecraft:mineable/axe', *[
        *['tfc:wood/%s/%s' % (variant, wood) for variant in ('log', 'stripped_log', 'wood', 'stripped_wood', 'planks', 'twig', 'vertical_support', 'horizontal_support') for wood in WOODS.keys()],
        *['tfc:wood/planks/%s_%s' % (wood, variant) for variant in ('bookshelf', 'door', 'trapdoor', 'fence', 'log_fence', 'fence_gate', 'button', 'pressure_plate', 'slab', 'stairs', 'tool_rack', 'workbench') for wood in WOODS.keys()],
        *['tfc:plant/%s_branch' % tree for tree in NORMAL_FRUIT_TREES],
        *['tfc:plant/%s_growing_branch' % tree for tree in NORMAL_FRUIT_TREES],
        'tfc:plant/banana_plant',
        'tfc:log_pile',
        'tfc:burning_log_pile',
        'tfc:composter'
    ])
    rm.block_tag('tfc:mineable_with_sharp_tool', *[
        *['tfc:wood/%s/%s' % (variant, wood) for variant in ('leaves', 'sapling', 'fallen_leaves') for wood in WOODS.keys()],
        *['tfc:plant/%s' % plant for plant in PLANTS.keys()],
        *['tfc:plant/%s' % plant for plant in UNIQUE_PLANTS],
        *['tfc:wild_crop/%s' % plant for plant in CROPS.keys()],
        *['tfc:dead_crop/%s' % plant for plant in CROPS.keys()],
        *['tfc:crop/%s' % plant for plant in CROPS.keys()],
        'tfc:sea_pickle',
        *['tfc:plant/%s_bush' % bush for bush in ('snowberry', 'bunchberry', 'gooseberry', 'cloudberry', 'strawberry', 'wintergreen_berry')],
        *['tfc:plant/%s_bush%s' % (bush, suffix) for bush in ('blackberry', 'raspberry', 'blueberry', 'elderberry') for suffix in ('', '_cane')],
        'tfc:plant/cranberry_bush',
        'tfc:plant/dead_berry_bush',
        'tfc:plant/dead_cane',
        *['tfc:plant/%s_leaves' % tree for tree in NORMAL_FRUIT_TREES],
        *['tfc:plant/%s_sapling' % tree for tree in NORMAL_FRUIT_TREES],
        'tfc:plant/banana_sapling',
        'tfc:thatch',
        'tfc:thatch_bed'
    ])
    rm.block_tag('tfc:mineable_with_blunt_tool',
        *['tfc:wood/%s/%s' % (variant, wood) for variant in ('log', 'stripped_log', 'wood', 'stripped_wood') for wood in WOODS.keys()]
    )

    # ==========
    # FLUID TAGS
    # ==========

    rm.fluid_tag('fluid_ingredients', 'minecraft:water', 'tfc:salt_water', 'tfc:spring_water')
    rm.fluid_tag('drinkables', 'minecraft:water', 'tfc:salt_water', 'tfc:river_water')
    rm.fluid_tag('hydrating', 'minecraft:water', 'tfc:river_water')

    rm.fluid_tag('usable_in_pot', '#tfc:fluid_ingredients')
    rm.fluid_tag('usable_in_jug', '#tfc:drinkables')

    # Item Sizes

    item_size(rm, 'logs', '#minecraft:logs', Size.very_large, Weight.medium)
    item_size(rm, 'quern', 'tfc:quern', Size.very_large, Weight.very_heavy)
    item_size(rm, 'tool_racks', '#tfc:tool_racks', Size.large, Weight.very_heavy)
    item_size(rm, 'chests', '#forge:chests', Size.large, Weight.light)
    # todo: add tfc (non-wooden) slabs to minecraft slab tag
    item_size(rm, 'slabs', '#minecraft:slabs', Size.small, Weight.very_light)
    item_size(rm, 'vessels', '#tfc:vessels', Size.normal, Weight.very_heavy)
    item_size(rm, 'doors', '#minecraft:doors', Size.very_large, Weight.heavy)
    item_size(rm, 'mortar', '#tfc:mortar', Size.tiny, Weight.very_light)
    item_size(rm, 'halter', 'tfc:halter', Size.small, Weight.light)
    item_size(rm, 'stick_bunch', 'tfc:stick_bunch', Size.normal, Weight.light)
    item_size(rm, 'stick_bundle', 'tfc:stick_bundle', Size.very_large, Weight.medium)
    item_size(rm, 'jute_fiber', 'tfc:jute_fiber', Size.small, Weight.very_light)
    item_size(rm, 'burlap_cloth', 'tfc:burlap_cloth', Size.small, Weight.very_light)
    item_size(rm, 'straw', 'tfc:straw', Size.small, Weight.very_light)
    item_size(rm, 'wool', 'tfc:wool', Size.small, Weight.light)
    item_size(rm, 'wool_cloth', 'tfc:wool_cloth', Size.small, Weight.light)
    item_size(rm, 'silk_cloth', 'tfc:silk_cloth', Size.small, Weight.light)
    item_size(rm, 'alabaster_brick', 'tfc:alabaster_brick', Size.small, Weight.light)
    item_size(rm, 'glue', 'tfc:glue', Size.tiny, Weight.light)
    item_size(rm, 'brass_mechanisms', 'tfc:brass_mechanisms', Size.normal, Weight.light)
    item_size(rm, 'wrought_iron_grill', 'tfc:wrought_iron_grill', Size.large, Weight.heavy)
    item_size(rm, 'dyes', '#tfc:dyes', Size.tiny, Weight.light)
    item_size(rm, 'foods', '#tfc:foods', Size.small, Weight.very_light)
<<<<<<< HEAD
    item_size(rm, 'plants', '#tfc:plant', Size.tiny, Weight.very_light)
    item_size(rm, 'bloomery', 'tfc:bloomery', Size.large, Weight.very_heavy)
=======
    item_size(rm, 'plants', '#tfc:plants', Size.tiny, Weight.very_light)
    item_size(rm, 'jute', 'tfc:jute', Size.small, Weight.very_light)
>>>>>>> bc324e7c

    # unimplemented
    # item_size(rm, 'sluice', 'tfc:sluice', Size.very_large, Weight.very_heavy)
    # item_size(rm, 'loom', 'tfc:loom', Size.large, Weight.very_heavy)

    # Food

    food_item(rm, 'banana', 'tfc:food/banana', Category.fruit, 4, 0.2, 0, 2, fruit=1)
    food_item(rm, 'blackberry', 'tfc:food/blackberry', Category.fruit, 4, 0.2, 5, 4.9, fruit=0.75)
    food_item(rm, 'blueberry', 'tfc:food/blueberry', Category.fruit, 4, 0.2, 5, 4.9, fruit=0.75)
    food_item(rm, 'bunchberry', 'tfc:food/bunchberry', Category.fruit, 4, 0.5, 5, 4.9, fruit=0.75)
    food_item(rm, 'cherry', 'tfc:food/cherry', Category.fruit, 4, 0.2, 5, 4, fruit=1)
    food_item(rm, 'cloudberry', 'tfc:food/cloudberry', Category.fruit, 4, 0.5, 5, 4.9, fruit=0.75)
    food_item(rm, 'cranberry', 'tfc:food/cranberry', Category.fruit, 4, 0.2, 5, 1.8, fruit=1)
    food_item(rm, 'elderberry', 'tfc:food/elderberry', Category.fruit, 4, 0.2, 5, 4.9, fruit=1)
    food_item(rm, 'gooseberry', 'tfc:food/gooseberry', Category.fruit, 4, 0.5, 5, 4.9, fruit=0.75)
    food_item(rm, 'green_apple', 'tfc:food/green_apple', Category.fruit, 4, 0.5, 0, 2.5, fruit=1)
    food_item(rm, 'lemon', 'tfc:food/lemon', Category.fruit, 4, 0.2, 5, 2, fruit=0.75)
    food_item(rm, 'olive', 'tfc:food/olive', Category.fruit, 4, 0.2, 0, 1.6, fruit=1)
    food_item(rm, 'orange', 'tfc:food/orange', Category.fruit, 4, 0.5, 10, 2.2, fruit=0.5)
    food_item(rm, 'peach', 'tfc:food/peach', Category.fruit, 4, 0.5, 10, 2.8, fruit=0.5)
    food_item(rm, 'plum', 'tfc:food/plum', Category.fruit, 4, 0.5, 5, 2.8, fruit=0.75)
    food_item(rm, 'raspberry', 'tfc:food/raspberry', Category.fruit, 4, 0.5, 5, 4.9, fruit=0.75)
    food_item(rm, 'red_apple', 'tfc:food/red_apple', Category.fruit, 4, 0.5, 0, 1.7, fruit=1)
    food_item(rm, 'snowberry', 'tfc:food/snowberry', Category.fruit, 4, 0.2, 5, 4.9, fruit=1)
    food_item(rm, 'strawberry', 'tfc:food/strawberry', Category.fruit, 4, 0.5, 10, 4.9, fruit=0.5)
    food_item(rm, 'wintergreen_berry', 'tfc:food/wintergreen_berry', Category.fruit, 4, 0.2, 5, 4.9, fruit=1)
    food_item(rm, 'barley', 'tfc:food/barley', Category.grain, 4, 0, 0, 2)
    food_item(rm, 'barley_grain', 'tfc:food/barley_grain', Category.grain, 4, 0, 0, 0.25)
    food_item(rm, 'barley_flour', 'tfc:food/barley_flour', Category.grain, 4, 0, 0, 0.5)
    food_item(rm, 'barley_dough', 'tfc:food/barley_dough', Category.grain, 4, 0, 0, 3)
    food_item(rm, 'barley_bread', 'tfc:food/barley_bread', Category.bread, 4, 1, 0, 1, grain=1.5)
    food_item(rm, 'maize', 'tfc:food/maize', Category.grain, 4, 0, 0, 2)
    food_item(rm, 'maize_grain', 'tfc:food/maize_grain', Category.grain, 4, 0.5, 0, 0.25)
    food_item(rm, 'maize_flour', 'tfc:food/maize_flour', Category.grain, 4, 0, 0, 0.5)
    food_item(rm, 'maize_dough', 'tfc:food/maize_dough', Category.grain, 4, 0, 0, 3)
    food_item(rm, 'maize_bread', 'tfc:food/maize_bread', Category.bread, 4, 1, 0, 1, grain=1)
    food_item(rm, 'oat', 'tfc:food/oat', Category.grain, 4, 0, 0, 2)
    food_item(rm, 'oat_grain', 'tfc:food/oat_grain', Category.grain, 4, 0.5, 0, 0.25)
    food_item(rm, 'oat_flour', 'tfc:food/oat_flour', Category.grain, 4, 0, 0, 0.5)
    food_item(rm, 'oat_dough', 'tfc:food/oat_dough', Category.grain, 4, 0, 0, 3)
    food_item(rm, 'oat_bread', 'tfc:food/oat_bread', Category.bread, 4, 1, 0, 1, grain=1)
    # todo: figure out what to do with rice. thinking rice -> grain -> cooked rice in a pot recipe? so remove flour/dough/bread for this one
    food_item(rm, 'rice', 'tfc:food/rice', Category.grain, 4, 0, 0, 2)
    food_item(rm, 'rice_grain', 'tfc:food/rice_grain', Category.grain, 4, 0.5, 0, 0.25)
    food_item(rm, 'rice_flour', 'tfc:food/rice_flour', Category.grain, 4, 0, 0, 0.5)
    food_item(rm, 'rice_dough', 'tfc:food/rice_dough', Category.grain, 4, 0, 0, 3)
    food_item(rm, 'rice_bread', 'tfc:food/rice_bread', Category.bread, 4, 1, 0, 1, grain=1.5)
    food_item(rm, 'rye', 'tfc:food/rye', Category.grain, 4, 0, 0, 2)
    food_item(rm, 'rye_grain', 'tfc:food/rye_grain', Category.grain, 4, 0.5, 0, 0.25)
    food_item(rm, 'rye_flour', 'tfc:food/rye_flour', Category.grain, 4, 0, 0, 0.5)
    food_item(rm, 'rye_dough', 'tfc:food/rye_dough', Category.grain, 4, 0, 0, 3)
    food_item(rm, 'rye_bread', 'tfc:food/rye_bread', Category.bread, 4, 1, 0, 1, grain=1.5)
    food_item(rm, 'wheat', 'tfc:food/wheat', Category.grain, 4, 0, 0, 2)
    food_item(rm, 'wheat_grain', 'tfc:food/wheat_grain', Category.grain, 4, 0.5, 0, 0.25)
    food_item(rm, 'wheat_flour', 'tfc:food/wheat_flour', Category.grain, 4, 0, 0, 0.5)
    food_item(rm, 'wheat_dough', 'tfc:food/wheat_dough', Category.grain, 4, 0, 0, 3)
    food_item(rm, 'wheat_bread', 'tfc:food/wheat_bread', Category.bread, 4, 1, 0, 1, grain=1)
    food_item(rm, 'beet', 'tfc:food/beet', Category.vegetable, 4, 2, 0, 0.7, veg=1)
    food_item(rm, 'cabbage', 'tfc:food/cabbage', Category.vegetable, 4, 0.5, 0, 1.2, veg=1)
    food_item(rm, 'carrot', 'tfc:food/carrot', Category.vegetable, 4, 2, 0, 0.7, veg=1)
    food_item(rm, 'garlic', 'tfc:food/garlic', Category.vegetable, 4, 0.5, 0, 0.4, veg=2)
    food_item(rm, 'green_bean', 'tfc:food/green_bean', Category.vegetable, 4, 0.5, 0, 3.5, veg=1)
    food_item(rm, 'green_bell_pepper', 'tfc:food/green_bell_pepper', Category.vegetable, 4, 0.5, 0, 2.7, veg=1)
    food_item(rm, 'onion', 'tfc:food/onion', Category.vegetable, 4, 0.5, 0, 0.5, veg=1)
    food_item(rm, 'potato', 'tfc:food/potato', Category.vegetable, 4, 2, 0, 0.666, veg=1.5)
    food_item(rm, 'red_bell_pepper', 'tfc:food/red_bell_pepper', Category.vegetable, 4, 1, 0, 2.5, veg=1)
    food_item(rm, 'dried_seaweed', 'tfc:food/dried_seaweed', Category.vegetable, 2, 1, 0, 2.5, veg=0.5)
    food_item(rm, 'dried_kelp', 'tfc:food/dried_kelp', Category.vegetable, 2, 1, 0, 2.5, veg=0.5)
    food_item(rm, 'cattail_root', 'tfc:food/cattail_root', Category.vegetable, 2, 1, 0, 2.5, grain=0.5)
    food_item(rm, 'soybean', 'tfc:food/soybean', Category.vegetable, 4, 2, 0, 2.5, veg=0.5, protein=1)
    food_item(rm, 'squash', 'tfc:food/squash', Category.vegetable, 4, 1, 0, 1.67, veg=1.5)
    food_item(rm, 'sugarcane', 'tfc:food/sugarcane', Category.vegetable, 4, 0, 0, 0.5)
    food_item(rm, 'tomato', 'tfc:food/tomato', Category.vegetable, 4, 0.5, 5, 3.5, veg=1.5)
    food_item(rm, 'yellow_bell_pepper', 'tfc:food/yellow_bell_pepper', Category.vegetable, 4, 1, 0, 2.5, veg=1)
    food_item(rm, 'cheese', 'tfc:food/cheese', Category.dairy, 4, 2, 0, 0.3, dairy=3)
    food_item(rm, 'cooked_egg', 'tfc:food/cooked_egg', Category.other, 4, 0.5, 0, 4, protein=0.75, dairy=0.25)
    # todo: figure out what to do with sugarcane, do we need a different plant? or item or something? or modify the vanilla one
    # food_item(rm, 'sugarcane', 'tfc:food/sugarcane', Category.grain, 4, 0, 0, 1.6, grain=0.5)
    food_item(rm, 'beef', 'tfc:food/beef', Category.meat, 4, 0, 0, 2, protein=2)
    food_item(rm, 'pork', 'tfc:food/pork', Category.meat, 4, 0, 0, 2, protein=1.5)
    food_item(rm, 'chicken', 'tfc:food/chicken', Category.meat, 4, 0, 0, 3, protein=1.5)
    food_item(rm, 'mutton', 'tfc:food/mutton', Category.meat, 4, 0, 0, 3, protein=1.5)
    food_item(rm, 'bluegill', 'tfc:food/bluegill', Category.meat, 4, 0, 0, 3, protein=1)
    food_item(rm, 'cod', 'tfc:food/cod', Category.meat, 4, 0, 0, 3, protein=1)
    food_item(rm, 'salmon', 'tfc:food/salmon', Category.meat, 4, 0, 0, 3, protein=1)
    food_item(rm, 'tropical_fish', 'tfc:food/tropical_fish', Category.meat, 4, 0, 0, 3, protein=1)
    food_item(rm, 'bear', 'tfc:food/bear', Category.meat, 4, 0, 0, 2, protein=1.5)
    # food_item(rm, 'calamari', 'tfc:food/calamari', Category.meat, 4, 0, 0, 3, protein=0.5)
    food_item(rm, 'horse_meat', 'tfc:food/horse_meat', Category.meat, 4, 0, 0, 2, protein=1.5)
    food_item(rm, 'pheasant', 'tfc:food/pheasant', Category.meat, 4, 0, 0, 3, protein=1.5)
    food_item(rm, 'venison', 'tfc:food/venison', Category.meat, 4, 0, 0, 2, protein=1)
    food_item(rm, 'wolf', 'tfc:food/wolf', Category.meat, 4, 0, 0, 3, protein=0.5)
    food_item(rm, 'rabbit', 'tfc:food/rabbit', Category.meat, 4, 0, 0, 3, protein=0.5)
    food_item(rm, 'hyena', 'tfc:food/hyena', Category.meat, 4, 0, 0, 3, protein=0.5)
    food_item(rm, 'duck', 'tfc:food/duck', Category.meat, 4, 0, 0, 3, protein=0.5)
    food_item(rm, 'chevon', 'tfc:food/chevon', Category.meat, 4, 0, 0, 3, protein=0.5)
    food_item(rm, 'gran_feline', 'tfc:food/gran_feline', Category.meat, 4, 0, 0, 3, protein=0.5)
    food_item(rm, 'camelidae', 'tfc:food/camelidae', Category.meat, 4, 0, 0, 3, protein=0.5)
    food_item(rm, 'cooked_beef', 'tfc:food/cooked_beef', Category.cooked_meat, 4, 2, 0, 1.5, protein=2.5)
    food_item(rm, 'cooked_pork', 'tfc:food/cooked_pork', Category.cooked_meat, 4, 2, 0, 1.5, protein=2.5)
    food_item(rm, 'cooked_chicken', 'tfc:food/cooked_chicken', Category.cooked_meat, 4, 2, 0, 2.25, protein=2.5)
    food_item(rm, 'cooked_mutton', 'tfc:food/cooked_mutton', Category.cooked_meat, 4, 2, 0, 2.25, protein=2.5)
    food_item(rm, 'cooked_cod', 'tfc:food/cooked_cod', Category.cooked_meat, 4, 1, 0, 2.25, protein=2)
    food_item(rm, 'cooked_tropical_fish', 'tfc:food/cooked_tropical_fish', Category.cooked_meat, 4, 1, 0, 1.5, protein=2)
    food_item(rm, 'cooked_salmon', 'tfc:food/cooked_salmon', Category.cooked_meat, 4, 1, 0, 2.25, protein=2)
    food_item(rm, 'cooked_bluegill', 'tfc:food/cooked_bluegill', Category.cooked_meat, 4, 1, 0, 2.25, protein=2)
    food_item(rm, 'cooked_bear', 'tfc:food/cooked_bear', Category.cooked_meat, 4, 1, 0, 1.5, protein=2.5)
    # food_item(rm, 'cooked_calamari', 'tfc:food/cooked_calamari', Category.cooked_meat, 4, 1, 0, 2.25, protein=1.5)
    food_item(rm, 'cooked_horse_meat', 'tfc:food/cooked_horse_meat', Category.cooked_meat, 4, 2, 0, 1.5, protein=2.5)
    food_item(rm, 'cooked_pheasant', 'tfc:food/cooked_pheasant', Category.cooked_meat, 4, 1, 0, 2.25, protein=2.5)
    food_item(rm, 'cooked_venison', 'tfc:food/cooked_venison', Category.cooked_meat, 4, 1, 0, 1.5, protein=2)
    food_item(rm, 'cooked_wolf', 'tfc:food/cooked_wolf', Category.cooked_meat, 4, 1, 0, 2.25, protein=1.5)
    food_item(rm, 'cooked_rabbit', 'tfc:food/cooked_rabbit', Category.cooked_meat, 4, 1, 0, 2.25, protein=1.5)
    food_item(rm, 'cooked_hyena', 'tfc:food/cooked_hyena', Category.cooked_meat, 4, 1, 0, 2.25, protein=1.5)
    food_item(rm, 'cooked_duck', 'tfc:food/cooked_duck', Category.cooked_meat, 4, 1, 0, 2.25, protein=1.5)
    food_item(rm, 'cooked_chevon', 'tfc:food/cooked_chevon', Category.cooked_meat, 4, 1, 0, 2.25, protein=2)
    food_item(rm, 'cooked_gran_feline', 'tfc:food/cooked_gran_feline', Category.cooked_meat, 4, 2, 0, 2.25, protein=2.5)
    food_item(rm, 'cooked_camelidae', 'tfc:food/cooked_camelidae', Category.cooked_meat, 4, 2, 0, 2.25, protein=2.5)

    # Drinkables

    drinkable(rm, 'fresh_water', ['minecraft:water', 'tfc:river_water'], thirst=10)
    drinkable(rm, 'salt_water', 'tfc:salt_water', thirst=-1)

    # Climate Ranges

    for berry, data in BERRIES.items():
        climate_range(rm, 'plant/%s_bush' % berry, hydration=(hydration_from_rainfall(data.min_rain), 100, 0), temperature=(data.min_temp, data.max_temp, 0))

    # Crops
    for crop, data in CROPS.items():
        # todo: values
        climate_range(rm, 'crop/%s' % crop, hydration=(40, 100, 30), temperature=(5, 25, 5))

    # Fertilizer
    rm.data(('tfc', 'fertilizers', 'sylvite'), fertilizer('tfc:powder/sylvite', p=0.5))
    rm.data(('tfc', 'fertilizers', 'wood_ash'), fertilizer('tfc:powder/wood_ash', p=0.1, k=0.3))
    rm.data(('tfc', 'fertilizers', 'guano'), fertilizer('tfc:groundcover/guano', n=0.8, p=0.5, k=0.1))
    rm.data(('tfc', 'fertilizers', 'saltpeter'), fertilizer('tfc:powder/saltpeter', n=0.1, k=0.4))
    rm.data(('tfc', 'fertilizers', 'bone_meal'), fertilizer('minecraft:bone_meal', p=0.1))
    rm.data(('tfc', 'fertilizers', 'compost'), fertilizer('tfc:compost', n=0.4, p=0.2, k=0.4))

    # Entities
    rm.data(('tfc', 'fauna', 'isopod'), fauna(distance_below_sea_level=20, climate=climate_config(max_temp=14)))
    rm.data(('tfc', 'fauna', 'lobster'), fauna(distance_below_sea_level=20, climate=climate_config(max_temp=21)))
    rm.data(('tfc', 'fauna', 'horseshoe_crab'), fauna(distance_below_sea_level=10, climate=climate_config(min_temp=10, max_temp=21, max_rain=400)))
    rm.data(('tfc', 'fauna', 'cod'), fauna(climate=climate_config(max_temp=18), distance_below_sea_level=5))
    rm.data(('tfc', 'fauna', 'pufferfish'), fauna(climate=climate_config(min_temp=10), distance_below_sea_level=3))
    rm.data(('tfc', 'fauna', 'tropical_fish'), fauna(climate=climate_config(min_temp=18), distance_below_sea_level=3))
    rm.data(('tfc', 'fauna', 'jellyfish'), fauna(climate=climate_config(min_temp=18), distance_below_sea_level=3))
    # rm.data(('tfc', 'fauna', 'orca'), fauna(distance_below_sea_level=35, climate=climate_config(max_temp=19, min_rain=100), chance=10))
    # rm.data(('tfc', 'fauna', 'dolphin'), fauna(distance_below_sea_level=20, climate=climate_config(min_temp=10, min_rain=200), chance=10))
    # rm.data(('tfc', 'fauna', 'manatee'), fauna(distance_below_sea_level=3, climate=climate_config(min_temp=20, min_rain=300), chance=10))
    rm.data(('tfc', 'fauna', 'salmon'), fauna(climate=climate_config(min_temp=-5)))
    rm.data(('tfc', 'fauna', 'bluegill'), fauna(climate=climate_config(min_temp=-10, max_temp=26)))
    # rm.data(('tfc', 'fauna', 'penguin'), fauna(climate=climate_config(max_temp=-14, min_rain=75)))
    # rm.data(('tfc', 'fauna', 'turtle'), fauna(climate=climate_config(min_temp=21, min_rain=250)))

    rm.entity_loot('cod', 'tfc:food/cod')
    rm.entity_loot('bluegill', 'tfc:food/bluegill')
    rm.entity_loot('tropical_fish', 'tfc:food/tropical_fish')
    rm.entity_loot('salmon', 'tfc:food/salmon')
    rm.entity_loot('pufferfish', 'minecraft:pufferfish')

def fertilizer(ingredient: str, n: float = None, p: float = None, k: float = None):
    return {
        'ingredient': utils.ingredient(ingredient),
        'nitrogen': n,
        'potassium': p,
        'phosphorus': k
    }

def climate_config(min_temp: Optional[float] = None, max_temp: Optional[float] = None, min_rain: Optional[float] = None, max_rain: Optional[float] = None, needs_forest: Optional[bool] = False, fuzzy: Optional[bool] = None) -> Dict[str, Any]:
    return {
        'min_temperature': min_temp,
        'max_temperature': max_temp,
        'min_rainfall': min_rain,
        'max_rainfall': max_rain,
        'max_forest': 'normal' if needs_forest else None,
        'fuzzy': fuzzy
    }


def fauna(chance: int = None, distance_below_sea_level: int = None, climate: Dict[str, Any] = None, solid_ground: bool = None) -> Dict[str, Any]:
    return {
        'chance': chance,
        'distance_below_sea_level': distance_below_sea_level,
        'climate': climate,
        'solid_ground': solid_ground
    }


def food_item(rm: ResourceManager, name_parts: utils.ResourceIdentifier, ingredient: utils.Json, category: Category, hunger: int, saturation: float, water: int, decay: float, fruit: Optional[float] = None, veg: Optional[float] = None, protein: Optional[float] = None, grain: Optional[float] = None, dairy: Optional[float] = None):
    rm.data(('tfc', 'food_items', name_parts), {
        'ingredient': utils.ingredient(ingredient),
        'category': category.name,
        'hunger': hunger,
        'saturation': saturation,
        'water': water if water != 0 else None,
        'decay': decay,
        'fruit': fruit,
        'vegetables': veg,
        'protein': protein,
        'grain': grain,
        'dairy': dairy
    })
    rm.item_tag('foods', ingredient)


def drinkable(rm: ResourceManager, name_parts: utils.ResourceIdentifier, fluid: utils.Json, thirst: Optional[int] = None, intoxication: Optional[int] = None):
    rm.data(('tfc', 'drinkables', name_parts), {
        'ingredient': fluid_ingredient(fluid),
        'thirst': thirst,
        'intoxication': intoxication
        # todo: effects
        # todo: milk effects
    })


def item_size(rm: ResourceManager, name_parts: utils.ResourceIdentifier, ingredient: utils.Json, size: Size, weight: Weight):
    rm.data(('tfc', 'item_sizes', name_parts), {
        'ingredient': utils.ingredient(ingredient),
        'size': size.name,
        'weight': weight.name
    })


def item_heat(rm: ResourceManager, name_parts: utils.ResourceIdentifier, ingredient: utils.Json, heat_capacity: float, melt_temperature: Optional[int] = None):
    if melt_temperature is not None:
        forging_temperature = melt_temperature * 0.6
        welding_temperature = melt_temperature * 0.8
    else:
        forging_temperature = welding_temperature = None
    rm.data(('tfc', 'item_heats', name_parts), {
        'ingredient': utils.ingredient(ingredient),
        'heat_capacity': heat_capacity,
        'forging_temperature': forging_temperature,
        'welding_temperature': welding_temperature
    })


def fuel_item(rm: ResourceManager, name_parts: utils.ResourceIdentifier, ingredient: utils.Json, duration: int, temperature: float):
    rm.data(('tfc', 'fuels', name_parts), {
        'ingredient': utils.ingredient(ingredient),
        'duration': duration,
        'temperature': temperature
    })


def climate_range(rm: ResourceManager, name_parts: utils.ResourceIdentifier, hydration: Tuple[int, int, int] = None, temperature: Tuple[float, float, float] = None):
    data = {}
    if hydration is not None:
        data.update({'min_hydration': hydration[0], 'max_hydration': hydration[1], 'hydration_wiggle_range': hydration[2]})
    if temperature is not None:
        data.update({'min_temperature': temperature[0], 'max_temperature': temperature[1], 'temperature_wiggle_range': temperature[2]})
    rm.data(('tfc', 'climate_ranges', name_parts), data)


def hydration_from_rainfall(rainfall: int) -> int:
    return rainfall * 60 // 500


def block_and_item_tag(rm: ResourceManager, name_parts: utils.ResourceIdentifier, *values: utils.ResourceIdentifier, replace: bool = False):
    rm.block_tag(name_parts, *values, replace=replace)
    rm.item_tag(name_parts, *values, replace=replace)<|MERGE_RESOLUTION|>--- conflicted
+++ resolved
@@ -409,13 +409,9 @@
     item_size(rm, 'wrought_iron_grill', 'tfc:wrought_iron_grill', Size.large, Weight.heavy)
     item_size(rm, 'dyes', '#tfc:dyes', Size.tiny, Weight.light)
     item_size(rm, 'foods', '#tfc:foods', Size.small, Weight.very_light)
-<<<<<<< HEAD
-    item_size(rm, 'plants', '#tfc:plant', Size.tiny, Weight.very_light)
-    item_size(rm, 'bloomery', 'tfc:bloomery', Size.large, Weight.very_heavy)
-=======
     item_size(rm, 'plants', '#tfc:plants', Size.tiny, Weight.very_light)
     item_size(rm, 'jute', 'tfc:jute', Size.small, Weight.very_light)
->>>>>>> bc324e7c
+    item_size(rm, 'bloomery', 'tfc:bloomery', Size.large, Weight.very_heavy)
 
     # unimplemented
     # item_size(rm, 'sluice', 'tfc:sluice', Size.very_large, Weight.very_heavy)
