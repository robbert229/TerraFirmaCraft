--- conflicted
+++ resolved
@@ -96,7 +96,7 @@
 
     for pottery in SIMPLE_POTTERY:
         item_heat(rm, 'unfired_' + pottery, 'tfc:ceramic/unfired_' + pottery, POTTERY_HC)
-        
+
     for color in COLORS:
         item_heat(rm, 'unfired_%s_vessel' % color, 'tfc:ceramic/%s_unfired_vessel' % color, POTTERY_HC)
         item_heat(rm, 'unfired_large_vessel_%s' % color, 'tfc:ceramic/unfired_large_vessel/%s' % color, POTTERY_HC)
@@ -194,15 +194,10 @@
     rm.item_tag('foods/usable_in_salad', '#tfc:foods/fruits', '#tfc:foods/vegetables', '#tfc:foods/cooked_meats')
     rm.item_tag('foods/usable_in_sandwich', '#tfc:foods/vegetables', '#tfc:foods/cooked_meats', '#tfc:foods/dairy')
     rm.item_tag('sandwich_bread', *['tfc:food/%s_bread' % grain for grain in GRAINS])
-<<<<<<< HEAD
     rm.item_tag('bowls', 'tfc:ceramic/bowl', 'minecraft:bowl')
     rm.item_tag('soup_bowls', '#tfc:bowls')
     rm.item_tag('salad_bowls', '#tfc:bowls')
-=======
-    rm.item_tag('foods/usable_in_sandwich', '#tfc:foods/fruits', '#tfc:foods/vegetables', '#tfc:foods/cooked_meats', '#tfc:foods/dairy')
-    rm.item_tag('soup_bowl', 'tfc:ceramic/bowl')
     rm.item_tag('scribing_ink', 'minecraft:black_dye')
->>>>>>> e752a2fb
     rm.item_tag('vessels', 'tfc:ceramic/unfired_vessel', 'tfc:ceramic/vessel')
 
     for color in COLORS:
