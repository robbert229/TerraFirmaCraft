#  Work under Copyright. Licensed under the EUPL.
#  See the project README.md and LICENSE.txt for more information.

from enum import Enum, auto

from mcresources import ResourceManager, utils, loot_tables

from constants import *
from recipes import fluid_ingredient


class Size(Enum):
    tiny = auto()
    very_small = auto()
    small = auto()
    normal = auto()
    large = auto()
    very_large = auto()
    huge = auto()


class Weight(Enum):
    very_light = auto()
    light = auto()
    medium = auto()
    heavy = auto()
    very_heavy = auto()


class Category(Enum):
    fruit = auto()
    vegetable = auto()
    grain = auto()
    bread = auto()
    dairy = auto()
    meat = auto()
    cooked_meat = auto()
    other = auto()


def generate(rm: ResourceManager):
    # Metal Items

    for metal, metal_data in METALS.items():

        # Metal
        rm.data(('tfc', 'metals', metal), {
            'tier': metal_data.tier,
            'fluid': 'tfc:metal/%s' % metal,
            'melt_temperature': metal_data.melt_temperature,
            'heat_capacity': metal_data.heat_capacity,
            'ingots': utils.ingredient('#forge:ingots/%s' % metal),
            'sheets': utils.ingredient('#forge:sheets/%s' % metal)
        })

        # Metal Items and Blocks
        for item, item_data in METAL_ITEMS_AND_BLOCKS.items():
            if item_data.type in metal_data.types or item_data.type == 'all':
                if item_data.tag is not None:
                    rm.item_tag(item_data.tag + '/' + metal, 'tfc:metal/%s/%s' % (item, metal))
                    ingredient = utils.item_stack('#%s/%s' % (item_data.tag, metal))
                else:
                    ingredient = utils.item_stack('tfc:metal/%s/%s' % (item, metal))

                item_heat(rm, ('metal', metal + '_' + item), ingredient, metal_data.heat_capacity, metal_data.melt_temperature)
                if 'tool' in metal_data.types and item == 'fishing_rod':
                    rm.item_tag('forge:fishing_rods', 'tfc:metal/%s/%s' % (item, metal))

    for ore, ore_data in ORES.items():
        if ore_data.metal and ore_data.graded:
            metal_data = METALS[ore_data.metal]
            item_heat(rm, ('ore', ore), ['tfc:ore/small_%s' % ore, 'tfc:ore/normal_%s' % ore, 'tfc:ore/poor_%s' % ore, 'tfc:ore/rich_%s' % ore], metal_data.heat_capacity, int(metal_data.melt_temperature))

    rm.entity_tag('turtle_friends', 'minecraft:player', 'tfc:dolphin')
    rm.entity_tag('spawns_on_cold_blocks', 'tfc:penguin', 'tfc:polar_bear')
    rm.entity_tag('destroys_floating_plants', 'minecraft:boat', *['tfc:boat/%s' % wood for wood in WOODS.keys()])
    rm.entity_tag('bubble_column_immune', *['tfc:%s' % entity for entity in OCEAN_CREATURES.keys()], *['tfc:%s' % entity for entity in UNDERGROUND_WATER_CREATURES.keys()], *['tfc:%s' % entity for entity in OCEAN_AMBIENT.keys()])
    rm.entity_tag('needs_large_fishing_bait', 'tfc:dolphin', 'tfc:orca')

    # Item Heats

    item_heat(rm, 'wrought_iron_grill', 'tfc:wrought_iron_grill', 0.35, 1535)
    item_heat(rm, 'stick', '#forge:rods/wooden', 0.3)
    item_heat(rm, 'stick_bunch', 'tfc:stick_bunch', 0.05)
    item_heat(rm, 'glass_shard', 'tfc:glass_shard', 1)
    item_heat(rm, 'sand', '#forge:sand', 0.8)
    item_heat(rm, 'ceramic_unfired_brick', 'tfc:ceramic/unfired_brick', POTTERY_HC)
    item_heat(rm, 'ceramic_unfired_flower_pot', 'tfc:ceramic/unfired_flower_pot', POTTERY_HC)
    item_heat(rm, 'ceramic_unfired_jug', 'tfc:ceramic/unfired_jug', POTTERY_HC)
    item_heat(rm, 'ceramic_unfired_pan', 'tfc:ceramic/unfired_pan', POTTERY_HC)
    item_heat(rm, 'ceramic_unfired_crucible', 'tfc:ceramic/unfired_crucible', POTTERY_HC)
    item_heat(rm, 'terracotta', ['minecraft:terracotta', *['minecraft:%s_terracotta' % color for color in COLORS]], 0.8)
    item_heat(rm, 'dough', ['tfc:food/%s_dough' % grain for grain in GRAINS], 1)
    item_heat(rm, 'meat', ['tfc:food/%s' % meat for meat in MEATS], 1)
    item_heat(rm, 'edible_plants', ['tfc:plant/%s' % plant for plant in SEAWEED] + ['tfc:plant/giant_kelp_flower', 'tfc:groundcover/seaweed'], 1)
    item_heat(rm, 'egg', 'minecraft:egg', 1)
    item_heat(rm, 'blooms', '#tfc:blooms', 0.35, METALS['wrought_iron'].melt_temperature)

    for pottery in SIMPLE_POTTERY:
        item_heat(rm, 'unfired_' + pottery, 'tfc:ceramic/unfired_' + pottery, POTTERY_HC)
    item_heat(rm, 'unfired_large_vessel', 'tfc:ceramic/unfired_large_vessel', POTTERY_HC)

    for color in COLORS:
        item_heat(rm, 'unfired_%s_vessel' % color, 'tfc:ceramic/%s_unfired_vessel' % color, POTTERY_HC)
        item_heat(rm, 'unfired_large_vessel_%s' % color, 'tfc:ceramic/unfired_large_vessel/%s' % color, POTTERY_HC)

    for item, item_data in METAL_ITEMS.items():
        if item_data.mold:
            item_heat(rm, 'unfired_%s_mold' % item, 'tfc:ceramic/unfired_%s_mold' % item, POTTERY_HC)
            # No need to do fired molds, as they have their own capability implementation

    # Supports

    for wood in WOODS:
        rm.data(('tfc', 'supports', wood), {
            'ingredient': 'tfc:wood/horizontal_support/%s' % wood,
            'support_up': 1,
            'support_down': 1,
            'support_horizontal': 4
        })

    # Fuels

    for wood, wood_data in WOODS.items():
        fuel_item(rm, wood + '_log', ['tfc:wood/log/' + wood, 'tfc:wood/wood/' + wood], wood_data.duration, wood_data.temp)

    fuel_item(rm, 'coal', ['minecraft:coal', 'tfc:ore/bituminous_coal'], 2200, 1415)
    fuel_item(rm, 'lignite', 'tfc:ore/lignite', 2200, 1350)
    fuel_item(rm, 'charcoal', 'minecraft:charcoal', 1800, 1350)
    fuel_item(rm, 'peat', 'tfc:peat', 2500, 600)
    fuel_item(rm, 'stick_bundle', 'tfc:stick_bundle', 600, 900)

    # =========
    # ITEM TAGS
    # =========

    rm.item_tag('forge:ingots/cast_iron', 'minecraft:iron_ingot')
    rm.item_tag('firepit_sticks', '#forge:rods/wooden')
    rm.item_tag('firepit_kindling', 'tfc:straw', 'minecraft:paper', 'minecraft:book', 'tfc:groundcover/pinecone')
    rm.item_tag('starts_fires_with_durability', 'minecraft:flint_and_steel')
    rm.item_tag('starts_fires_with_items', 'minecraft:fire_charge')
    rm.item_tag('handstone', 'tfc:handstone')
    rm.item_tag('high_quality_cloth', 'tfc:silk_cloth', 'tfc:wool_cloth')
    rm.item_tag('minecraft:stone_pressure_plates', 'minecraft:stone_pressure_plate', 'minecraft:polished_blackstone_pressure_plate')
    rm.item_tag('axes_that_log', '#tfc:axes')
    rm.item_tag('extinguisher', '#tfc:shovels')
    rm.item_tag('forge:shears', '#tfc:shears')  # forge tag includes TFC shears
    rm.item_tag('minecraft:coals', 'tfc:ore/bituminous_coal', 'tfc:ore/lignite')
    rm.item_tag('forge_fuel', '#minecraft:coals')
    rm.item_tag('firepit_fuel', '#minecraft:logs', 'tfc:peat', 'tfc:peat_grass', 'tfc:stick_bundle')
    rm.item_tag('bloomery_fuel', 'minecraft:charcoal')
    rm.item_tag('blast_furnace_fuel', 'minecraft:charcoal')
    rm.item_tag('log_pile_logs', 'tfc:stick_bundle')
    rm.item_tag('pit_kiln_straw', 'tfc:straw')
    rm.item_tag('firepit_logs', '#minecraft:logs')
    rm.item_tag('log_pile_logs', '#minecraft:logs')
    rm.item_tag('pit_kiln_logs', '#minecraft:logs')
    rm.item_tag('can_be_lit_on_torch', '#forge:rods/wooden')
    rm.item_tag('wattle_sticks', 'tfc:stick_bunch')
    rm.item_tag('mortar', 'tfc:mortar')
    rm.item_tag('flux', 'tfc:powder/flux')
    rm.item_tag('thatch_bed_hides', 'tfc:large_raw_hide', 'tfc:large_sheepskin_hide')
    rm.item_tag('scrapable', 'tfc:large_soaked_hide', 'tfc:medium_soaked_hide', 'tfc:small_soaked_hide')
    rm.item_tag('clay_knapping', 'minecraft:clay_ball')
    rm.item_tag('fire_clay_knapping', 'tfc:fire_clay')
    rm.item_tag('leather_knapping', '#forge:leather')
    rm.item_tag('knapping_any', '#tfc:clay_knapping', '#tfc:fire_clay_knapping', '#tfc:leather_knapping', '#tfc:rock_knapping')
    rm.item_tag('forge:gems/diamond', 'tfc:gem/diamond')
    rm.item_tag('forge:gems/lapis', 'tfc:gem/lapis_lazuli')
    rm.item_tag('forge:gems/emerald', 'tfc:gem/emerald')
    rm.item_tag('bush_cutting_tools', '#forge:shears', '#tfc:knives')
    rm.item_tag('minecraft:fishes', 'tfc:food/cod', 'tfc:food/cooked_cod', 'tfc:food/salmon', 'tfc:food/cooked_salmon', 'tfc:food/tropical_fish', 'tfc:food/cooked_tropical_fish', 'tfc:food/bluegill', 'tfc:food/cooked_bluegill', 'tfc:food/shellfish', 'tfc:food/cooked_shellfish')
    rm.item_tag('small_fishing_bait', 'tfc:food/shellfish', '#tfc:seeds')
    rm.item_tag('large_fishing_bait', 'tfc:food/cod', 'tfc:food/salmon', 'tfc:food/tropical_fish', 'tfc:food/bluegill')
    rm.item_tag('holds_small_fishing_bait', *['tfc:metal/fishing_rod/%s' % metal for metal, data in METALS.items() if 'tool' in data.types])
    rm.item_tag('holds_large_fishing_bait', *['tfc:metal/fishing_rod/%s' % metal for metal in ('wrought_iron', 'red_steel', 'blue_steel', 'black_steel', 'steel')])
    rm.item_tag('forge:string', 'tfc:wool_yarn')
    rm.item_tag('usable_on_tool_rack', 'tfc:firestarter', 'minecraft:bow', 'minecraft:crossbow', 'minecraft:flint_and_steel')
    rm.item_tag('usable_in_powder_keg', 'minecraft:gunpowder')
    rm.item_tag('buckets', 'tfc:wooden_bucket', 'tfc:metal/bucket/red_steel', 'tfc:metal/bucket/blue_steel')

    rm.item_tag('pig_food', '#tfc:foods')
    rm.item_tag('cow_food', '#tfc:foods/grains')
    rm.item_tag('sheep_food', '#tfc:foods/grains')
    rm.item_tag('yak_food', '#tfc:foods/grains')
    rm.item_tag('goat_food', '#tfc:foods/grains', '#tfc:foods/fruits', '#tfc:foods/vegetables')
    rm.item_tag('chicken_food', '#tfc:foods/grains', '#tfc:foods/fruits', '#tfc:foods/vegetables', '#tfc:seeds')
    rm.item_tag('duck_food', '#tfc:foods/grains', '#tfc:foods/fruits', '#tfc:foods/vegetables', '#tfc:seeds', 'tfc:food/barley_bread', 'tfc:food/wheat_bread', 'tfc:food/rye_bread', 'tfc:food/maize_bread', 'tfc:food/oat_bread')
    rm.item_tag('quail_food', '#tfc:foods/grains', '#tfc:foods/fruits', '#tfc:foods/vegetables', '#tfc:seeds')
    rm.item_tag('alpaca_food', '#tfc:foods/grains', '#tfc:foods/fruits')
    rm.item_tag('musk_ox_food', '#tfc:foods/grains')

    rm.item_tag('foods/can_be_salted', '#tfc:foods/raw_meats')
    rm.item_tag('tfc:foods/grains', *['tfc:food/%s_grain' % grain for grain in GRAINS])
    rm.item_tag('tfc:compost_greens', '#tfc:plants', *['tfc:food/%s' % v for v in VEGETABLES], *['tfc:food/%s' % m for m in FRUITS], *['tfc:food/%s_bread' % grain for grain in GRAINS])
    rm.item_tag('tfc:compost_browns', 'tfc:groundcover/humus', 'tfc:groundcover/dead_grass', 'tfc:groundcover/driftwood', 'tfc:groundcover/pinecone', 'minecraft:paper')
    rm.item_tag('tfc:compost_poisons', *['tfc:food/%s' % m for m in MEATS], *['tfc:food/cooked_%s' % m for m in MEATS], 'minecraft:bone')
    rm.item_tag('forge:double_sheets/any_bronze', *['#forge:double_sheets/%sbronze' % b for b in ('bismuth_', 'black_', '')])
    rm.item_tag('tfc:bronze_anvils', *['tfc:metal/anvil/%sbronze' % b for b in ('bismuth_', 'black_', '')])
    block_and_item_tag(rm, 'tfc:anvils', *['tfc:metal/anvil/%s' % metal for metal, data in METALS.items() if 'utility' in data.types])
    rm.item_tag('fluxstone', 'tfc:food/shellfish', 'tfc:groundcover/mollusk', 'tfc:groundcover/clam', 'minecraft:scute')
    rm.item_tag('minecraft:arrows', 'tfc:glow_arrow')
    rm.item_tag('foods/apples', 'tfc:food/green_apple', 'tfc:food/red_apple')
    rm.item_tag('foods/usable_in_soup', '#tfc:foods/fruits', '#tfc:foods/vegetables', '#tfc:foods/meats', '#tfc:foods/cooked_meats', 'tfc:food/cooked_rice')
    rm.item_tag('foods/usable_in_salad', '#tfc:foods/fruits', '#tfc:foods/vegetables', '#tfc:foods/cooked_meats')
    rm.item_tag('foods/usable_in_sandwich', '#tfc:foods/vegetables', '#tfc:foods/cooked_meats', '#tfc:foods/dairy')
    rm.item_tag('sandwich_bread', *['tfc:food/%s_bread' % grain for grain in GRAINS])
    rm.item_tag('bowls', 'tfc:ceramic/bowl', 'minecraft:bowl')
    rm.item_tag('soup_bowls', '#tfc:bowls')
    rm.item_tag('salad_bowls', '#tfc:bowls')
    rm.item_tag('scribing_ink', 'minecraft:black_dye')
    rm.item_tag('vessels', 'tfc:ceramic/unfired_vessel', 'tfc:ceramic/vessel')
<<<<<<< HEAD
    rm.item_tag('ore_deposits', *['tfc:deposit/%s/%s' % (ore, rock) for ore in ORE_DEPOSITS for rock in ROCKS.keys()])
=======
    block_and_item_tag(rm, 'tfc:barrels', *['tfc:wood/barrel/%s' % wood for wood in WOODS.keys()])
>>>>>>> d36cd050

    for color in COLORS:
        rm.item_tag('vessels', 'tfc:ceramic/%s_unfired_vessel' % color, 'tfc:ceramic/%s_glazed_vessel' % color)
        rm.item_tag('dyes', 'minecraft:%s_dye' % color)

        if color != 'white':
            for variant in VANILLA_DYED_ITEMS:
                rm.item_tag('colored_%s' % variant, 'minecraft:%s_%s' % (color, variant))
            for variant in ('raw_alabaster', 'alabaster_bricks', 'polished_alabaster'):
                rm.item_tag('colored_%s' % variant, 'tfc:alabaster/stained/%s_%s' % (color, variant))
        rm.item_tag('colored_shulker_boxes', 'minecraft:%s_shulker_box' % color)
        rm.item_tag('colored_concrete_powder', 'minecraft:%s_concrete_powder' % color)
    for gem in GEMS:
        rm.item_tag('forge:gems', 'tfc:gem/' + gem)

    for wood in WOODS.keys():
        rm.item_tag('minecraft:logs', 'tfc:wood/log/%s' % wood, 'tfc:wood/wood/%s' % wood, 'tfc:wood/stripped_log/%s' % wood, 'tfc:wood/stripped_wood/%s' % wood)
        rm.item_tag('twigs', 'tfc:wood/twig/%s' % wood)
        rm.item_tag('lumber', 'tfc:wood/lumber/%s' % wood)
        rm.item_tag('sluices', 'tfc:wood/sluice/%s' % wood)
        rm.item_tag('looms', 'tfc:wood/planks/%s_loom' % wood)
        if wood in TANNIN_WOOD_TYPES:
            rm.item_tag('makes_tannin', 'tfc:wood/log/%s' % wood, 'tfc:wood/wood/%s' % wood)

    for category in ROCK_CATEGORIES:  # Rock (Category) Tools
        for tool in ROCK_CATEGORY_ITEMS:
            rm.item_tag(TOOL_TAGS[tool], 'tfc:stone/%s/%s' % (tool, category))
            rm.item_tag("usable_on_tool_rack", 'tfc:stone/%s/%s' % (tool, category))

    for metal, metal_data in METALS.items():  # Metal Tools
        if 'tool' in metal_data.types:
            for tool_type, tool_tag in TOOL_TAGS.items():
                rm.item_tag(tool_tag, 'tfc:metal/%s/%s' % (tool_type, metal))
                rm.item_tag("usable_on_tool_rack", 'tfc:metal/%s/%s' % (tool_type, metal))
            rm.item_tag("usable_on_tool_rack", 'tfc:metal/fishing_rod/%s' % metal, 'tfc:metal/tuyere/%s' % metal)
        

    # Blocks and Items
    block_and_item_tag(rm, 'forge:sand', '#minecraft:sand')  # Forge doesn't reference the vanilla tag for some reason

    for wood in WOODS.keys():
        block_and_item_tag(rm, 'tool_racks', 'tfc:wood/planks/%s_tool_rack' % wood)
        rm.block_tag('single_block_replaceable', 'tfc:wood/twig/%s' % wood, 'tfc:wood/fallen_leaves/%s' % wood)

    for plant in PLANTS.keys():
        block_and_item_tag(rm, 'plants', 'tfc:plant/%s' % plant)
    for plant in UNIQUE_PLANTS:
        rm.block_tag('plants', 'tfc:plant/%s' % plant)

    # Sand
    for color in SAND_BLOCK_TYPES:
        block_and_item_tag(rm, 'minecraft:sand', 'tfc:sand/%s' % color)

    # Metal Ingots / Sheets, for Ingot/Sheet Piles
    for metal in METALS.keys():
        rm.item_tag('forge:ingots/%s' % metal)
        rm.item_tag('forge:sheets/%s' % metal)
        rm.item_tag('tfc:pileable_ingots', '#forge:ingots/%s' % metal)
        rm.item_tag('tfc:pileable_sheets', '#forge:sheets/%s' % metal)

    # ==========
    # BLOCK TAGS
    # ==========

    rm.block_tag('tree_grows_on', 'minecraft:grass_block', '#minecraft:dirt', '#tfc:grass', '#tfc:mud')
    rm.block_tag('supports_landslide', 'minecraft:dirt_path', *['tfc:grass_path/%s' % v for v in SOIL_BLOCK_VARIANTS], *['tfc:farmland/%s' % v for v in SOIL_BLOCK_VARIANTS])
    rm.block_tag('bush_plantable_on', 'minecraft:grass_block', '#minecraft:dirt', '#tfc:grass', '#tfc:farmland')
    block_and_item_tag(rm, 'mud', *['tfc:mud/%s' % v for v in SOIL_BLOCK_VARIANTS])
    rm.block_tag('grass_plantable_on', '#tfc:bush_plantable_on', 'tfc:peat', '#tfc:mud')
    rm.block_tag('small_spike', 'tfc:calcite')
    rm.block_tag('sea_bush_plantable_on', '#minecraft:dirt', '#minecraft:sand', '#forge:gravel', '#tfc:mud')
    rm.block_tag('creeping_plantable_on', 'minecraft:grass_block', '#tfc:grass', '#minecraft:base_stone_overworld', '#minecraft:logs')
    rm.block_tag('minecraft:bamboo_plantable_on', '#tfc:grass')
    rm.block_tag('minecraft:climbable', 'tfc:plant/hanging_vines', 'tfc:plant/hanging_vines_plant', 'tfc:plant/liana', 'tfc:plant/liana_plant')
    rm.block_tag('kelp_tree', 'tfc:plant/giant_kelp_flower', 'tfc:plant/giant_kelp_plant')
    rm.block_tag('kelp_flower', 'tfc:plant/giant_kelp_flower')
    rm.block_tag('kelp_branch', 'tfc:plant/giant_kelp_plant')
    rm.block_tag('lit_by_dropped_torch', 'tfc:log_pile', 'tfc:thatch', 'tfc:pit_kiln')
    rm.block_tag('charcoal_cover_whitelist', 'tfc:log_pile', 'tfc:charcoal_pile', 'tfc:burning_log_pile')
    rm.block_tag('forge_invisible_whitelist', 'tfc:crucible')
    rm.block_tag('any_spreading_bush', '#tfc:spreading_bush')
    rm.block_tag('thorny_bushes', 'tfc:plant/blackberry_bush', 'tfc:plant/raspberry_bush')
    rm.block_tag('logs_that_log', '#minecraft:logs')
    rm.block_tag('scraping_surface', '#minecraft:logs')
    rm.block_tag('forge:sand', '#minecraft:sand')  # Forge doesn't reference the vanilla tag
    rm.block_tag('forge:concrete', *['minecraft:%s_concrete' % c for c in COLORS])
    rm.block_tag('thatch_bed_thatch', 'tfc:thatch')
    rm.block_tag('snow', 'minecraft:snow', 'minecraft:snow_block', 'tfc:snow_pile')
    rm.block_tag('tfc:forge_insulation', '#forge:stone', '#forge:cobblestone', '#forge:stone_bricks', '#forge:smooth_stone')
    rm.block_tag('tfc:bloomery_insulation', '#forge:stone', '#forge:cobblestone', '#forge:stone_bricks', '#forge:smooth_stone', 'minecraft:bricks', 'tfc:fire_bricks', '#forge:concrete')
    rm.block_tag('tfc:blast_furnace_insulation', 'tfc:fire_bricks')
    rm.block_tag('minecraft:valid_spawn', *['tfc:grass/%s' % v for v in SOIL_BLOCK_VARIANTS], *['tfc:sand/%s' % c for c in SAND_BLOCK_TYPES], *['tfc:rock/raw/%s' % r for r in ROCKS.keys()])  # Valid spawn tag - grass, sand, or raw rock
    block_and_item_tag(rm, 'minecraft:dirt', *['tfc:dirt/%s' % v for v in SOIL_BLOCK_VARIANTS], *['tfc:rooted_dirt/%s' % v for v in SOIL_BLOCK_VARIANTS])
    rm.block_tag('minecraft:geode_invalid_blocks', 'tfc:sea_ice', 'tfc:fluid/salt_water', 'tfc:fluid/river_water', 'tfc:fluid/spring_water')
    rm.block_tag('wild_crop_grows_on', '#tfc:bush_plantable_on')
    rm.block_tag('plants', *['tfc:wild_crop/%s' % crop for crop in CROPS.keys()])
    rm.block_tag('rabbit_raidable', 'tfc:crop/carrot', 'tfc:crop/cabbage', 'minecraft:carrots')
    rm.block_tag('single_block_replaceable', 'tfc:groundcover/humus', 'tfc:groundcover/dead_grass')
    rm.block_tag('powder_snow_replaceable', '#minecraft:dirt', '#forge:gravel', '#tfc:grass', 'minecraft:snow')
    rm.item_tag('usable_on_tool_rack', 'tfc:firestarter', 'minecraft:bow', 'minecraft:crossbow', 'minecraft:flint_and_steel')
    rm.block_tag('creates_downward_bubbles', 'minecraft:soul_sand')
    rm.block_tag('minecraft:infiniburn_overworld', 'tfc:pit_kiln')
    block_and_item_tag(rm, 'clay_indicators', *['tfc:plant/%s' % plant for plant in ('athyrium_fern', 'canna', 'goldenrod', 'pampas_grass', 'perovskia', 'water_canna')])

    for ore, ore_data in ORES.items():
        for rock in ROCKS.keys():
            if ore_data.graded:
                for grade in ORE_GRADES.keys():
                    rm.block_tag('prospectable', 'tfc:ore/%s_%s/%s' % (grade, ore, rock))
                    rm.block('tfc:ore/%s_%s/%s/prospected' % (grade, ore, rock)).with_lang(lang(ore))
            else:
                rm.block_tag('prospectable', 'tfc:ore/%s/%s' % (ore, rock))
                rm.block('tfc:ore/%s/%s/prospected' % (ore, rock)).with_lang(lang(ore))

    for wood in WOODS.keys():
        rm.block_tag('lit_by_dropped_torch', 'tfc:wood/fallen_leaves/' + wood)
        rm.block_tag('converts_to_humus', 'tfc:wood/fallen_leaves/' + wood)

    for plant, data in PLANTS.items():  # Plants
        block_and_item_tag(rm, 'plants', 'tfc:plant/%s' % plant)
        if data.type in ('standard', 'short_grass', 'dry', 'grass_water', 'water'):
            rm.block_tag('single_block_replaceable', 'tfc:plant/%s' % plant)
        if data.type in ('standard', 'tall_plant', 'short_grass', 'tall_grass', 'creeping'):
            rm.block_tag('can_be_snow_piled', 'tfc:plant/%s' % plant)
        if data.type in ('emergent', 'emergent_fresh', 'floating', 'floating_fresh', 'creeping'):
            rm.block_tag('can_be_ice_piled', 'tfc:plant/%s' % plant)

    # Rocks
    for rock, rock_data in ROCKS.items():
        def block(block_type: str):
            return 'tfc:rock/%s/%s' % (block_type, rock)

        block_and_item_tag(rm, 'forge:gravel', 'tfc:rock/gravel/%s' % rock)
        block_and_item_tag(rm, 'forge:stone', block('raw'))
        rm.block_tag('forge:stone', block('hardened'))
        block_and_item_tag(rm, 'forge:cobblestone', block('cobble'), block('mossy_cobble'))
        rm.block_tag('minecraft:base_stone_overworld', block('raw'), block('hardened'))
        block_and_item_tag(rm, 'forge:stone_bricks', block('bricks'), block('mossy_bricks'), block('cracked_bricks'))
        block_and_item_tag(rm, 'forge:smooth_stone', block('smooth'))
        rm.block_tag('tfc:breaks_when_isolated', block('raw'))
        block_and_item_tag(rm, 'minecraft:stone_pressure_plates', block('pressure_plate'))
        block_and_item_tag(rm, 'forge:smooth_stone_slab', 'tfc:rock/smooth/%s_slab' % rock)
        rm.item_tag('tfc:rock_knapping', block('loose'))
        rm.item_tag('tfc:%s_rock' % rock_data.category, block('loose'))
        if rock_data.category == 'igneous_extrusive' or rock_data.category == 'igneous_intrusive':
            rm.block_tag('creates_upward_bubbles', block('magma'))

        if rock in ['chalk', 'dolomite', 'limestone', 'marble']:
            rm.item_tag('tfc:fluxstone', block('loose'))

        for ore in ORE_DEPOSITS:
            block_and_item_tag(rm, 'forge:gravel', 'tfc:deposit/%s/%s' % (ore, rock))
            rm.block_tag('can_be_panned', 'tfc:deposit/%s/%s' % (ore, rock))

    # Ore tags
    for ore, data in ORES.items():
        if data.tag not in DEFAULT_FORGE_ORE_TAGS:
            rm.block_tag('forge:ores', '#forge:ores/%s' % data.tag)
        if data.graded:  # graded ores -> each grade is declared as a TFC tag, then added to the forge tag
            rm.block_tag('forge:ores/%s' % data.tag, '#tfc:ores/%s/poor' % data.tag, '#tfc:ores/%s/normal' % data.tag, '#tfc:ores/%s/rich' % data.tag)
        for rock in ROCKS.keys():
            if data.graded:
                rm.block_tag('ores/%s/poor' % data.tag, 'tfc:ore/poor_%s/%s' % (ore, rock))
                rm.block_tag('ores/%s/normal' % data.tag, 'tfc:ore/normal_%s/%s' % (ore, rock))
                rm.block_tag('ores/%s/rich' % data.tag, 'tfc:ore/rich_%s/%s' % (ore, rock))
            else:
                rm.block_tag('forge:ores/%s' % data.tag, 'tfc:ore/%s/%s' % (ore, rock))

    # can_carve Tag
    for rock in ROCKS.keys():
        for variant in ('raw', 'hardened', 'gravel', 'cobble'):
            rm.block_tag('can_carve', 'tfc:rock/%s/%s' % (variant, rock))
    for sand in SAND_BLOCK_TYPES:
        rm.block_tag('can_carve', 'tfc:sand/%s' % sand, 'tfc:raw_sandstone/%s' % sand)
    for soil in SOIL_BLOCK_VARIANTS:
        rm.block_tag('can_carve', 'tfc:dirt/%s' % soil, 'tfc:grass/%s' % soil, 'tfc:mud/%s' % soil, 'tfc:rooted_dirt/%s' % soil)
    rm.block_tag('can_carve', 'minecraft:powder_snow')

    # Soil / Standard blocks are toughness 0 - dirt destroys charcoal
    rm.block_tag('toughness_1', 'tfc:charcoal_pile', 'tfc:charcoal_forge')  # Charcoal is toughness 1 - resistant against destruction from soil
    rm.block_tag('toughness_2', *[
        'tfc:rock/%s/%s' % (variant, rock) for variant in ('raw', 'cobble', 'mossy_cobble') for rock in ROCKS.keys()
    ])  # Stone type blocks are toughness 2
    rm.block_tag('toughness_3', 'minecraft:bedrock')  # Used as a top level 'everything goes'

    # Harvest Tool + Level Tags
    # Note: since we sort our tools *above* the vanilla equivalents (since there's no way we can make them 'exactly equal' because Forge's tool BS doesn't support that ENTIRELY REASONABLE feature), our tools need to effectively define empty tags for blocks that are exclusive to that tool only.
    # In other words, our tools are strictly better than vanilla tools, so our blocks need to not require them

    rm.block_tag('needs_stone_tool')
    rm.block_tag('needs_copper_tool')
    rm.block_tag('needs_wrought_iron_tool')
    rm.block_tag('needs_steel_tool')
    rm.block_tag('needs_colored_steel_tool')

    def needs_tool(_tool: str) -> str:
        return {
            'wood': 'forge:needs_wood_tool', 'stone': 'forge:needs_wood_tool',
            'copper': 'minecraft:needs_stone_tool',
            'bronze': 'minecraft:needs_iron_tool',
            'iron': 'minecraft:needs_iron_tool', 'wrought_iron': 'minecraft:needs_iron_tool',
            'diamond': 'minecraft:needs_diamond_tool', 'steel': 'minecraft:needs_diamond_tool',
            'netherite': 'forge:needs_netherite_tool', 'black_steel': 'forge:needs_netherite_tool',
            'colored_steel': 'tfc:needs_colored_steel_tool'
        }[_tool]

    rm.block_tag('minecraft:mineable/hoe', '#tfc:mineable_with_sharp_tool')
    rm.block_tag('tfc:mineable_with_knife', '#tfc:mineable_with_sharp_tool')
    rm.block_tag('tfc:mineable_with_scythe', '#tfc:mineable_with_sharp_tool')
    rm.block_tag('tfc:mineable_with_hammer', '#tfc:mineable_with_blunt_tool')
    rm.item_tag('tfc:sharp_tools', '#tfc:hoes', '#tfc:knives', '#tfc:scythes')

    rm.block_tag('forge:needs_wood_tool')
    rm.block_tag('forge:needs_netherite_tool')

    for ore, data in ORES.items():
        for rock in ROCKS.keys():
            if data.graded:
                rm.block_tag(needs_tool(data.required_tool), 'tfc:ore/poor_%s/%s' % (ore, rock), 'tfc:ore/normal_%s/%s' % (ore, rock), 'tfc:ore/rich_%s/%s' % (ore, rock))
            else:
                rm.block_tag(needs_tool(data.required_tool), 'tfc:ore/%s/%s' % (ore, rock))

    rm.block_tag('minecraft:mineable/shovel', *[
        *['tfc:%s/%s' % (soil, variant) for soil in SOIL_BLOCK_TYPES for variant in SOIL_BLOCK_VARIANTS],
        'tfc:peat',
        'tfc:peat_grass',
        *['tfc:sand/%s' % sand for sand in SAND_BLOCK_TYPES],
        'tfc:snow_pile',
        *['tfc:rock/gravel/%s' % rock for rock in ROCKS.keys()],
        *['tfc:deposit/%s/%s' % (ore, rock) for ore in ORE_DEPOSITS for rock in ROCKS.keys()],
        'tfc:aggregate',
        'tfc:fire_clay_block',
        'tfc:charcoal_pile',
        'tfc:charcoal_forge'
    ])
    rm.block_tag('minecraft:mineable/pickaxe', *[
        *['tfc:%s_sandstone/%s' % (variant, sand) for variant in SANDSTONE_BLOCK_TYPES for sand in SAND_BLOCK_TYPES],
        *['tfc:%s_sandstone/%s_%s' % (variant, sand, suffix) for variant in SANDSTONE_BLOCK_TYPES for sand in SAND_BLOCK_TYPES for suffix in ('slab', 'stairs', 'wall')],
        'tfc:icicle',
        'tfc:sea_ice',
        'tfc:ice_pile',
        'tfc:calcite',
        *['tfc:ore/%s/%s' % (ore, rock) for ore, ore_data in ORES.items() for rock in ROCKS.keys() if not ore_data.graded],
        *['tfc:ore/%s_%s/%s' % (grade, ore, rock) for ore, ore_data in ORES.items() for rock in ROCKS.keys() for grade in ORE_GRADES.keys() if ore_data.graded],
        *['tfc:ore/small_%s' % ore for ore, ore_data in ORES.items() if ore_data.graded],
        *['tfc:rock/%s/%s' % (variant, rock) for variant in ('raw', 'hardened', 'smooth', 'cobble', 'bricks', 'spike', 'cracked_bricks', 'mossy_bricks', 'mossy_cobble', 'chiseled', 'loose', 'pressure_plate', 'button') for rock in ROCKS.keys()],
        *['tfc:rock/%s/%s_%s' % (variant, rock, suffix) for variant in ('raw', 'smooth', 'cobble', 'bricks', 'cracked_bricks', 'mossy_bricks', 'mossy_cobble') for rock in ROCKS.keys() for suffix in ('slab', 'stairs', 'wall')],
        *['tfc:rock/anvil/%s' % rock for rock, rock_data in ROCKS.items() if rock_data.category == 'igneous_intrusive' or rock_data.category == 'igneous_extrusive'],
        *['tfc:rock/magma/%s' % rock for rock, rock_data in ROCKS.items() if rock_data.category == 'igneous_intrusive' or rock_data.category == 'igneous_extrusive'],
        *['tfc:metal/%s/%s' % (variant, metal) for variant, variant_data in METAL_BLOCKS.items() for metal, metal_data in METALS.items() if variant_data.type in metal_data.types],
        *['tfc:coral/%s_%s' % (color, variant) for color in CORALS for variant in CORAL_BLOCKS],
        'tfc:alabaster/raw/alabaster',
        'tfc:alabaster/raw/alabaster_bricks',
        'tfc:alabaster/raw/polished_alabaster',
        *['tfc:alabaster/stained/%s%s' % (color, variant) for color in COLORS for variant in ('_raw_alabaster', '_alabaster_bricks', '_polished_alabaster', '_alabaster_bricks_slab', '_alabaster_bricks_stairs', '_alabaster_bricks_wall', '_polished_alabaster_slab', '_polished_alabaster_stairs', '_polished_alabaster_wall')],
        *['tfc:groundcover/%s' % gc for gc in MISC_GROUNDCOVER],
        'tfc:fire_bricks',
        'tfc:quern',
        'tfc:crucible',
        'tfc:bloomery',
        'tfc:bloom',
        'tfc:pot',
        'tfc:grill',
        'tfc:firepit',
        'tfc:ingot_pile',
        'tfc:sheet_pile',
        'tfc:blast_furnace'
    ])
    rm.block_tag('minecraft:mineable/axe', *[
        *['tfc:wood/%s/%s' % (variant, wood) for variant in ('log', 'stripped_log', 'wood', 'stripped_wood', 'planks', 'twig', 'vertical_support', 'horizontal_support', 'sluice', 'chest', 'trapped_chest') for wood in WOODS.keys()],
        *['tfc:wood/planks/%s_%s' % (wood, variant) for variant in ('bookshelf', 'door', 'trapdoor', 'fence', 'log_fence', 'fence_gate', 'button', 'pressure_plate', 'slab', 'stairs', 'tool_rack', 'workbench', 'sign') for wood in WOODS.keys()],
        *['tfc:plant/%s_branch' % tree for tree in NORMAL_FRUIT_TREES],
        *['tfc:plant/%s_growing_branch' % tree for tree in NORMAL_FRUIT_TREES],
        *['tfc:wattle/%s' % color for color in COLORS],
        'tfc:wattle',
        'tfc:wattle/unstained',
        'tfc:plant/banana_plant',
        'tfc:plant/dead_banana_plant',
        'tfc:log_pile',
        'tfc:burning_log_pile',
        'tfc:composter',
        'tfc:nest_box',
        'tfc:powderkeg'
    ])
    rm.block_tag('tfc:mineable_with_sharp_tool', *[
        *['tfc:wood/%s/%s' % (variant, wood) for variant in ('leaves', 'sapling', 'fallen_leaves') for wood in WOODS.keys()],
        *['tfc:plant/%s' % plant for plant in PLANTS.keys()],
        *['tfc:plant/%s' % plant for plant in UNIQUE_PLANTS],
        *['tfc:wild_crop/%s' % plant for plant in CROPS.keys()],
        *['tfc:dead_crop/%s' % plant for plant in CROPS.keys()],
        *['tfc:crop/%s' % plant for plant in CROPS.keys()],
        'tfc:sea_pickle',
        *['tfc:plant/%s_bush' % bush for bush in ('snowberry', 'bunchberry', 'gooseberry', 'cloudberry', 'strawberry', 'wintergreen_berry')],
        *['tfc:plant/%s_bush%s' % (bush, suffix) for bush in ('blackberry', 'raspberry', 'blueberry', 'elderberry') for suffix in ('', '_cane')],
        'tfc:plant/cranberry_bush',
        'tfc:plant/dead_berry_bush',
        'tfc:plant/dead_cane',
        *['tfc:plant/%s_leaves' % tree for tree in NORMAL_FRUIT_TREES],
        *['tfc:plant/%s_sapling' % tree for tree in NORMAL_FRUIT_TREES],
        'tfc:plant/banana_sapling',
        'tfc:thatch',
        'tfc:thatch_bed'
    ])
    rm.block_tag('tfc:mineable_with_blunt_tool',
                 *['tfc:wood/%s/%s' % (variant, wood) for variant in ('log', 'stripped_log', 'wood', 'stripped_wood') for wood in WOODS.keys()]
                 )

    # ==========
    # FLUID TAGS
    # ==========

    # Categories
    rm.fluid_tag('milks', 'minecraft:milk')
    rm.fluid_tag('alcohols', *ALCOHOLS)
    rm.fluid_tag('dyes', *['tfc:%s_dye' % dye for dye in COLORS])
    rm.fluid_tag('drinkable_ingredients', '#minecraft:water', '#tfc:alcohols', '#tfc:milks')
    rm.fluid_tag('ingredients', *SIMPLE_FLUIDS, '#tfc:drinkable_ingredients', '#tfc:dyes')

    # Applications
    rm.fluid_tag('drinkables', 'tfc:river_water', '#tfc:drinkable_ingredients')
    rm.fluid_tag('hydrating', 'tfc:river_water', '#minecraft:water')

    rm.fluid_tag('usable_in_pot', '#tfc:ingredients')
    rm.fluid_tag('usable_in_jug', '#tfc:drinkable_ingredients')
    rm.fluid_tag('usable_in_wooden_bucket', '#tfc:ingredients')
    rm.fluid_tag('usable_in_red_steel_bucket', '#tfc:ingredients')
    rm.fluid_tag('usable_in_blue_steel_bucket', '#tfc:ingredients', '#minecraft:lava', '#tfc:molten_metals')
    rm.fluid_tag('usable_in_barrel', '#tfc:ingredients')
    rm.fluid_tag('usable_in_sluice', '#minecraft:water')
    rm.fluid_tag('scribing_ink', 'tfc:black_dye')

    # Item Sizes

    item_size(rm, 'logs', '#minecraft:logs', Size.very_large, Weight.medium)
    item_size(rm, 'quern', 'tfc:quern', Size.very_large, Weight.very_heavy)
    item_size(rm, 'tool_racks', '#tfc:tool_racks', Size.large, Weight.very_heavy)
    item_size(rm, 'chests', '#forge:chests', Size.large, Weight.light)
    # todo: add tfc (non-wooden) slabs to minecraft slab tag
    item_size(rm, 'slabs', '#minecraft:slabs', Size.small, Weight.very_light)
    item_size(rm, 'vessels', '#tfc:vessels', Size.normal, Weight.very_heavy)
    item_size(rm, 'doors', '#minecraft:doors', Size.very_large, Weight.heavy)
    item_size(rm, 'mortar', '#tfc:mortar', Size.tiny, Weight.very_light)
    item_size(rm, 'halter', 'tfc:halter', Size.small, Weight.light)
    item_size(rm, 'stick_bunch', 'tfc:stick_bunch', Size.normal, Weight.light)
    item_size(rm, 'stick_bundle', 'tfc:stick_bundle', Size.very_large, Weight.medium)
    item_size(rm, 'jute_fiber', 'tfc:jute_fiber', Size.small, Weight.very_light)
    item_size(rm, 'burlap_cloth', 'tfc:burlap_cloth', Size.small, Weight.very_light)
    item_size(rm, 'straw', 'tfc:straw', Size.small, Weight.very_light)
    item_size(rm, 'wool', 'tfc:wool', Size.small, Weight.light)
    item_size(rm, 'wool_cloth', 'tfc:wool_cloth', Size.small, Weight.light)
    item_size(rm, 'silk_cloth', 'tfc:silk_cloth', Size.small, Weight.light)
    item_size(rm, 'alabaster_brick', 'tfc:alabaster_brick', Size.small, Weight.light)
    item_size(rm, 'glue', 'tfc:glue', Size.tiny, Weight.light)
    item_size(rm, 'brass_mechanisms', 'tfc:brass_mechanisms', Size.normal, Weight.light)
    item_size(rm, 'wrought_iron_grill', 'tfc:wrought_iron_grill', Size.large, Weight.heavy)
    item_size(rm, 'dyes', '#tfc:dyes', Size.tiny, Weight.light)
    item_size(rm, 'foods', '#tfc:foods', Size.small, Weight.very_light)
    item_size(rm, 'plants', '#tfc:plants', Size.tiny, Weight.very_light)
    item_size(rm, 'jute', 'tfc:jute', Size.small, Weight.very_light)
    item_size(rm, 'bloomery', 'tfc:bloomery', Size.large, Weight.very_heavy)
    item_size(rm, 'sluice', '#tfc:sluices', Size.very_large, Weight.very_heavy)
    item_size(rm, 'lamps', '#tfc:lamps', Size.normal, Weight.very_heavy)
    item_size(rm, 'signs', '#minecraft:signs', Size.very_small, Weight.heavy)
    item_size(rm, 'soups', '#tfc:soups', Size.very_small, Weight.very_heavy)
    item_size(rm, 'salads', '#tfc:salads', Size.very_small, Weight.very_heavy)
    item_size(rm, 'buckets', '#tfc:buckets', Size.large, Weight.very_heavy)

    # unimplemented
    # item_size(rm, 'loom', 'tfc:loom', Size.large, Weight.very_heavy)

    # Food

    food_item(rm, 'banana', 'tfc:food/banana', Category.fruit, 4, 0.2, 0, 2, fruit=1)
    food_item(rm, 'blackberry', 'tfc:food/blackberry', Category.fruit, 4, 0.2, 5, 4.9, fruit=0.75)
    food_item(rm, 'blueberry', 'tfc:food/blueberry', Category.fruit, 4, 0.2, 5, 4.9, fruit=0.75)
    food_item(rm, 'bunchberry', 'tfc:food/bunchberry', Category.fruit, 4, 0.5, 5, 4.9, fruit=0.75)
    food_item(rm, 'cherry', 'tfc:food/cherry', Category.fruit, 4, 0.2, 5, 4, fruit=1)
    food_item(rm, 'cloudberry', 'tfc:food/cloudberry', Category.fruit, 4, 0.5, 5, 4.9, fruit=0.75)
    food_item(rm, 'cranberry', 'tfc:food/cranberry', Category.fruit, 4, 0.2, 5, 1.8, fruit=1)
    food_item(rm, 'elderberry', 'tfc:food/elderberry', Category.fruit, 4, 0.2, 5, 4.9, fruit=1)
    food_item(rm, 'gooseberry', 'tfc:food/gooseberry', Category.fruit, 4, 0.5, 5, 4.9, fruit=0.75)
    food_item(rm, 'green_apple', 'tfc:food/green_apple', Category.fruit, 4, 0.5, 0, 2.5, fruit=1)
    food_item(rm, 'lemon', 'tfc:food/lemon', Category.fruit, 4, 0.2, 5, 2, fruit=0.75)
    food_item(rm, 'olive', 'tfc:food/olive', Category.fruit, 4, 0.2, 0, 1.6, fruit=1)
    food_item(rm, 'orange', 'tfc:food/orange', Category.fruit, 4, 0.5, 10, 2.2, fruit=0.5)
    food_item(rm, 'peach', 'tfc:food/peach', Category.fruit, 4, 0.5, 10, 2.8, fruit=0.5)
    food_item(rm, 'plum', 'tfc:food/plum', Category.fruit, 4, 0.5, 5, 2.8, fruit=0.75)
    food_item(rm, 'raspberry', 'tfc:food/raspberry', Category.fruit, 4, 0.5, 5, 4.9, fruit=0.75)
    food_item(rm, 'red_apple', 'tfc:food/red_apple', Category.fruit, 4, 0.5, 0, 1.7, fruit=1)
    food_item(rm, 'snowberry', 'tfc:food/snowberry', Category.fruit, 4, 0.2, 5, 4.9, fruit=1)
    food_item(rm, 'strawberry', 'tfc:food/strawberry', Category.fruit, 4, 0.5, 10, 4.9, fruit=0.5)
    food_item(rm, 'wintergreen_berry', 'tfc:food/wintergreen_berry', Category.fruit, 4, 0.2, 5, 4.9, fruit=1)
    food_item(rm, 'barley', 'tfc:food/barley', Category.grain, 4, 0, 0, 2)
    food_item(rm, 'barley_grain', 'tfc:food/barley_grain', Category.grain, 4, 0, 0, 0.25)
    food_item(rm, 'barley_flour', 'tfc:food/barley_flour', Category.grain, 4, 0, 0, 0.5)
    food_item(rm, 'barley_dough', 'tfc:food/barley_dough', Category.grain, 4, 0, 0, 3)
    food_item(rm, 'barley_bread', 'tfc:food/barley_bread', Category.bread, 4, 1, 0, 1, grain=1.5)
    food_item(rm, 'maize', 'tfc:food/maize', Category.grain, 4, 0, 0, 2)
    food_item(rm, 'maize_grain', 'tfc:food/maize_grain', Category.grain, 4, 0.5, 0, 0.25)
    food_item(rm, 'maize_flour', 'tfc:food/maize_flour', Category.grain, 4, 0, 0, 0.5)
    food_item(rm, 'maize_dough', 'tfc:food/maize_dough', Category.grain, 4, 0, 0, 3)
    food_item(rm, 'maize_bread', 'tfc:food/maize_bread', Category.bread, 4, 1, 0, 1, grain=1)
    food_item(rm, 'oat', 'tfc:food/oat', Category.grain, 4, 0, 0, 2)
    food_item(rm, 'oat_grain', 'tfc:food/oat_grain', Category.grain, 4, 0.5, 0, 0.25)
    food_item(rm, 'oat_flour', 'tfc:food/oat_flour', Category.grain, 4, 0, 0, 0.5)
    food_item(rm, 'oat_dough', 'tfc:food/oat_dough', Category.grain, 4, 0, 0, 3)
    food_item(rm, 'oat_bread', 'tfc:food/oat_bread', Category.bread, 4, 1, 0, 1, grain=1)
    food_item(rm, 'rice', 'tfc:food/rice', Category.grain, 4, 0, 0, 2)
    food_item(rm, 'rice_grain', 'tfc:food/rice_grain', Category.grain, 4, 0.5, 0, 0.25)
    food_item(rm, 'rice_flour', 'tfc:food/rice_flour', Category.grain, 4, 0, 0, 0.5)
    food_item(rm, 'rice_dough', 'tfc:food/rice_dough', Category.grain, 4, 0, 0, 3)
    food_item(rm, 'rice_bread', 'tfc:food/rice_bread', Category.bread, 4, 1, 0, 1, grain=1.5)
    food_item(rm, 'cooked_rice', 'tfc:food/cooked_rice', Category.bread, 4, 2, 5, 1, grain=1)
    food_item(rm, 'rye', 'tfc:food/rye', Category.grain, 4, 0, 0, 2)
    food_item(rm, 'rye_grain', 'tfc:food/rye_grain', Category.grain, 4, 0.5, 0, 0.25)
    food_item(rm, 'rye_flour', 'tfc:food/rye_flour', Category.grain, 4, 0, 0, 0.5)
    food_item(rm, 'rye_dough', 'tfc:food/rye_dough', Category.grain, 4, 0, 0, 3)
    food_item(rm, 'rye_bread', 'tfc:food/rye_bread', Category.bread, 4, 1, 0, 1, grain=1.5)
    food_item(rm, 'wheat', 'tfc:food/wheat', Category.grain, 4, 0, 0, 2)
    food_item(rm, 'wheat_grain', 'tfc:food/wheat_grain', Category.grain, 4, 0.5, 0, 0.25)
    food_item(rm, 'wheat_flour', 'tfc:food/wheat_flour', Category.grain, 4, 0, 0, 0.5)
    food_item(rm, 'wheat_dough', 'tfc:food/wheat_dough', Category.grain, 4, 0, 0, 3)
    food_item(rm, 'wheat_bread', 'tfc:food/wheat_bread', Category.bread, 4, 1, 0, 1, grain=1)
    food_item(rm, 'beet', 'tfc:food/beet', Category.vegetable, 4, 2, 0, 0.7, veg=1)
    food_item(rm, 'cabbage', 'tfc:food/cabbage', Category.vegetable, 4, 0.5, 0, 1.2, veg=1)
    food_item(rm, 'carrot', 'tfc:food/carrot', Category.vegetable, 4, 2, 0, 0.7, veg=1)
    food_item(rm, 'garlic', 'tfc:food/garlic', Category.vegetable, 4, 0.5, 0, 0.4, veg=2)
    food_item(rm, 'green_bean', 'tfc:food/green_bean', Category.vegetable, 4, 0.5, 0, 3.5, veg=1)
    food_item(rm, 'green_bell_pepper', 'tfc:food/green_bell_pepper', Category.vegetable, 4, 0.5, 0, 2.7, veg=1)
    food_item(rm, 'onion', 'tfc:food/onion', Category.vegetable, 4, 0.5, 0, 0.5, veg=1)
    food_item(rm, 'potato', 'tfc:food/potato', Category.vegetable, 4, 2, 0, 0.666, veg=1.5)
    food_item(rm, 'red_bell_pepper', 'tfc:food/red_bell_pepper', Category.vegetable, 4, 1, 0, 2.5, veg=1)
    food_item(rm, 'dried_seaweed', 'tfc:food/dried_seaweed', Category.vegetable, 2, 1, 0, 2.5, veg=0.5)
    food_item(rm, 'dried_kelp', 'tfc:food/dried_kelp', Category.vegetable, 2, 1, 0, 2.5, veg=0.5)
    food_item(rm, 'cattail_root', 'tfc:food/cattail_root', Category.vegetable, 2, 1, 0, 2.5, grain=0.5)
    food_item(rm, 'taro_root', 'tfc:food/taro_root', Category.vegetable, 2, 1, 0, 2.5, grain=0.5)
    food_item(rm, 'soybean', 'tfc:food/soybean', Category.vegetable, 4, 2, 0, 2.5, veg=0.5, protein=1)
    food_item(rm, 'squash', 'tfc:food/squash', Category.vegetable, 4, 1, 0, 1.67, veg=1.5)
    food_item(rm, 'sugarcane', 'tfc:food/sugarcane', Category.vegetable, 4, 0, 0, 0.5)
    food_item(rm, 'tomato', 'tfc:food/tomato', Category.vegetable, 4, 0.5, 5, 3.5, veg=1.5)
    food_item(rm, 'yellow_bell_pepper', 'tfc:food/yellow_bell_pepper', Category.vegetable, 4, 1, 0, 2.5, veg=1)
    food_item(rm, 'cheese', 'tfc:food/cheese', Category.dairy, 4, 2, 0, 0.3, dairy=3)
    food_item(rm, 'cooked_egg', 'tfc:food/cooked_egg', Category.other, 4, 0.5, 0, 4, protein=1.5, dairy=0.25)
    food_item(rm, 'boiled_egg', 'tfc:food/boiled_egg', Category.other, 4, 2, 10, 4, protein=1.5, dairy=0.25)
    # todo: figure out what to do with sugarcane, do we need a different plant? or item or something? or modify the vanilla one
    # food_item(rm, 'sugarcane', 'tfc:food/sugarcane', Category.grain, 4, 0, 0, 1.6, grain=0.5)
    food_item(rm, 'beef', 'tfc:food/beef', Category.meat, 4, 0, 0, 2, protein=2)
    food_item(rm, 'pork', 'tfc:food/pork', Category.meat, 4, 0, 0, 2, protein=1.5)
    food_item(rm, 'chicken', 'tfc:food/chicken', Category.meat, 4, 0, 0, 3, protein=1.5)
    food_item(rm, 'mutton', 'tfc:food/mutton', Category.meat, 4, 0, 0, 3, protein=1.5)
    food_item(rm, 'bluegill', 'tfc:food/bluegill', Category.meat, 4, 0, 0, 3, protein=1)
    food_item(rm, 'shellfish', 'tfc:food/shellfish', Category.meat, 2, 0, 0, 2, protein=0.5)
    food_item(rm, 'cod', 'tfc:food/cod', Category.meat, 4, 0, 0, 3, protein=1)
    food_item(rm, 'salmon', 'tfc:food/salmon', Category.meat, 4, 0, 0, 3, protein=1)
    food_item(rm, 'tropical_fish', 'tfc:food/tropical_fish', Category.meat, 4, 0, 0, 3, protein=1)
    food_item(rm, 'bear', 'tfc:food/bear', Category.meat, 4, 0, 0, 2, protein=1.5)
    food_item(rm, 'calamari', 'tfc:food/calamari', Category.meat, 4, 0, 0, 3, protein=0.5)
    food_item(rm, 'horse_meat', 'tfc:food/horse_meat', Category.meat, 4, 0, 0, 2, protein=1.5)
    food_item(rm, 'turtle', 'tfc:food/turtle', Category.meat, 4, 0, 0, 2, protein=1.5)
    food_item(rm, 'pheasant', 'tfc:food/pheasant', Category.meat, 4, 0, 0, 3, protein=1.5)
    food_item(rm, 'venison', 'tfc:food/venison', Category.meat, 4, 0, 0, 2, protein=1)
    food_item(rm, 'wolf', 'tfc:food/wolf', Category.meat, 4, 0, 0, 3, protein=0.5)
    food_item(rm, 'rabbit', 'tfc:food/rabbit', Category.meat, 4, 0, 0, 3, protein=0.5)
    food_item(rm, 'hyena', 'tfc:food/hyena', Category.meat, 4, 0, 0, 3, protein=0.5)
    food_item(rm, 'duck', 'tfc:food/duck', Category.meat, 4, 0, 0, 3, protein=0.5)
    food_item(rm, 'quail', 'tfc:food/quail', Category.meat, 4, 0, 0, 3, protein=0.5)
    food_item(rm, 'chevon', 'tfc:food/chevon', Category.meat, 4, 0, 0, 3, protein=0.5)
    food_item(rm, 'gran_feline', 'tfc:food/gran_feline', Category.meat, 4, 0, 0, 3, protein=0.5)
    food_item(rm, 'camelidae', 'tfc:food/camelidae', Category.meat, 4, 0, 0, 3, protein=0.5)
    food_item(rm, 'cooked_beef', 'tfc:food/cooked_beef', Category.cooked_meat, 4, 2, 0, 1.5, protein=2.5)
    food_item(rm, 'cooked_pork', 'tfc:food/cooked_pork', Category.cooked_meat, 4, 2, 0, 1.5, protein=2.5)
    food_item(rm, 'cooked_chicken', 'tfc:food/cooked_chicken', Category.cooked_meat, 4, 2, 0, 2.25, protein=2.5)
    food_item(rm, 'cooked_mutton', 'tfc:food/cooked_mutton', Category.cooked_meat, 4, 2, 0, 2.25, protein=2.5)
    food_item(rm, 'cooked_shellfish', 'tfc:food/cooked_shellfish', Category.cooked_meat, 2, 2, 0, 2.25, protein=1.5)
    food_item(rm, 'cooked_cod', 'tfc:food/cooked_cod', Category.cooked_meat, 4, 1, 0, 2.25, protein=2)
    food_item(rm, 'cooked_tropical_fish', 'tfc:food/cooked_tropical_fish', Category.cooked_meat, 4, 1, 0, 1.5, protein=2)
    food_item(rm, 'cooked_salmon', 'tfc:food/cooked_salmon', Category.cooked_meat, 4, 1, 0, 2.25, protein=2)
    food_item(rm, 'cooked_bluegill', 'tfc:food/cooked_bluegill', Category.cooked_meat, 4, 1, 0, 2.25, protein=2)
    food_item(rm, 'cooked_bear', 'tfc:food/cooked_bear', Category.cooked_meat, 4, 1, 0, 1.5, protein=2.5)
    food_item(rm, 'cooked_calamari', 'tfc:food/cooked_calamari', Category.cooked_meat, 4, 1, 0, 2.25, protein=1.5)
    food_item(rm, 'cooked_horse_meat', 'tfc:food/cooked_horse_meat', Category.cooked_meat, 4, 2, 0, 1.5, protein=2.5)
    food_item(rm, 'cooked_turtle', 'tfc:food/cooked_turtle', Category.meat, 4, 0, 0, 2, protein=2.5)
    food_item(rm, 'cooked_pheasant', 'tfc:food/cooked_pheasant', Category.cooked_meat, 4, 1, 0, 2.25, protein=2.5)
    food_item(rm, 'cooked_venison', 'tfc:food/cooked_venison', Category.cooked_meat, 4, 1, 0, 1.5, protein=2)
    food_item(rm, 'cooked_wolf', 'tfc:food/cooked_wolf', Category.cooked_meat, 4, 1, 0, 2.25, protein=1.5)
    food_item(rm, 'cooked_rabbit', 'tfc:food/cooked_rabbit', Category.cooked_meat, 4, 1, 0, 2.25, protein=1.5)
    food_item(rm, 'cooked_hyena', 'tfc:food/cooked_hyena', Category.cooked_meat, 4, 1, 0, 2.25, protein=1.5)
    food_item(rm, 'cooked_duck', 'tfc:food/cooked_duck', Category.cooked_meat, 4, 1, 0, 2.25, protein=1.5)
    food_item(rm, 'cooked_quail', 'tfc:food/cooked_quail', Category.cooked_meat, 4, 1, 0, 2.25, protein=2)
    food_item(rm, 'cooked_chevon', 'tfc:food/cooked_chevon', Category.cooked_meat, 4, 1, 0, 2.25, protein=2)
    food_item(rm, 'cooked_gran_feline', 'tfc:food/cooked_gran_feline', Category.cooked_meat, 4, 2, 0, 2.25, protein=2.5)
    food_item(rm, 'cooked_camelidae', 'tfc:food/cooked_camelidae', Category.cooked_meat, 4, 2, 0, 2.25, protein=2.5)

    # Drinkables

    drinkable(rm, 'fresh_water', ['minecraft:water', 'tfc:river_water'], thirst=10)
    drinkable(rm, 'salt_water', 'tfc:salt_water', thirst=-1)
    drinkable(rm, 'alcohol', '#tfc:alcohols', thirst=10, intoxication=4000)
    drinkable(rm, 'milk', '#tfc:milks', thirst=10)

    # Climate Ranges

    for berry, data in BERRIES.items():
        climate_range(rm, 'plant/%s_bush' % berry, hydration=(hydration_from_rainfall(data.min_rain), 100, 0), temperature=(data.min_temp, data.max_temp, 0))
    for fruit, data in FRUITS.items():
        climate_range(rm, 'plant/%s_tree' % fruit, hydration=(hydration_from_rainfall(data.min_rain), 100, 0), temperature=(data.min_temp - 7, data.max_temp + 7, 0))

    # Crops
    for crop, data in CROPS.items():
        # todo: values
        climate_range(rm, 'crop/%s' % crop, hydration=(40, 100, 30), temperature=(5, 25, 5))

    # Fertilizer
    rm.data(('tfc', 'fertilizers', 'sylvite'), fertilizer('tfc:powder/sylvite', p=0.5))
    rm.data(('tfc', 'fertilizers', 'wood_ash'), fertilizer('tfc:powder/wood_ash', p=0.1, k=0.3))
    rm.data(('tfc', 'fertilizers', 'guano'), fertilizer('tfc:groundcover/guano', n=0.8, p=0.5, k=0.1))
    rm.data(('tfc', 'fertilizers', 'saltpeter'), fertilizer('tfc:powder/saltpeter', n=0.1, k=0.4))
    rm.data(('tfc', 'fertilizers', 'bone_meal'), fertilizer('minecraft:bone_meal', p=0.1))
    rm.data(('tfc', 'fertilizers', 'compost'), fertilizer('tfc:compost', n=0.4, p=0.2, k=0.4))
    rm.data(('tfc', 'fertilizers', 'pure_nitrogen'), fertilizer('tfc:pure_nitrogen', n=0.1))
    rm.data(('tfc', 'fertilizers', 'pure_phosphorus'), fertilizer('tfc:pure_phosphorus', p=0.1))
    rm.data(('tfc', 'fertilizers', 'pure_potassium'), fertilizer('tfc:pure_potassium', k=0.1))

    # Entities
    rm.data(('tfc', 'fauna', 'isopod'), fauna(distance_below_sea_level=20, climate=climate_config(max_temp=14)))
    rm.data(('tfc', 'fauna', 'crayfish'), fauna(distance_below_sea_level=20, climate=climate_config(min_temp=5, min_rain=125)))
    rm.data(('tfc', 'fauna', 'lobster'), fauna(distance_below_sea_level=1, climate=climate_config(max_temp=21)))
    rm.data(('tfc', 'fauna', 'horseshoe_crab'), fauna(distance_below_sea_level=10, climate=climate_config(min_temp=10, max_temp=21, max_rain=400)))
    rm.data(('tfc', 'fauna', 'cod'), fauna(climate=climate_config(max_temp=18), distance_below_sea_level=5))
    rm.data(('tfc', 'fauna', 'pufferfish'), fauna(climate=climate_config(min_temp=10), distance_below_sea_level=3))
    rm.data(('tfc', 'fauna', 'tropical_fish'), fauna(climate=climate_config(min_temp=18), distance_below_sea_level=3))
    rm.data(('tfc', 'fauna', 'jellyfish'), fauna(climate=climate_config(min_temp=18), distance_below_sea_level=3))
    rm.data(('tfc', 'fauna', 'orca'), fauna(distance_below_sea_level=35, climate=climate_config(max_temp=19, min_rain=100), chance=10))
    rm.data(('tfc', 'fauna', 'dolphin'), fauna(distance_below_sea_level=20, climate=climate_config(min_temp=10, min_rain=200), chance=10))
    rm.data(('tfc', 'fauna', 'manatee'), fauna(distance_below_sea_level=3, climate=climate_config(min_temp=20, min_rain=300), chance=10))
    rm.data(('tfc', 'fauna', 'salmon'), fauna(climate=climate_config(min_temp=-5)))
    rm.data(('tfc', 'fauna', 'bluegill'), fauna(climate=climate_config(min_temp=-10, max_temp=26)))
    rm.data(('tfc', 'fauna', 'penguin'), fauna(climate=climate_config(max_temp=-14, min_rain=75)))
    rm.data(('tfc', 'fauna', 'turtle'), fauna(climate=climate_config(min_temp=21, min_rain=250)))
    rm.data(('tfc', 'fauna', 'polar_bear'), fauna(climate=climate_config(max_temp=-10, min_rain=100)))
    rm.data(('tfc', 'fauna', 'grizzly_bear'), fauna(climate=climate_config(min_forest='edge', max_temp=15, min_temp=-15, min_rain=200)))
    rm.data(('tfc', 'fauna', 'black_bear'), fauna(climate=climate_config(min_forest='edge', max_temp=20, min_temp=5, min_rain=250)))
    rm.data(('tfc', 'fauna', 'cougar'), fauna(climate=climate_config(min_temp=-10, max_temp=21, min_rain=150)))
    rm.data(('tfc', 'fauna', 'panther'), fauna(climate=climate_config(min_temp=-10, max_temp=21, min_rain=150)))
    rm.data(('tfc', 'fauna', 'lion'), fauna(climate=climate_config(max_forest='edge', min_temp=16, min_rain=50, max_rain=300)))
    rm.data(('tfc', 'fauna', 'sabertooth'), fauna(climate=climate_config(max_temp=0, min_rain=250)))
    rm.data(('tfc', 'fauna', 'squid'), fauna(distance_below_sea_level=15))
    rm.data(('tfc', 'fauna', 'octopoteuthis'), fauna(max_brightness=0, distance_below_sea_level=33))
    rm.data(('tfc', 'fauna', 'pig'), fauna(climate=climate_config(min_temp=-10, max_temp=35, min_rain=200, min_forest='edge')))
    rm.data(('tfc', 'fauna', 'cow'), fauna(climate=climate_config(min_temp=-10, max_temp=35, min_rain=250)))
    rm.data(('tfc', 'fauna', 'goat'), fauna(climate=climate_config(min_temp=-12, max_temp=25, max_rain=300)))
    rm.data(('tfc', 'fauna', 'yak'), fauna(climate=climate_config(max_temp=-11, min_rain=100)))
    rm.data(('tfc', 'fauna', 'alpaca'), fauna(climate=climate_config(min_temp=-8, max_temp=20, min_rain=250)))
    rm.data(('tfc', 'fauna', 'sheep'), fauna(climate=climate_config(min_temp=0, max_temp=35, min_rain=70, max_rain=300)))
    rm.data(('tfc', 'fauna', 'musk_ox'), fauna(climate=climate_config(min_temp=0, max_temp=25, min_rain=100)))
    rm.data(('tfc', 'fauna', 'chicken'), fauna(climate=climate_config(min_temp=14, min_rain=225, min_forest='edge')))
    rm.data(('tfc', 'fauna', 'duck'), fauna(climate=climate_config(min_temp=-25, max_temp=30, min_rain=100, max_forest='edge')))
    rm.data(('tfc', 'fauna', 'quail'), fauna(climate=climate_config(min_temp=-15, max_temp=10, min_rain=200)))
    rm.data(('tfc', 'fauna', 'rabbit'), fauna(climate=climate_config(min_rain=15)))

    # Lamp Fuel - burn rate = ticks / mB. 8000 ticks @ 250mB ~ 83 days ~ the 1.12 length of olive oil burning
    rm.data(('tfc', 'lamp_fuels', 'olive_oil'), lamp_fuel('tfc:olive_oil', 8000))
    rm.data(('tfc', 'lamp_fuels', 'tallow'), lamp_fuel('tfc:tallow', 1800))
    rm.data(('tfc', 'lamp_fuels', 'lava'), lamp_fuel('minecraft:lava', -1, 'tfc:metal/lamp/blue_steel'))

    # Misc Block Loot
    rm.block_loot('minecraft:glass', {'name': 'tfc:glass_shard', 'conditions': [loot_invert(loot_tables.silk_touch())]}, {'name': 'minecraft:glass', 'conditions': [loot_tables.silk_touch()]})

    # Entity Loot

    for mob in ('cod', 'bluegill', 'tropical_fish', 'salmon'):
        mob_loot(rm, mob, 'tfc:food/%s' % mob)
    mob_loot(rm, 'pufferfish', 'minecraft:pufferfish')
    mob_loot(rm, 'squid', 'minecraft:ink_sac', max_amount=10, extra_pool={'name': 'tfc:food/calamari'})
    mob_loot(rm, 'octopoteuthis', 'minecraft:glow_ink_sac', max_amount=10, extra_pool={'name': 'tfc:food/calamari'})
    for mob in ('isopod', 'lobster', 'horseshoe_crab', 'crayfish'):
        mob_loot(rm, mob, 'tfc:food/shellfish')
    for mob in ('orca', 'dolphin', 'manatee'):
        mob_loot(rm, mob, 'tfc:blubber', min_amount=0, max_amount=2, bones=4)
    mob_loot(rm, 'penguin', 'minecraft:feather', max_amount=3, hide_size='small', hide_chance=0.5, bones=2)
    mob_loot(rm, 'turtle', 'minecraft:scute')
    mob_loot(rm, 'polar_bear', 'tfc:large_raw_hide', bones=6)
    mob_loot(rm, 'grizzly_bear', 'tfc:large_raw_hide', bones=6)
    mob_loot(rm, 'black_bear', 'tfc:large_raw_hide', bones=6)
    mob_loot(rm, 'cougar', 'tfc:large_raw_hide', bones=6)
    mob_loot(rm, 'panther', 'tfc:large_raw_hide', bones=6)
    mob_loot(rm, 'lion', 'tfc:large_raw_hide', bones=6)
    mob_loot(rm, 'sabertooth', 'tfc:large_raw_hide', bones=8)
    mob_loot(rm, 'pig', 'tfc:food/pork', 4, 10, 'medium', bones=3)
    mob_loot(rm, 'cow', 'tfc:food/beef', 6, 12, 'large', bones=4)
    mob_loot(rm, 'goat', 'tfc:food/chevon', 4, 10, 'medium', bones=4)
    mob_loot(rm, 'yak', 'tfc:food/chevon', 8, 16, 'large', bones=4)
    mob_loot(rm, 'alpaca', 'tfc:food/camelidae', 6, 10, 'medium', bones=4, extra_pool={'name': 'tfc:wool'})
    mob_loot(rm, 'sheep', 'tfc:food/mutton', 4, 10, 'medium', bones=4, extra_pool={'name': 'tfc:wool'})
    mob_loot(rm, 'musk_ox', 'tfc:food/mutton', 6, 14, 'large', bones=4, extra_pool={'name': 'tfc:wool'})
    mob_loot(rm, 'chicken', 'tfc:food/chicken', 2, 3, extra_pool={'name': 'minecraft:feather', 'functions': [loot_tables.set_count(1, 4)]})
    mob_loot(rm, 'duck', 'tfc:food/duck', 2, 3, extra_pool={'name': 'minecraft:feather', 'functions': [loot_tables.set_count(1, 4)]})
    mob_loot(rm, 'quail', 'tfc:food/quail', 1, 3, extra_pool={'name': 'minecraft:feather', 'functions': [loot_tables.set_count(1, 4)]})
    mob_loot(rm, 'rabbit', 'tfc:food/rabbit', hide_size='small', hide_chance=0.5, bones=1, extra_pool={'name': 'minecraft:rabbit_foot', 'conditions': [loot_tables.random_chance(0.1)]})

    global_loot_modifiers(rm, 'tfc:reset_decay')
    global_loot_modifier(rm, 'reset_decay', 'tfc:reset_decay', {'condition': 'tfc:always_true'})

def mob_loot(rm: ResourceManager, name: str, drop: str, min_amount: int = 1, max_amount: int = None, hide_size: str = None, hide_chance: float = 1, bones: int = 0, extra_pool: Dict[str, Any] = None):
    func = None if max_amount is None else loot_tables.set_count(min_amount, max_amount)
    pools = [{'name': drop, 'functions': func}]
    if hide_size is not None:
        func = None if hide_chance == 1 else loot_tables.random_chance(hide_chance)
        pools.append({'name': 'tfc:%s_raw_hide' % hide_size, 'conditions': func})
    if bones != 0:
        pools.append({'name': 'minecraft:bone', 'functions': loot_tables.set_count(1, bones)})
    if extra_pool is not None:
        pools.append(extra_pool)
    rm.entity_loot(name, *pools)

def loot_invert(condition: utils.JsonObject):
    return {
        'condition': 'minecraft:inverted',
        'term': condition
    }

def global_loot_modifier(rm: ResourceManager, name: str, mod_type: str, *conditions: utils.Json):
    rm.write((*rm.resource_dir, 'data', rm.domain, 'loot_modifiers', name), {
        'type': mod_type,
        'conditions': [c for c in conditions]
    })

# note for the mcresources dev: these work exactly the same as tags so if you implement this, do it like that
def global_loot_modifiers(rm: ResourceManager, *modifiers: str):
    rm.write((*rm.resource_dir, 'data', 'forge', 'loot_modifiers', 'global_loot_modifiers'), {
        'replace': False,
        'entries': [m for m in modifiers]
    })

def lamp_fuel(fluid: str, burn_rate: int, valid_lamps: str = '#tfc:lamps'):
    return {
        'fluid': fluid,
        'burn_rate': burn_rate,
        'valid_lamps': {'type': 'tfc:tag', 'tag': valid_lamps.replace('#', '')} if '#' in valid_lamps else valid_lamps
    }

def fertilizer(ingredient: str, n: float = None, p: float = None, k: float = None):
    return {
        'ingredient': utils.ingredient(ingredient),
        'nitrogen': n,
        'potassium': k,
        'phosphorus': p
    }

def climate_config(min_temp: Optional[float] = None, max_temp: Optional[float] = None, min_rain: Optional[float] = None, max_rain: Optional[float] = None, needs_forest: Optional[bool] = False, fuzzy: Optional[bool] = None, min_forest: Optional[str] = None, max_forest: Optional[str] = None) -> Dict[str, Any]:
    return {
        'min_temperature': min_temp,
        'max_temperature': max_temp,
        'min_rainfall': min_rain,
        'max_rainfall': max_rain,
        'min_forest': 'normal' if needs_forest else min_forest,
        'max_forest': max_forest,
        'fuzzy': fuzzy
    }


def fauna(chance: int = None, distance_below_sea_level: int = None, climate: Dict[str, Any] = None, solid_ground: bool = None, max_brightness: int = None) -> Dict[str, Any]:
    return {
        'chance': chance,
        'distance_below_sea_level': distance_below_sea_level,
        'climate': climate,
        'solid_ground': solid_ground,
        'max_brightness': max_brightness
    }


def food_item(rm: ResourceManager, name_parts: utils.ResourceIdentifier, ingredient: utils.Json, category: Category, hunger: int, saturation: float, water: int, decay: float, fruit: Optional[float] = None, veg: Optional[float] = None, protein: Optional[float] = None, grain: Optional[float] = None, dairy: Optional[float] = None):
    rm.item_tag('tfc:foods', ingredient)
    rm.data(('tfc', 'food_items', name_parts), {
        'ingredient': utils.ingredient(ingredient),
        'category': category.name,
        'hunger': hunger,
        'saturation': saturation,
        'water': water if water != 0 else None,
        'decay': decay,
        'fruit': fruit,
        'vegetables': veg,
        'protein': protein,
        'grain': grain,
        'dairy': dairy
    })
    rm.item_tag('foods', ingredient)
    if category in (Category.fruit, Category.vegetable):
        rm.item_tag('foods/%ss' % category.name.lower(), ingredient)
    if category in (Category.meat, Category.cooked_meat):
        rm.item_tag('foods/meats', ingredient)
        if category == Category.cooked_meat:
            rm.item_tag('foods/cooked_meats', ingredient)
        else:
            rm.item_tag('foods/raw_meats', ingredient)
    if category == Category.dairy:
        rm.item_tag('foods/dairy', ingredient)


def drinkable(rm: ResourceManager, name_parts: utils.ResourceIdentifier, fluid: utils.Json, thirst: Optional[int] = None, intoxication: Optional[int] = None):
    rm.data(('tfc', 'drinkables', name_parts), {
        'ingredient': fluid_ingredient(fluid),
        'thirst': thirst,
        'intoxication': intoxication
        # todo: effects
        # todo: milk effects
    })


def item_size(rm: ResourceManager, name_parts: utils.ResourceIdentifier, ingredient: utils.Json, size: Size, weight: Weight):
    rm.data(('tfc', 'item_sizes', name_parts), {
        'ingredient': utils.ingredient(ingredient),
        'size': size.name,
        'weight': weight.name
    })


def item_heat(rm: ResourceManager, name_parts: utils.ResourceIdentifier, ingredient: utils.Json, heat_capacity: float, melt_temperature: Optional[float] = None):
    if melt_temperature is not None:
        forging_temperature = melt_temperature * 0.6
        welding_temperature = melt_temperature * 0.8
    else:
        forging_temperature = welding_temperature = None
    rm.data(('tfc', 'item_heats', name_parts), {
        'ingredient': utils.ingredient(ingredient),
        'heat_capacity': heat_capacity,
        'forging_temperature': forging_temperature,
        'welding_temperature': welding_temperature
    })


def fuel_item(rm: ResourceManager, name_parts: utils.ResourceIdentifier, ingredient: utils.Json, duration: int, temperature: float):
    rm.data(('tfc', 'fuels', name_parts), {
        'ingredient': utils.ingredient(ingredient),
        'duration': duration,
        'temperature': temperature
    })


def climate_range(rm: ResourceManager, name_parts: utils.ResourceIdentifier, hydration: Tuple[int, int, int] = None, temperature: Tuple[float, float, float] = None):
    data = {}
    if hydration is not None:
        data.update({'min_hydration': hydration[0], 'max_hydration': hydration[1], 'hydration_wiggle_range': hydration[2]})
    if temperature is not None:
        data.update({'min_temperature': temperature[0], 'max_temperature': temperature[1], 'temperature_wiggle_range': temperature[2]})
    rm.data(('tfc', 'climate_ranges', name_parts), data)


def hydration_from_rainfall(rainfall: int) -> int:
    return rainfall * 60 // 500


def block_and_item_tag(rm: ResourceManager, name_parts: utils.ResourceIdentifier, *values: utils.ResourceIdentifier, replace: bool = False):
    rm.block_tag(name_parts, *values, replace=replace)
    rm.item_tag(name_parts, *values, replace=replace)<|MERGE_RESOLUTION|>--- conflicted
+++ resolved
@@ -210,11 +210,8 @@
     rm.item_tag('salad_bowls', '#tfc:bowls')
     rm.item_tag('scribing_ink', 'minecraft:black_dye')
     rm.item_tag('vessels', 'tfc:ceramic/unfired_vessel', 'tfc:ceramic/vessel')
-<<<<<<< HEAD
     rm.item_tag('ore_deposits', *['tfc:deposit/%s/%s' % (ore, rock) for ore in ORE_DEPOSITS for rock in ROCKS.keys()])
-=======
     block_and_item_tag(rm, 'tfc:barrels', *['tfc:wood/barrel/%s' % wood for wood in WOODS.keys()])
->>>>>>> d36cd050
 
     for color in COLORS:
         rm.item_tag('vessels', 'tfc:ceramic/%s_unfired_vessel' % color, 'tfc:ceramic/%s_glazed_vessel' % color)
