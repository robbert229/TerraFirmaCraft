--- conflicted
+++ resolved
@@ -306,6 +306,10 @@
 
                 rm.item_tag('metal_item/%s' % metal, item_name)
 
+        if 'utility' in metal_data.types:
+            block_and_item_tag(rm, 'trapdoors', 'tfc:metal/trapdoor/%s' % metal)
+            block_and_item_tag(rm, 'lamps', 'tfc:metal/lamp/%s' % metal)
+
     for wood in WOODS.keys():
         block_and_item_tag(rm, 'tool_racks', 'tfc:wood/planks/%s_tool_rack' % wood)
         rm.block_tag('single_block_replaceable', 'tfc:wood/twig/%s' % wood, 'tfc:wood/fallen_leaves/%s' % wood)
@@ -315,20 +319,6 @@
     for plant in UNIQUE_PLANTS:
         rm.block_tag('plants', 'tfc:plant/%s' % plant)
 
-<<<<<<< HEAD
-    for metal, metal_data in METALS.items():
-        # Metal Ingots / Sheets, for Ingot/Sheet Piles
-        rm.item_tag('forge:ingots/%s' % metal)
-        rm.item_tag('forge:sheets/%s' % metal)
-        rm.item_tag('tfc:pileable_ingots', '#forge:ingots/%s' % metal)
-        rm.item_tag('tfc:pileable_sheets', '#forge:sheets/%s' % metal)
-
-        if 'utility' in metal_data.types:
-            block_and_item_tag(rm, 'trapdoors', 'tfc:metal/trapdoor/%s' % metal)
-            block_and_item_tag(rm, 'lamps', 'tfc:metal/lamp/%s' % metal)
-
-=======
->>>>>>> 88060b8b
     # ==========
     # BLOCK TAGS
     # ==========
