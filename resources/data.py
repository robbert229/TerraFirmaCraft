--- conflicted
+++ resolved
@@ -269,13 +269,10 @@
     rm.block_tag('wild_crop_grows_on', '#tfc:bush_plantable_on')
     rm.block_tag('plants', *['tfc:wild_crop/%s' % crop for crop in CROPS.keys()])
     rm.block_tag('single_block_replaceable', 'tfc:groundcover/humus', 'tfc:groundcover/dead_grass')
-<<<<<<< HEAD
     rm.block_tag('powder_snow_replaceable', '#minecraft:dirt', '#forge:gravel', '#tfc:grass', 'minecraft:snow')
-=======
     rm.item_tag('usable_on_tool_rack', 'tfc:firestarter', 'minecraft:bow', 'minecraft:crossbow', 'minecraft:flint_and_steel')
     rm.block_tag('creates_downward_bubbles', 'minecraft:soul_sand')
     rm.block_tag('minecraft:infiniburn_overworld', 'tfc:pit_kiln')
->>>>>>> 806be2d3
 
     for ore, ore_data in ORES.items():
         for rock in ROCKS.keys():
