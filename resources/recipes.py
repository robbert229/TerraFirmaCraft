#  Work under Copyright. Licensed under the EUPL.
#  See the project README.md and LICENSE.txt for more information.

from mcresources import ResourceManager, RecipeContext, utils
from constants import *


def generate(rm: ResourceManager):
    # Rock Things
    for rock in ROCKS.keys():

        cobble = 'tfc:rock/cobble/%s' % rock
        raw = 'tfc:rock/raw/%s' % rock
        loose = 'tfc:rock/loose/%s' % rock
        hardened = 'tfc:rock/hardened/%s' % rock
        bricks = 'tfc:rock/bricks/%s' % rock
        smooth = 'tfc:rock/smooth/%s' % rock
        cracked_bricks = 'tfc:rock/cracked_bricks/%s' % rock
        chiseled = 'tfc:rock/chiseled/%s' % rock

        brick = 'tfc:brick/%s' % rock

        # Cobble <-> Loose Rocks
        rm.crafting_shapeless('crafting/rock/%s_cobble_to_loose_rocks' % rock, cobble, (4, loose)).with_advancement(cobble)
        rm.crafting_shaped('crafting/rock/%s_loose_rocks_to_cobble' % rock, ['XX', 'XX'], loose, cobble).with_advancement(loose)

        # Stairs, Slabs and Walls
        for block_type in CUTTABLE_ROCKS:
            block = 'tfc:rock/%s/%s' % (block_type, rock)

            rm.crafting_shaped('crafting/rock/%s_%s_slab' % (rock, block_type), ['XXX'], block, (6, block + '_slab')).with_advancement(block)
            rm.crafting_shaped('crafting/rock/%s_%s_stairs' % (rock, block_type), ['X  ', 'XX ', 'XXX'], block, (6, block + '_stairs')).with_advancement(block)
            rm.crafting_shaped('crafting/rock/%s_%s_wall' % (rock, block_type), ['XXX', 'XXX'], block, (6, block + '_wall')).with_advancement(block)

            # Vanilla allows stone cutting from any -> any, we only allow stairs/slabs/walls as other variants require mortar / chisel
            stone_cutting(rm, 'rock/%s_%s_slab' % (rock, block_type), block, block + '_slab', 2).with_advancement(block)
            stone_cutting(rm, 'rock/%s_%s_stairs' % (rock, block_type), block, block + '_stairs', 1).with_advancement(block)
            stone_cutting(rm, 'rock/%s_%s_wall' % (rock, block_type), block, block + '_wall', 1).with_advancement(block)

        # Other variants
        damage_shapeless(rm, 'crafting/rock/%s_smooth' % rock, (raw, '#tfc:chisels'), smooth).with_advancement(raw)
        damage_shapeless(rm, 'crafting/rock/%s_brick' % rock, (loose, '#tfc:chisels'), brick).with_advancement(loose)
        damage_shapeless(rm, 'crafting/rock/%s_chiseled' % rock, (smooth, '#tfc:chisels'), chiseled).with_advancement(smooth)
        damage_shapeless(rm, 'crafting/rock/%s_button' % rock, ('#tfc:chisels', brick), 'tfc:rock/button/%s' % rock).with_advancement(brick)
        damage_shapeless(rm, 'crafting/rock/%s_pressure_plate' % rock, ('#tfc:chisels', brick, brick), 'tfc:rock/pressure_plate/%s' % rock).with_advancement(brick)

        rm.crafting_shaped('crafting/rock/%s_hardened' % rock, ['XMX', 'MXM', 'XMX'], {'X': raw, 'M': '#tfc:mortar'}, (2, hardened)).with_advancement(raw)
        rm.crafting_shaped('crafting/rock/%s_bricks' % rock, ['XMX', 'MXM', 'XMX'], {'X': brick, 'M': '#tfc:mortar'}, (4, bricks)).with_advancement(brick)

        damage_shapeless(rm, 'crafting/rock/%s_cracked' % rock, (bricks, '#tfc:hammers'), cracked_bricks).with_advancement(bricks)

    for metal, metal_data in METALS.items():
        if 'utility' in metal_data.types:
            rm.crafting_shaped('crafting/metal/anvil/%s' % metal, ['XXX', ' X ', 'XXX'], {'X': 'tfc:metal/double_ingot/%s' % metal}, 'tfc:metal/anvil/%s' % metal).with_advancement('tfc:metal/double_ingot/%s' % metal)
        if 'tool' in metal_data.types:
            for tool in METAL_TOOL_HEADS:
                suffix = '_blade' if tool in ('knife', 'saw', 'scythe', 'sword') else '_head'
                rm.crafting_shaped('crafting/metal/%s/%s' % (tool, metal), ['X', 'Y'], {'X': 'tfc:metal/%s%s/%s' % (tool, suffix, metal), 'Y': '#forge:rods/wooden'}, 'tfc:metal/%s/%s' % (tool, metal)).with_advancement('tfc:metal/%s%s/%s' % (tool, suffix, metal))

    rm.crafting_shaped('crafting/wood/stick_from_twigs', ['X', 'X'], {'X': '#tfc:twigs'}, 'minecraft:stick')  # todo: advancement?

    for wood in WOODS.keys():
        def item(thing: str):
            return 'tfc:wood/%s/%s' % (thing, wood)

        def plank(thing: str):
            return 'tfc:wood/planks/%s_%s' % (wood, thing)

        rm.crafting_shaped('crafting/wood/%s_twig' % wood, ['X', 'X'], {'X': item('twig')}, 'minecraft:stick').with_advancement(item('twig'))
        rm.crafting_shaped('crafting/wood/%s_bookshelf' % wood, ['XXX', 'YYY', 'XXX'], {'X': item('planks'), 'Y': 'minecraft:book'}, plank('bookshelf')).with_advancement('minecraft:book')
        rm.crafting_shapeless('crafting/wood/%s_button' % wood, item('planks'), plank('button')).with_advancement(item('planks'))
        rm.crafting_shaped('crafting/wood/%s_door' % wood, ['XX', 'XX', 'XX'], {'X': item('lumber')}, (2, plank('door'))).with_advancement(item('lumber'))
        rm.crafting_shaped('crafting/wood/%s_fence' % wood, ['XYX', 'XYX'], {'X': item('planks'), 'Y': item('lumber')}, (8, plank('fence'))).with_advancement(item('lumber'))
        rm.crafting_shaped('crafting/wood/%s_log_fence' % wood, ['XYX', 'XYX'], {'X': item('log'), 'Y': item('lumber')}, (8, plank('log_fence'))).with_advancement(item('lumber'))
        rm.crafting_shaped('crafting/wood/%s_fence_gate' % wood, ['YXY', 'YXY'], {'X': item('planks'), 'Y': item('lumber')}, (2, plank('fence_gate'))).with_advancement(item('lumber'))
        damage_shapeless(rm, 'crafting/wood/%s_lumber_log' % wood, (item('log'), '#tfc:saws'), (8, item('lumber'))).with_advancement(item('log'))
        damage_shapeless(rm, 'crafting/wood/%s_lumber_planks' % wood, (item('planks'), '#tfc:saws'), (4, item('lumber'))).with_advancement(item('planks'))
        rm.crafting_shaped('crafting/wood/%s_stairs' % wood, ['X  ', 'XX ', 'XXX'], {'X': item('planks')}, (8, plank('stairs'))).with_advancement(item('planks'))
        rm.crafting_shaped('crafting/wood/%s_slab' % wood, ['XXX'], {'X': item('planks')}, (6, plank('slab'))).with_advancement(item('planks'))
        rm.crafting_shaped('crafting/wood/%s_planks' % wood, ['XX', 'XX'], {'X': item('lumber')}, item('planks')).with_advancement(item('lumber'))
        rm.crafting_shaped('crafting/wood/%s_tool_rack' % wood, ['XXX', '   ', 'XXX'], {'X': item('lumber')}, plank('tool_rack')).with_advancement(item('lumber'))
        rm.crafting_shaped('crafting/wood/%s_trapdoor' % wood, ['XXX', 'XXX'], {'X': item('lumber')}, (3, plank('trapdoor'))).with_advancement(item('lumber'))
        rm.crafting_shaped('crafting/wood/%s_workbench' % wood, ['XX', 'XX'], {'X': item('planks')}, plank('workbench')).with_advancement(item('planks'))
        rm.crafting_shaped('crafting/wood/%s_pressure_plate' % wood, ['XX'], {'X': item('lumber')}, plank('pressure_plate')).with_advancement(item('lumber'))
        rm.crafting_shaped('crafting/wood/%s_boat' % wood, ['X X', 'XXX'], {'X': item('planks')}, item('boat')).with_advancement(item('planks'))
        rm.crafting_shaped('crafting/wood/%s_chest' % wood, ['XXX', 'X X', 'XXX'], {'X': item('lumber')}, item('chest')).with_advancement(item('lumber'))
        rm.crafting_shapeless('crafting/wood/%s_trapped_chest' % wood, (item('chest'), 'minecraft:tripwire_hook'), (1, item('trapped_chest'))).with_advancement(item('chest'))
        damage_shapeless(rm, 'crafting/wood/%s_support' % wood, (item('log'), item('log'), '#tfc:saws'), (8, item('support'))).with_advancement('#tfc:saws')
        rm.crafting_shaped('crafting/wood/%s_loom' % wood, ['XXX', 'XSX', 'X X'], {'X': item('lumber'), 'S': 'minecraft:stick'}, plank('loom')).with_advancement(item('lumber'))
        rm.crafting_shaped('crafting/wood/%s_sluice' % wood, ['  X', ' XY', 'XYY'], {'X': '#forge:rods/wooden', 'Y': item('lumber')}, item('sluice')).with_advancement(item('lumber'))

    rm.crafting_shaped('crafting/aggregate', ['XYX', 'Y Y', 'XYX'], {'X': '#forge:sand', 'Y': '#forge:gravel'}, (8, 'tfc:aggregate')).with_advancement('#forge:sand')
    damage_shapeless(rm, 'crafting/alabaster_brick', ('tfc:ore/gypsum', '#tfc:chisels'), (4, 'tfc:alabaster_brick')).with_advancement('tfc:ore/gypsum')
    rm.crafting_shaped('crafting/alabaster_bricks', ['XYX', 'YXY', 'XYX'], {'X': 'tfc:alabaster_brick', 'Y': '#tfc:mortar'}, (4, 'tfc:alabaster/raw/alabaster_bricks')).with_advancement('tfc:alabaster_brick')
    rm.crafting_shaped('crafting/bricks', ['XYX', 'YXY', 'XYX'], {'X': 'minecraft:brick', 'Y': '#tfc:mortar'}, (2, 'minecraft:bricks')).with_advancement('minecraft:brick')
    rm.crafting_shaped('crafting/fire_bricks', ['XYX', 'YXY', 'XYX'], {'X': 'tfc:ceramic/fire_brick', 'Y': '#tfc:mortar'}, (2, 'tfc:fire_bricks')).with_advancement('minecraft:brick')
    rm.crafting_shaped('crafting/fire_clay', ['XYX', 'YZY', 'XYX'], {'X': 'tfc:powder/kaolinite', 'Y': 'tfc:powder/graphite', 'Z': 'minecraft:clay_ball'}, 'tfc:fire_clay').with_advancement('tfc:powder/kaolinite')
    rm.crafting_shaped('crafting/fire_clay_block', ['XX', 'XX'], {'X': 'tfc:fire_clay'}, 'tfc:fire_clay_block').with_advancement('tfc:fire_clay')
    rm.crafting_shaped('crafting/firestarter', [' X', 'X '], {'X': '#forge:rods/wooden'}, 'tfc:firestarter').with_advancement('#forge:rods/wooden')
    damage_shapeless(rm, 'crafting/flux', ('#tfc:fluxstone', '#tfc:hammers'), (2, 'tfc:powder/flux')).with_advancement('#tfc:fluxstone')
    rm.crafting_shapeless('crafting/gunpowder', ('tfc:powder/saltpeter', 'tfc:powder/saltpeter', 'tfc:powder/sulfur', 'tfc:powder/charcoal'), (4, 'minecraft:gunpowder')).with_advancement('tfc:powder/sulfur')
    rm.crafting_shapeless('crafting/gunpowder_graphite', ('tfc:powder/saltpeter', 'tfc:powder/saltpeter', 'tfc:powder/saltpeter', 'tfc:powder/saltpeter', 'tfc:powder/sulfur', 'tfc:powder/sulfur', 'tfc:powder/charcoal', 'tfc:powder/charcoal', 'tfc:powder/graphite'), (12, 'minecraft:gunpowder')).with_advancement('tfc:powder/graphite')
    rm.crafting_shaped('crafting/halter', ['XYX', 'X X'], {'X': 'minecraft:leather', 'Y': 'minecraft:lead'}, 'tfc:halter').with_advancement('minecraft:lead')
    rm.crafting_shaped('crafting/handstone', ['Y  ', 'XXX'], {'X': '#forge:stone', 'Y': '#forge:rods/wooden'}, 'tfc:handstone').with_advancement('#forge:stone')
    rm.crafting_shaped('crafting/jute_net', ['X X', ' X ', 'X X'], {'X': 'tfc:jute_fiber'}, 'tfc:jute_net').with_advancement('tfc:jute_fiber')
    rm.crafting_shaped('crafting/lead', [' XX', ' XX', 'X  '], {'X': 'tfc:jute_fiber'}, 'minecraft:lead').with_advancement('tfc:jute_fiber')
    rm.crafting_shaped('crafting/quern', ['XXX', 'YYY'], {'X': '#forge:smooth_stone', 'Y': '#forge:stone'}, 'tfc:quern').with_advancement('#forge:smooth_stone')
    rm.crafting_shaped('crafting/spindle', ['X', 'Y'], {'X': 'tfc:ceramic/spindle_head', 'Y': '#forge:rods/wooden'}, 'tfc:spindle').with_advancement('tfc:ceramic/spindle_head')
    rm.crafting_shapeless('crafting/stick_from_bunch', 'tfc:stick_bunch', (9, 'minecraft:stick')).with_advancement('tfc:stick_bunch')
    rm.crafting_shapeless('crafting/stick_from_bundle', 'tfc:stick_bundle', (18, 'minecraft:stick')).with_advancement('tfc:stick_bundle')
    rm.crafting_shaped('crafting/stick_bunch', ['XXX', 'XXX', 'XXX'], {'X': '#forge:rods/wooden'}, 'tfc:stick_bunch').with_advancement('#forge:rods/wooden')
    rm.crafting_shaped('crafting/stick_bundle', ['X', 'X'], {'X': 'tfc:stick_bunch'}, 'tfc:stick_bundle').with_advancement('tfc:stick_bunch')
    rm.crafting_shapeless('crafting/straw', 'tfc:thatch', (4, 'tfc:straw')).with_advancement('tfc:thatch')
    rm.crafting_shaped('crafting/thatch', ['XX', 'XX'], {'X': 'tfc:straw'}, 'tfc:thatch').with_advancement('tfc:straw')
    damage_shapeless(rm, 'crafting/wool_yarn', ('tfc:spindle', 'tfc:wool'), (8, 'tfc:wool_yarn')).with_advancement('tfc:wool')
    rm.crafting_shaped('crafting/wattle', ['X', 'X'], {'X': '#minecraft:logs'}, (6, 'tfc:wattle')).with_advancement('#minecraft:logs')
    rm.crafting_shapeless('crafting/daub', ('tfc:straw', 'tfc:straw', 'tfc:straw', 'minecraft:clay_ball', 'minecraft:clay_ball', 'minecraft:clay_ball', '#minecraft:dirt', '#minecraft:dirt', '#minecraft:dirt'), (6, 'tfc:daub'))
    rm.crafting_shaped('crafting/composter', ['X X', 'XYX', 'XYX'], {'X': '#tfc:lumber', 'Y': '#minecraft:dirt'}, 'tfc:composter').with_advancement('#tfc:lumber')
<<<<<<< HEAD
    # todo: this allows the bloomery to be crafted from any combo of sheets, instead of all of the same type. do we need separate recipes for each bronze type?
    rm.crafting_shaped('crafting/bloomery', ['XXX', 'X X', 'XXX'], {'X': '#forge:double_sheets/any_bronze'}, 'tfc:bloomery').with_advancement('#tfc:bronze_anvils')
    # todo: bellows, bf, goldpan, nestbox, paper, pkeg, salting, food combining, wooden bucket
=======
    # todo: bellows, bf, bloomery, nestbox, paper, pkeg, salting, food combining, wooden bucket
>>>>>>> fda59fdb

    rm.crafting_shaped('crafting/vanilla/armor_stand', ['XXX', ' X ', 'XYX'], {'X': '#minecraft:planks', 'Y': '#forge:smooth_stone_slab'}, 'minecraft:armor_stand').with_advancement('#forge:smooth_stone_slab')
    rm.crafting_shaped('crafting/vanilla/armor_stand_bulk', ['X', 'Y'], {'X': 'tfc:stick_bunch', 'Y': '#forge:smooth_stone_slab'}, 'minecraft:armor_stand').with_advancement('#forge:smooth_stone_slab')
    rm.crafting_shaped('crafting/vanilla/color/white_bed', ['XXX', 'YYY'], {'X': '#tfc:high_quality_cloth', 'Y': '#tfc:lumber'}, 'minecraft:white_bed').with_advancement('#tfc:high_quality_cloth')
    rm.crafting_shaped('crafting/vanilla/bucket', ['XRX', 'XBX', ' X '], {'X': '#forge:ingots/wrought_iron', 'R': 'tfc:bucket/metal/red_steel', 'B': 'tfc:bucket/metal/blue_steel'}, 'minecraft:bucket').with_advancement('tfc:bucket/metal/red_steel')
    rm.crafting_shaped('crafting/vanilla/cauldron', ['X X', 'X X', 'XXX'], {'X': '#forge:sheets/wrought_iron'}, 'minecraft:cauldron').with_advancement('#forge:sheets/wrought_iron')
    rm.crafting_shaped('crafting/vanilla/compass', [' X ', 'XYX', ' X '], {'X': '#forge:sheets/wrought_iron', 'Y': '#forge:dusts/redstone'}, 'minecraft:compass').with_advancement('#forge:sheets/wrought_iron')
    rm.crafting_shapeless('crafting/vanilla/fire_charge', ('minecraft:gunpowder', 'tfc:firestarter', '#minecraft:coals'), (3, 'minecraft:fire_charge')).with_advancement('minecraft:gunpowder')
    rm.crafting_shaped('crafting/vanilla/flint_and_steel', ['X ', ' Y'], {'X': '#forge:ingots/steel', 'Y': 'minecraft:flint'}, 'minecraft:flint_and_steel').with_advancement('#forge:ingots/steel')
    rm.crafting_shapeless('crafting/vanilla/hay', 'minecraft:hay_block', (9, 'tfc:straw')).with_advancement('minecraft:hay_block')
    rm.crafting_shaped('crafting/vanilla/hay_bale', ['XXX', 'XXX', 'XXX'], {'X': 'tfc:straw'}, 'minecraft:hay_block').with_advancement('tfc:straw')
    rm.crafting_shaped('crafting/vanilla/item_frame', ['XXX', 'XYX', 'XXX'], {'X': '#tfc:lumber', 'Y': 'minecraft:leather'}, (4, 'minecraft:item_frame')).with_advancement('minecraft:leather')
    rm.crafting_shaped('crafting/vanilla/ladder', ['X X', 'X X', 'X X'], {'X': '#tfc:lumber'}, (16, 'minecraft:ladder')).with_advancement('#tfc:lumber')
    rm.crafting_shaped('crafting/vanilla/lapis_block', ['XXX', 'XXX', 'XXX'], {'X': 'tfc:gem/lapis_lazuli'}, 'minecraft:lapis_block').with_advancement('tfc:gem/lapis_lazuli')
    rm.crafting_shaped('crafting/vanilla/name_tag', ['XX', 'XY', 'XX'], {'X': 'minecraft:string', 'Y': 'minecraft:paper'}, 'minecraft:name_tag')
    rm.crafting_shaped('crafting/vanilla/painting', ['XXX', 'XYX', 'XXX'], {'X': '#tfc:high_quality_cloth', 'Y': '#forge:rods/wooden'}, 'minecraft:painting').with_advancement('#tfc:high_quality_cloth')
    rm.crafting_shaped('crafting/vanilla/tnt', ['XYX', 'YXY', 'XYX'], {'X': 'minecraft:gunpowder', 'Y': 'minecraft:sand'}, 'minecraft:tnt').with_advancement('minecraft:gunpowder')
    rm.crafting_shaped('crafting/vanilla/spyglass', ['X', 'Y', 'Y'], {'Y': '#forge:sheets/copper', 'X': 'minecraft:glass_pane'}, 'minecraft:spyglass').with_advancement('#forge:sheets/copper')

    # todo: daylight sensor, redstone lamp,
    rm.crafting_shaped('crafting/vanilla/redstone/hopper', ['X X', ' Y '], {'X': '#forge:sheets/wrought_iron', 'Y': '#forge:chests/wooden'}, 'minecraft:hopper').with_advancement('#forge:sheets/wrought_iron')
    rm.crafting_shaped('crafting/vanilla/redstone/observer', ['CCC', 'RRB', 'CCC'], {'C': '#forge:cobblestone', 'R': '#forge:dusts/redstone', 'B': 'tfc:brass_mechanisms'}, 'minecraft:observer').with_advancement('tfc:brass_mechanisms')
    rm.crafting_shaped('crafting/vanilla/redstone/piston', ['WWW', 'SXS', 'SBS'], {'X': '#forge:rods/wrought_iron', 'S': '#forge:cobblestone', 'W': '#tfc:lumber', 'B': 'tfc:brass_mechanisms'}, 'minecraft:piston').with_advancement('tfc:brass_mechanisms')
    rm.crafting_shaped('crafting/vanilla/redstone/comparator', [' T ', 'TRT', 'SSS'], {'R': '#forge:dusts/redstone', 'T': 'minecraft:redstone_torch', 'S': '#forge:smooth_stone'}, 'minecraft:comparator').with_advancement('minecraft:redstone_torch')
    rm.crafting_shaped('crafting/vanilla/redstone/repeater', ['TRT', 'SSS'], {'T': 'minecraft:redstone_torch', 'R': '#forge:dusts/redstone', 'S': '#forge:smooth_stone'}, 'minecraft:repeater').with_advancement('minecraft:redstone_torch')
    rm.crafting_shaped('crafting/vanilla/redstone/steel_hopper', ['X X', ' Y '], {'X': '#forge:sheets/steel', 'Y': '#forge:chests/wooden'}, (2, 'minecraft:hopper')).with_advancement('#forge:sheets/wrought_iron')
    rm.crafting_shaped('crafting/vanilla/redstone/heavy_weighted_pressure_plate', ['XX'], {'X': '#forge:ingots/wrought_iron'}, 'minecraft:heavy_weighted_pressure_plate').with_advancement('#forge:ingots/wrought_iron')

    rm.crafting_shaped('crafting/vanilla/redstone/activator_rail', ['SRS', 'SWS', 'SRS'], {'S': '#forge:rods/wrought_iron', 'W': 'minecraft:redstone_torch', 'R': '#forge:rods/wooden'}, (4, 'minecraft:activator_rail')).with_advancement('#forge:rods/gold')
    rm.crafting_shaped('crafting/vanilla/redstone/detector_rail', ['S S', 'SWS', 'SRS'], {'S': '#forge:rods/wrought_iron', 'W': '#minecraft:stone_pressure_plates', 'R': '#forge:dusts/redstone'}, (4, 'minecraft:detector_rail')).with_advancement('#forge:rods/wrought_iron')
    rm.crafting_shaped('crafting/vanilla/redstone/minecart', ['X X', 'XXX'], {'X': '#forge:sheets/wrought_iron'}, 'minecraft:minecart').with_advancement('#forge:sheets/wrought_iron')
    rm.crafting_shaped('crafting/vanilla/redstone/powered_rail', ['SWS', 'SRS', 'SWS'], {'S': '#forge:rods/gold', 'W': '#forge:rods/wooden', 'R': '#forge:dusts/redstone'}, (8, 'minecraft:powered_rail')).with_advancement('#forge:rods/gold')
    rm.crafting_shaped('crafting/vanilla/redstone/rail', ['S S', 'SWS', 'S S'], {'W': '#forge:rods/wooden', 'S': '#forge:rods/wrought_iron'}, (8, 'minecraft:rail')).with_advancement('#forge:rods/wrought_iron')

    rm.crafting_shaped('crafting/vanilla/redstone/steel_activator_rail', ['SRS', 'SWS', 'SRS'], {'S': '#forge:rods/steel', 'W': 'minecraft:redstone_torch', 'R': '#forge:rods/wooden'}, (8, 'minecraft:activator_rail')).with_advancement('#forge:rods/steel')
    rm.crafting_shaped('crafting/vanilla/redstone/steel_detector_rail', ['S S', 'SWS', 'SRS'], {'S': '#forge:rods/steel', 'W': '#minecraft:stone_pressure_plates', 'R': '#forge:rods/wooden'}, (8, 'minecraft:detector_rail')).with_advancement('#forge:rods/steel')
    rm.crafting_shaped('crafting/vanilla/redstone/steel_minecart', ['X X', 'XXX'], {'X': '#forge:sheets/steel'}, (2, 'minecraft:minecart')).with_advancement('#forge:sheets/steel')
    rm.crafting_shaped('crafting/vanilla/redstone/steel_rail', ['S S', 'SWS', 'S S'], {'W': '#forge:rods/wooden', 'S': '#forge:rods/steel'}, (16, 'minecraft:rail')).with_advancement('#forge:rods/steel')

    # ============================
    # Collapse / Landslide Recipes
    # ============================

    for rock in ROCKS:
        raw = 'tfc:rock/raw/%s' % rock
        cobble = 'tfc:rock/cobble/%s' % rock
        mossy_cobble = 'tfc:rock/mossy_cobble/%s' % rock
        gravel = 'tfc:rock/gravel/%s' % rock
        spike = 'tfc:rock/spike/%s' % rock

        # Raw rock can TRIGGER and START, and FALL into cobble
        # Ores can FALL into cobble
        rm.block_tag('can_trigger_collapse', raw)
        rm.block_tag('can_start_collapse', raw)
        rm.block_tag('can_collapse', raw)

        collapse_recipe(rm, '%s_cobble' % rock, [
            raw,
            *['tfc:ore/%s/%s' % (ore, rock) for ore, ore_data in ORES.items() if not ore_data.graded],
            *['tfc:ore/poor_%s/%s' % (ore, rock) for ore, ore_data in ORES.items() if ore_data.graded],
            *['tfc:ore/normal_%s/%s' % (ore, rock) for ore, ore_data in ORES.items() if ore_data.graded],
            *['tfc:ore/rich_%s/%s' % (ore, rock) for ore, ore_data in ORES.items() if ore_data.graded]
        ], cobble)

        for ore, ore_data in ORES.items():
            if ore_data.graded:
                for grade in ORE_GRADES.keys():
                    rm.block_tag('can_start_collapse', 'tfc:ore/%s_%s/%s' % (grade, ore, rock))
                    rm.block_tag('can_collapse', 'tfc:ore/%s_%s/%s' % (grade, ore, rock))
            else:
                rm.block_tag('can_start_collapse', 'tfc:ore/%s/%s' % (ore, rock))
                rm.block_tag('can_collapse', 'tfc:ore/%s/%s' % (ore, rock))

        # Gravel and cobblestone have landslide recipes
        rm.block_tag('can_landslide', cobble, gravel, mossy_cobble)

        landslide_recipe(rm, '%s_cobble' % rock, cobble, cobble)
        landslide_recipe(rm, '%s_mossy_cobble' % rock, mossy_cobble, mossy_cobble)
        landslide_recipe(rm, '%s_gravel' % rock, gravel, gravel)

        # Spikes can collapse, but produce nothing
        rm.block_tag('can_collapse', spike)
        collapse_recipe(rm, '%s_spike' % rock, spike, copy_input=True)

        for deposit in ORE_DEPOSITS:
            rm.block_tag('can_landslide', 'tfc:deposit/%s/%s' % (deposit, rock))
            landslide_recipe(rm, '%s_%s_deposit' % (deposit, rock), 'tfc:deposit/%s/%s' % (deposit, rock), gravel)

    # Soil Blocks
    for variant in SOIL_BLOCK_VARIANTS:
        for block_type in SOIL_BLOCK_TYPES:
            rm.block_tag('can_landslide', 'tfc:%s/%s' % (block_type, variant))

        # Blocks that create normal dirt
        landslide_recipe(rm, '%s_dirt' % variant, ['tfc:%s/%s' % (block_type, variant) for block_type in ('dirt', 'grass', 'grass_path', 'farmland', 'rooted_dirt')], 'tfc:dirt/%s' % variant)
        landslide_recipe(rm, '%s_clay_dirt' % variant, ['tfc:%s/%s' % (block_type, variant) for block_type in ('clay', 'clay_grass')], 'tfc:clay/%s' % variant)

    # Sand
    for variant in SAND_BLOCK_TYPES:
        rm.block_tag('can_landslide', 'tfc:sand/%s' % variant)
        landslide_recipe(rm, '%s_sand' % variant, 'tfc:sand/%s' % variant, 'tfc:sand/%s' % variant)

    # Vanilla landslide blocks
    for block in ('sand', 'red_sand', 'gravel', 'cobblestone', 'mossy_cobblestone'):
        rm.block_tag('can_landslide', 'minecraft:%s' % block)
        landslide_recipe(rm, 'vanilla_%s' % block, 'minecraft:%s' % block, 'minecraft:%s' % block)

    vanilla_dirt_landslides = ('grass_block', 'dirt', 'coarse_dirt', 'podzol')
    for block in vanilla_dirt_landslides:
        rm.block_tag('can_landslide', 'minecraft:%s' % block)
    landslide_recipe(rm, 'vanilla_dirt', ['minecraft:%s' % block for block in vanilla_dirt_landslides], 'minecraft:dirt')

    # Vanilla collapsible blocks
    for rock in ('stone', 'andesite', 'granite', 'diorite'):
        block = 'minecraft:%s' % rock
        rm.block_tag('can_trigger_collapse', block)
        rm.block_tag('can_start_collapse', block)
        rm.block_tag('can_collapse', block)

        collapse_recipe(rm, 'vanilla_%s' % rock, block, block if rock != 'stone' else 'minecraft:cobblestone')

    # ============
    # Heat Recipes
    # ============

    heat_recipe(rm, 'torch_from_stick', '#forge:rods/wooden', 60, result_item=(2, 'tfc:torch'))
    heat_recipe(rm, 'torch_from_stick_bunch', 'tfc:stick_bunch', 60, result_item=(18, 'tfc:torch'))
    heat_recipe(rm, 'glass_from_shards', 'tfc:glass_shard', 180, result_item='minecraft:glass')
    heat_recipe(rm, 'glass_from_sand', '#forge:sand', 180, result_item='minecraft:glass')
    heat_recipe(rm, 'brick', 'tfc:ceramic/unfired_brick', POTTERY_MELT, result_item='minecraft:brick')
    heat_recipe(rm, 'flower_pot', 'tfc:ceramic/unfired_flower_pot', POTTERY_MELT, result_item='minecraft:flower_pot')
    heat_recipe(rm, 'ceramic_jug', 'tfc:ceramic/unfired_jug', POTTERY_MELT, result_item='tfc:ceramic/jug')
    heat_recipe(rm, 'ceramic_pan', 'tfc:ceramic/unfired_pan', POTTERY_MELT, result_item='tfc:pan/empty')
    heat_recipe(rm, 'terracotta', 'minecraft:clay', POTTERY_MELT, result_item='minecraft:terracotta')

    for ore, ore_data in ORES.items():
        if ore_data.metal and ore_data.graded:
            temp = METALS[ore_data.metal].melt_temperature
            heat_recipe(rm, ('ore', 'small_%s' % ore), 'tfc:ore/small_%s' % ore, temp, None, 'tfc:metal/%s' % ore_data.metal, 10)
            heat_recipe(rm, ('ore', 'poor_%s' % ore), 'tfc:ore/poor_%s' % ore, temp, None, 'tfc:metal/%s' % ore_data.metal, 15)
            heat_recipe(rm, ('ore', 'normal_%s' % ore), 'tfc:ore/normal_%s' % ore, temp, None, 'tfc:metal/%s' % ore_data.metal, 25)
            heat_recipe(rm, ('ore', 'rich_%s' % ore), 'tfc:ore/rich_%s' % ore, temp, None, 'tfc:metal/%s' % ore_data.metal, 35)

    for metal, metal_data in METALS.items():
        melt_metal = metal if metal_data.melt_metal is None else metal_data.melt_metal
        for item, item_data in METAL_ITEMS_AND_BLOCKS.items():
            if item_data.type == 'all' or item_data.type in metal_data.types:
                heat_recipe(rm, ('metal', '%s_%s' % (metal, item)), 'tfc:metal/%s/%s' % (item, metal), metal_data.melt_temperature, None, 'tfc:metal/%s' % melt_metal, item_data.smelt_amount)

    # Mold, Ceramic Firing
    for tool, tool_data in METAL_ITEMS.items():
        if tool_data.mold:
            heat_recipe(rm, ('%s_mold' % tool), 'tfc:ceramic/unfired_%s_mold' % tool, POTTERY_MELT, 'tfc:ceramic/%s_mold' % tool)

    for pottery in SIMPLE_POTTERY:
        heat_recipe(rm, 'fired_' + pottery, 'tfc:ceramic/unfired_' + pottery, POTTERY_MELT, result_item='tfc:ceramic/' + pottery)

    for color in COLORS:
        heat_recipe(rm, 'glazed_terracotta_%s' % color, 'minecraft:%s_terracotta' % color, POTTERY_MELT, result_item='minecraft:%s_glazed_terracotta' % color)
        heat_recipe(rm, 'glazed_ceramic_vessel_%s' % color, 'tfc:ceramic/%s_unfired_vessel' % color, POTTERY_MELT, 'tfc:ceramic/%s_glazed_vessel' % color)

        rm.crafting_shapeless('crafting/ceramic/%s_unfired_vessel' % color, ('minecraft:%s_dye' % color, 'tfc:ceramic/unfired_vessel'), 'tfc:ceramic/%s_unfired_vessel' % color).with_advancement('minecraft:%s_dye' % color)
        if color != 'white':
            rm.crafting_shaped('crafting/vanilla/color/%s_bed' % color, ['ZZZ', 'XXX', 'YYY'], {'X': '#tfc:high_quality_cloth', 'Y': '#tfc:lumber', 'Z': 'minecraft:%s_dye' % color}, 'minecraft:%s_bed' % color).with_advancement('#tfc:high_quality_cloth')
        rm.crafting_shapeless('crafting/vanilla/color/%s_concrete_powder' % color, ('minecraft:%s_dye' % color, '#forge:sand', '#forge:sand', '#forge:sand', '#forge:sand', '#forge:gravel', '#forge:gravel', '#forge:gravel', '#forge:gravel'), (8, 'minecraft:%s_concrete_powder' % color))

    for name in DISABLED_VANILLA_RECIPES:
        disable_recipe(rm, 'minecraft:' + name)

    # Quern
    quern_recipe(rm, 'olive', 'tfc:food/olive', 'tfc:olive_paste')
    quern_recipe(rm, 'borax', 'tfc:ore/borax', 'tfc:powder/flux', count=6)
    quern_recipe(rm, 'fluxstone', '#tfc:fluxstone', 'tfc:powder/flux', count=2)
    quern_recipe(rm, 'cinnabar', 'tfc:ore/cinnabar', 'minecraft:redstone', count=8)
    quern_recipe(rm, 'cryolite', 'tfc:ore/cryolite', 'minecraft:redstone', count=8)
    quern_recipe(rm, 'bone', 'minecraft:bone', 'minecraft:bone_meal', count=3)
    quern_recipe(rm, 'bone_block', 'minecraft:bone_block', 'minecraft:bone_meal', count=9)
    quern_recipe(rm, 'charcoal', 'minecraft:charcoal', 'tfc:powder/charcoal', count=4)
    quern_recipe(rm, 'salt', 'tfc:ore/halite', 'tfc:powder/salt', count=4)
    quern_recipe(rm, 'blaze_rod', 'minecraft:blaze_rod', 'minecraft:blaze_powder', count=2)
    quern_recipe(rm, 'raw_limestone', 'tfc:rock/raw/limestone', 'tfc:ore/gypsum')
    quern_recipe(rm, 'sylvite', 'tfc:ore/sylvite', 'tfc:powder/sylvite', count=4)

    for grain in GRAINS:
        heat_recipe(rm, grain + '_dough', 'tfc:food/%s_dough' % grain, 200, result_item='tfc:food/%s_bread' % grain)
        quern_recipe(rm, grain + '_grain', 'tfc:food/%s_grain' % grain, 'tfc:food/%s_flour' % grain)

    for meat in MEATS:
        heat_recipe(rm, meat, 'tfc:food/%s' % meat, 200, result_item='tfc:food/cooked_%s' % meat)

    heat_recipe(rm, 'seaweed', 'tfc:groundcover/seaweed', 200, 'tfc:food/dried_seaweed')
    heat_recipe(rm, 'giant_kelp_flower', 'tfc:plant/giant_kelp_flower', 200, 'tfc:food/dried_kelp')

    for ore in ['hematite', 'limonite', 'malachite']:
        for grade, data in ORE_GRADES.items():
            quern_recipe(rm, '%s_%s' % (grade, ore), 'tfc:ore/%s_%s' % (grade, ore), 'tfc:powder/%s' % ore, count=data.grind_amount)
        quern_recipe(rm, 'small_%s' % ore, 'tfc:ore/small_%s' % ore, 'tfc:powder/%s' % ore, count=2)

    for ore in ['sulfur', 'saltpeter', 'graphite', 'kaolinite']:
        quern_recipe(rm, ore, 'tfc:ore/%s' % ore, 'tfc:powder/%s' % ore, count=4)
    for gem in GEMS:
        quern_recipe(rm, gem, 'tfc:ore/%s' % gem, 'tfc:powder/%s' % gem, count=4)

    for color, plants in PLANT_COLORS.items():
        for plant in plants:
            quern_recipe(rm, 'plant/%s' % plant, 'tfc:plant/%s' % plant, 'minecraft:%s_dye' % color, count=2)

    for i, size in enumerate(('small', 'medium', 'large')):
        scraping_recipe(rm, '%s_soaked_hide' % size, 'tfc:%s_soaked_hide' % size, 'tfc:%s_scraped_hide' % size)
        damage_shapeless(rm, 'crafting/%s_sheepskin' % size, ('tfc:%s_sheepskin_hide' % size, '#tfc:knives'), (i + 1, 'tfc:wool')).with_advancement('tfc:%s_sheepskin_hide' % size)

    # todo: actual pot recipes

    paste = utils.ingredient('tfc:olive_paste')
    rm.recipe(('pot', 'olive_oil_water'), 'tfc:pot_fluid', {
        'ingredients': [paste, paste, paste, paste],
        'fluid_ingredient': fluid_stack_ingredient('minecraft:water', 1000),
        'duration': 4000,
        'temperature': 300,
        'fluid_output': fluid_stack('tfc:olive_oil_water', 1000)
    })

    blubber = utils.ingredient('tfc:blubber')
    rm.recipe(('pot', 'tallow'), 'tfc:pot_fluid', {
        'ingredients': [blubber, blubber, blubber, blubber],
        'fluid_ingredient': fluid_stack_ingredient('minecraft:water', 1000),
        'duration': 8000,
        'temperature': 600,
        'fluid_output': fluid_stack('tfc:tallow', 1000)
    })

    rm.recipe(('pot', 'mushroom_soup'), 'tfc:pot_soup', {
        'ingredients': [utils.ingredient('minecraft:red_mushroom'), utils.ingredient('minecraft:brown_mushroom')],
        'fluid_ingredient': fluid_stack_ingredient('minecraft:water', 1000),
        'duration': 200,
        'temperature': 300
    })

    clay_knapping(rm, 'vessel', [' XXX ', 'XXXXX', 'XXXXX', 'XXXXX', ' XXX '], 'tfc:ceramic/unfired_vessel')
    clay_knapping(rm, 'jug', [' X   ', 'XXXX ', 'XXX X', 'XXXX ', 'XXX  '], 'tfc:ceramic/unfired_jug')
    clay_knapping(rm, 'pot', ['X   X', 'X   X', 'X   X', 'XXXXX', ' XXX '], 'tfc:ceramic/unfired_pot')
    clay_knapping(rm, 'bowl_2', ['X   X', ' XXX '], (2, 'tfc:ceramic/unfired_bowl'), False)
    clay_knapping(rm, 'bowl_4', ['X   X', ' XXX ', '     ', 'X   X', ' XXX '], (4, 'tfc:ceramic/unfired_bowl'))
    clay_knapping(rm, 'brick', ['XXXXX', '     ', 'XXXXX', '     ', 'XXXXX'], (3, 'tfc:ceramic/unfired_brick'))
    clay_knapping(rm, 'flower_pot', [' X X ', ' XXX ', '     ', ' X X ', ' XXX '], (2, 'tfc:ceramic/unfired_flower_pot'))
    clay_knapping(rm, 'spindle_head', ['  X  ', 'XXXXX', '  X  '], 'tfc:ceramic/unfired_spindle_head', False)

    clay_knapping(rm, 'ingot_mold', ['XXXX', 'X  X', 'X  X', 'X  X', 'XXXX'], 'tfc:ceramic/unfired_ingot_mold')
    clay_knapping(rm, 'axe_head_mold', ['X XXX', '    X', '     ', '    X', 'X XXX'], 'tfc:ceramic/unfired_axe_head_mold', True)
    clay_knapping(rm, 'chisel_head_mold', ['XX XX', 'XX XX', 'XX XX', 'XX XX', 'XX XX'], 'tfc:ceramic/unfired_chisel_head_mold', True)
    clay_knapping(rm, 'hammer_head_mold', ['XXXXX', '     ', '     ', 'XX XX', 'XXXXX'], 'tfc:ceramic/unfired_hammer_head_mold', True)
    clay_knapping(rm, 'hoe_head_mold', ['XXXXX', '     ', '  XXX', 'XXXXX'], 'tfc:ceramic/unfired_hoe_head_mold', True)
    clay_knapping(rm, 'javelin_head_mold', ['   XX', '    X', '     ', 'X   X', 'XX XX'], 'tfc:ceramic/unfired_javelin_head_mold', True)
    clay_knapping(rm, 'knife_blade_mold', ['XX X', 'X  X', 'X  X', 'X  X', 'X  X'], 'tfc:ceramic/unfired_knife_blade_mold', True)
    clay_knapping(rm, 'mace_blade_mold', ['XX XX', 'X   X', 'X   X', 'X   X', 'XX XX'], 'tfc:ceramic/unfired_mace_head_mold', True)
    clay_knapping(rm, 'pickaxe_head_mold', ['XXXXX', 'X   X', ' XXX ', 'XXXXX'], 'tfc:ceramic/unfired_pickaxe_head_mold', True)
    clay_knapping(rm, 'propick_head_mold', ['XXXXX', '    X', ' XXX ', ' XXXX', 'XXXXX'], 'tfc:ceramic/unfired_propick_head_mold', True)
    clay_knapping(rm, 'saw_blade_mold', ['  XXX', '   XX', 'X   X', 'X    ', 'XXX  '], 'tfc:ceramic/unfired_saw_blade_mold', True)
    clay_knapping(rm, 'shovel_head_mold', ['X   X', 'X   X', 'X   X', 'X   X', 'XX XX'], 'tfc:ceramic/unfired_shovel_head_mold', True)
    clay_knapping(rm, 'sword_blade_mold', ['  XXX', '   XX', 'X   X', 'XX  X', 'XXXX '], 'tfc:ceramic/unfired_sword_blade_mold', True)
    clay_knapping(rm, 'scythe_blade_mold', ['XXXXX', 'X    ', '    X', '  XXX', 'XXXXX'], 'tfc:ceramic/unfired_scythe_blade_mold', True)

    fire_clay_knapping(rm, 'crucible', ['X   X', 'X   X', 'X   X', 'X   X', 'XXXXX'], 'tfc:ceramic/unfired_crucible')
    fire_clay_knapping(rm, 'brick', ['XXXXX', '     ', 'XXXXX', '     ', 'XXXXX'], (3, 'tfc:ceramic/unfired_fire_brick'))

    leather_knapping(rm, 'helmet', ['XXXXX', 'X   X', 'X   X', '     ', '     '], 'minecraft:leather_helmet')
    leather_knapping(rm, 'chestplate', ['X   X', 'XXXXX', 'XXXXX', 'XXXXX', 'XXXXX'], 'minecraft:leather_chestplate')
    leather_knapping(rm, 'leggings', ['XXXXX', 'XXXXX', 'XX XX', 'XX XX', 'XX XX'], 'minecraft:leather_leggings')
    leather_knapping(rm, 'boots', ['XX   ', 'XX   ', 'XX   ', 'XXXX ', 'XXXXX'], 'minecraft:leather_boots')
    leather_knapping(rm, 'saddle', ['  X  ', 'XXXXX', 'XXXXX', 'XXXXX', '  X  '], 'minecraft:saddle')
    # todo: quiver

    for category in ROCK_CATEGORIES:
        predicate = '#tfc:%s_rock' % category
        rock_knapping(rm, 'axe_head_%s' % category, [' X   ', 'XXXX ', 'XXXXX', 'XXXX ', ' X   '], 'tfc:stone/axe_head/%s' % category, predicate)
        rock_knapping(rm, 'shovel_head_%s' % category, ['XXX', 'XXX', 'XXX', 'XXX', ' X '], 'tfc:stone/shovel_head/%s' % category, predicate)
        rock_knapping(rm, 'hoe_head_%s' % category, ['XXXXX', '   XX'], 'tfc:stone/hoe_head/%s' % category, predicate)
        rock_knapping(rm, 'knife_head_%s' % category, ['X ', 'XX', 'XX', 'XX', 'XX'], 'tfc:stone/knife_head/%s' % category, predicate)
        rock_knapping(rm, 'knife_head_1_%s' % category, ['X  X ', 'XX XX', 'XX XX', 'XX XX', 'XX XX'], (2, 'tfc:stone/knife_head/%s' % category), predicate)
        rock_knapping(rm, 'knife_head_2_%s' % category, ['X   X', 'XX XX', 'XX XX', 'XX XX', 'XX XX'], (2, 'tfc:stone/knife_head/%s' % category), predicate)
        rock_knapping(rm, 'knife_head_3_%s' % category, [' X X ', 'XX XX', 'XX XX', 'XX XX', 'XX XX'], (2, 'tfc:stone/knife_head/%s' % category), predicate)
        rock_knapping(rm, 'hoe_head_1_%s' % category, ['XXXXX', 'XX   ', '     ', 'XXXXX', 'XX   '], (2, 'tfc:stone/hoe_head/%s' % category), predicate)
        rock_knapping(rm, 'hoe_head_2_%s' % category, ['XXXXX', 'XX   ', '     ', 'XXXXX', '   XX'], (2, 'tfc:stone/hoe_head/%s' % category), predicate)
        rock_knapping(rm, 'knife_head_%s' % category, ['X ', 'XX', 'XX', 'XX', 'XX'], 'tfc:stone/knife_head/%s' % category, predicate)
        rock_knapping(rm, 'javelin_head_%s' % category, ['XXX  ', 'XXXX ', 'XXXXX', ' XXX ', '  X  '], 'tfc:stone/javelin_head/%s' % category, predicate)
        rock_knapping(rm, 'hammer_head_%s' % category, ['XXXXX', 'XXXXX', '  X  '], 'tfc:stone/hammer_head/%s' % category, predicate)

        for tool in ROCK_CATEGORY_ITEMS:
            rm.crafting_shaped('crafting/stone/%s_%s' % (tool, category), ['X', 'Y'], {'X': 'tfc:stone/%s_head/%s' % (tool, category), 'Y': '#forge:rods/wooden'}, 'tfc:stone/%s/%s' % (tool, category)).with_advancement('tfc:stone/%s_head/%s' % (tool, category))

    # Casting Recipes

    for metal, metal_data in METALS.items():
        for tool, tool_data in METAL_ITEMS.items():
            if tool == 'ingot' or (tool_data.mold and 'tool' in metal_data.types and metal_data.tier <= 2):
                casting_recipe(rm, '%s_%s' % (metal, tool), tool, metal, tool_data.smelt_amount, 0.1 if tool == 'ingot' else 1)

    rm.recipe('casting', 'tfc:casting_crafting', {})  # simple recipe to allow any casting recipe to be used in a crafting grid

    # Alloy Recipes

    alloy_recipe(rm, 'bismuth_bronze', 'bismuth_bronze', ('zinc', 0.2, 0.3), ('copper', 0.5, 0.65), ('bismuth', 0.1, 0.2))
    alloy_recipe(rm, 'black_bronze', 'black_bronze', ('copper', 0.5, 0.7), ('silver', 0.1, 0.25), ('gold', 0.1, 0.25))
    alloy_recipe(rm, 'bronze', 'bronze', ('copper', 0.88, 0.92), ('tin', 0.08, 0.12))
    alloy_recipe(rm, 'brass', 'brass', ('copper', 0.88, 0.92), ('zinc', 0.08, 0.12))
    alloy_recipe(rm, 'rose_gold', 'rose_gold', ('copper', 0.15, 0.3), ('gold', 0.7, 0.85))
    alloy_recipe(rm, 'sterling_silver', 'sterling_silver', ('copper', 0.2, 0.4), ('silver', 0.6, 0.8))
    alloy_recipe(rm, 'weak_steel', 'weak_steel', ('steel', 0.5, 0.7), ('nickel', 0.15, 0.25), ('black_bronze', 0.15, 0.25))
    alloy_recipe(rm, 'weak_blue_steel', 'weak_blue_steel', ('black_steel', 0.5, 0.55), ('steel', 0.2, 0.25), ('bismuth_bronze', 0.1, 0.15), ('sterling_silver', 0.1, 0.15))
    alloy_recipe(rm, 'weak_red_steel', 'weak_red_steel', ('black_steel', 0.5, 0.55), ('steel', 0.2, 0.25), ('brass', 0.1, 0.15), ('rose_gold', 0.1, 0.15))

<<<<<<< HEAD
    bloomery_recipe(rm, 'raw_iron_bloom', 'tfc:raw_iron_bloom', 'tfc:metal/cast_iron', 100, 'minecraft:charcoal', 4, 15000)
=======
    # Loom Recipes
    
    loom_recipe(rm, 'burlap_cloth', 'tfc:jute_fiber', 12, 'tfc:burlap_cloth', 12, 'tfc:block/burlap')
    loom_recipe(rm, 'wool_cloth', 'tfc:wool_yarn', 16, 'tfc:wool_cloth', 16, 'minecraft:block/white_wool')
    loom_recipe(rm, 'silk_cloth', 'minecraft:string', 24, 'tfc:silk_cloth', 24, 'minecraft:block/white_wool')
    loom_recipe(rm, 'wool_block', 'tfc:wool_cloth', 4, (8, 'minecraft:white_wool'), 4, 'minecraft:block/white_wool')
    
    
def disable_recipe(rm: ResourceManager, name_parts: utils.ResourceIdentifier):
    rm.recipe(name_parts, 'forge:conditional', {'recipes': []})
>>>>>>> fda59fdb


def collapse_recipe(rm: ResourceManager, name_parts: utils.ResourceIdentifier, ingredient, result: Optional[utils.Json] = None, copy_input: Optional[bool] = None):
    assert result is not None or copy_input
    rm.recipe(('collapse', name_parts), 'tfc:collapse', {
        'ingredient': ingredient,
        'result': result,
        'copy_input': copy_input
    })


def landslide_recipe(rm: ResourceManager, name_parts: utils.ResourceIdentifier, ingredient: utils.Json, result: utils.Json):
    rm.recipe(('landslide', name_parts), 'tfc:landslide', {
        'ingredient': ingredient,
        'result': result
    })


def stone_cutting(rm: ResourceManager, name_parts: utils.ResourceIdentifier, item: str, result: str, count: int = 1) -> RecipeContext:
    return rm.recipe(('stonecutting', name_parts), 'minecraft:stonecutting', {
        'ingredient': utils.ingredient(item),
        'result': result,
        'count': count
    })


def damage_shapeless(rm: ResourceManager, name_parts: utils.ResourceIdentifier, ingredients: utils.Json, result: utils.Json, group: str = None, conditions: utils.Json = None) -> RecipeContext:
    res = utils.resource_location(rm.domain, name_parts)
    rm.write((*rm.resource_dir, 'data', res.domain, 'recipes', res.path), {
        'type': 'tfc:damage_inputs_shapeless_crafting',
        'recipe': {
            'type': 'minecraft:crafting_shapeless',
            'group': group,
            'ingredients': utils.item_stack_list(ingredients),
            'result': utils.item_stack(result),
            'conditions': utils.recipe_condition(conditions)
        }
    })
    return RecipeContext(rm, res)


# todo: damage inputs shaped, if we need it


def quern_recipe(rm: ResourceManager, name: utils.ResourceIdentifier, item: str, result: str, count: int = 1) -> RecipeContext:
    return rm.recipe(('quern', name), 'tfc:quern', {
        'ingredient': utils.ingredient(item),
        'result': utils.item_stack((count, result))
    })


def scraping_recipe(rm: ResourceManager, name: utils.ResourceIdentifier, item: str, result: str, count: int = 1) -> RecipeContext:
    return rm.recipe(('scraping', name), 'tfc:scraping', {
        'ingredient': utils.ingredient(item),
        'result': utils.item_stack((count, result))
    })


def clay_knapping(rm: ResourceManager, name_parts: utils.ResourceIdentifier, pattern: List[str], result: utils.Json, outside_slot_required: bool = None):
    knapping_recipe(rm, 'clay_knapping', name_parts, pattern, result, outside_slot_required)


def fire_clay_knapping(rm: ResourceManager, name_parts: utils.ResourceIdentifier, pattern: List[str], result: utils.Json, outside_slot_required: bool = None):
    knapping_recipe(rm, 'fire_clay_knapping', name_parts, pattern, result, outside_slot_required)


def leather_knapping(rm: ResourceManager, name_parts: utils.ResourceIdentifier, pattern: List[str], result: utils.Json, outside_slot_required: bool = None):
    knapping_recipe(rm, 'leather_knapping', name_parts, pattern, result, outside_slot_required)


def knapping_recipe(rm: ResourceManager, knapping_type: str, name_parts: utils.ResourceIdentifier, pattern: List[str], result: utils.Json, outside_slot_required: bool = None):
    rm.recipe((knapping_type, name_parts), 'tfc:%s' % knapping_type, {
        'outside_slot_required': outside_slot_required,
        'pattern': pattern,
        'result': utils.item_stack(result)
    })


def rock_knapping(rm: ResourceManager, name, pattern: List[str], result: utils.ResourceIdentifier, ingredient: str = None, outside_slot_required: bool = False):
    ingredient = None if ingredient is None else utils.ingredient(ingredient)
    return rm.recipe(('rock_knapping', name), 'tfc:rock_knapping', {
        'outside_slot_required': outside_slot_required,
        'pattern': pattern,
        'result': utils.item_stack(result),
        'ingredient': ingredient
    })


def heat_recipe(rm: ResourceManager, name_parts: utils.ResourceIdentifier, ingredient: utils.Json, temperature: float, result_item: Optional[utils.Json] = None, result_fluid: Optional[str] = None, amount: int = 1000) -> RecipeContext:
    result_item = None if result_item is None else utils.item_stack(result_item)
    result_fluid = None if result_fluid is None else fluid_stack(result_fluid, amount)
    return rm.recipe(('heating', name_parts), 'tfc:heating', {
        'ingredient': utils.ingredient(ingredient),
        'result_item': result_item,
        'result_fluid': result_fluid,
        'temperature': temperature
    })


def casting_recipe(rm: ResourceManager, name_parts: utils.ResourceIdentifier, mold: str, metal: str, amount: int, break_chance: float):
    rm.recipe(('casting', name_parts), 'tfc:casting', {
        'mold': {'item': 'tfc:ceramic/%s_mold' % mold},
        'fluid': fluid_stack_ingredient('tfc:metal/%s' % metal, amount),
        'result': utils.item_stack('tfc:metal/%s/%s' % (mold, metal)),
        'break_chance': break_chance
    })


def alloy_recipe(rm: ResourceManager, name_parts: utils.ResourceIdentifier, metal: str, *parts: Tuple[str, float, float]):
    rm.recipe(('alloy', name_parts), 'tfc:alloy', {
        'result': 'tfc:%s' % metal,
        'contents': [{
            'metal': 'tfc:%s' % p[0],
            'min': p[1],
            'max': p[2]
        } for p in parts]
    })

def bloomery_recipe(rm: ResourceManager, name_parts: utils.ResourceIdentifier, result: str, metal: str, amount: int, catalyst: str, count: int, time: int):
    rm.recipe(('bloomery', name_parts), 'tfc:bloomery', {
        'result': utils.item_stack(result),
        'fluid': fluid_stack_ingredient(metal, amount),
        'catalyst': {'item': utils.ingredient(catalyst), 'count': count},
        'time': time
    })

def loom_recipe(rm: ResourceManager, name: utils.ResourceIdentifier, ingredient: str, input_count: int, result: utils.Json, steps: int, in_progress_texture: str):
    return rm.recipe(('loom', name), 'tfc:loom', {
        'ingredient': utils.ingredient(ingredient),
        'input_count': input_count,
        'result': utils.item_stack(result),
        'steps_required': steps,
        'in_progress_texture': in_progress_texture
    })


def fluid_stack(fluid: str, amount: int) -> Dict[str, Any]:
    return {
        'fluid': fluid,
        'amount': amount
    }


def fluid_stack_ingredient(fluid: utils.Json, amount: int) -> Dict[str, Any]:
    return {
        'fluid': fluid_ingredient(fluid),
        'amount': amount
    }


def fluid_ingredient(data_in: utils.Json) -> utils.Json:
    if isinstance(data_in, str):
        if data_in[0:4] == '#':
            return {'tag': data_in[4:]}
        elif data_in[0] == '#':
            return {'tag': data_in[1:]}
        else:
            return data_in  # raw strings are accepted as fluids
    elif isinstance(data_in, Sequence):
        return [*utils.flatten_list([fluid_ingredient(e) for e in data_in])]
    elif isinstance(data_in, dict):
        if 'tag' in data_in:
            return {'tag': data_in['tag']}
        if 'fluid' in data_in:
            return data_in['fluid']
        raise ValueError('fluid_ingredient must have fluid or tag entries.')<|MERGE_RESOLUTION|>--- conflicted
+++ resolved
@@ -116,13 +116,9 @@
     rm.crafting_shaped('crafting/wattle', ['X', 'X'], {'X': '#minecraft:logs'}, (6, 'tfc:wattle')).with_advancement('#minecraft:logs')
     rm.crafting_shapeless('crafting/daub', ('tfc:straw', 'tfc:straw', 'tfc:straw', 'minecraft:clay_ball', 'minecraft:clay_ball', 'minecraft:clay_ball', '#minecraft:dirt', '#minecraft:dirt', '#minecraft:dirt'), (6, 'tfc:daub'))
     rm.crafting_shaped('crafting/composter', ['X X', 'XYX', 'XYX'], {'X': '#tfc:lumber', 'Y': '#minecraft:dirt'}, 'tfc:composter').with_advancement('#tfc:lumber')
-<<<<<<< HEAD
     # todo: this allows the bloomery to be crafted from any combo of sheets, instead of all of the same type. do we need separate recipes for each bronze type?
     rm.crafting_shaped('crafting/bloomery', ['XXX', 'X X', 'XXX'], {'X': '#forge:double_sheets/any_bronze'}, 'tfc:bloomery').with_advancement('#tfc:bronze_anvils')
-    # todo: bellows, bf, goldpan, nestbox, paper, pkeg, salting, food combining, wooden bucket
-=======
     # todo: bellows, bf, bloomery, nestbox, paper, pkeg, salting, food combining, wooden bucket
->>>>>>> fda59fdb
 
     rm.crafting_shaped('crafting/vanilla/armor_stand', ['XXX', ' X ', 'XYX'], {'X': '#minecraft:planks', 'Y': '#forge:smooth_stone_slab'}, 'minecraft:armor_stand').with_advancement('#forge:smooth_stone_slab')
     rm.crafting_shaped('crafting/vanilla/armor_stand_bulk', ['X', 'Y'], {'X': 'tfc:stick_bunch', 'Y': '#forge:smooth_stone_slab'}, 'minecraft:armor_stand').with_advancement('#forge:smooth_stone_slab')
@@ -434,9 +430,10 @@
     alloy_recipe(rm, 'weak_blue_steel', 'weak_blue_steel', ('black_steel', 0.5, 0.55), ('steel', 0.2, 0.25), ('bismuth_bronze', 0.1, 0.15), ('sterling_silver', 0.1, 0.15))
     alloy_recipe(rm, 'weak_red_steel', 'weak_red_steel', ('black_steel', 0.5, 0.55), ('steel', 0.2, 0.25), ('brass', 0.1, 0.15), ('rose_gold', 0.1, 0.15))
 
-<<<<<<< HEAD
+    #Bloomery Recipes
+    
     bloomery_recipe(rm, 'raw_iron_bloom', 'tfc:raw_iron_bloom', 'tfc:metal/cast_iron', 100, 'minecraft:charcoal', 4, 15000)
-=======
+    
     # Loom Recipes
     
     loom_recipe(rm, 'burlap_cloth', 'tfc:jute_fiber', 12, 'tfc:burlap_cloth', 12, 'tfc:block/burlap')
@@ -447,7 +444,6 @@
     
 def disable_recipe(rm: ResourceManager, name_parts: utils.ResourceIdentifier):
     rm.recipe(name_parts, 'forge:conditional', {'recipes': []})
->>>>>>> fda59fdb
 
 
 def collapse_recipe(rm: ResourceManager, name_parts: utils.ResourceIdentifier, ingredient, result: Optional[utils.Json] = None, copy_input: Optional[bool] = None):
