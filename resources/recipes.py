#  Work under Copyright. Licensed under the EUPL.
#  See the project README.md and LICENSE.txt for more information.

from typing import Any

from mcresources import ResourceManager, utils
from mcresources.recipe_context import RecipeContext

from constants import *


# Crafting recipes
def generate(rm: ResourceManager):
<<<<<<< HEAD
    def stone_cutting(name, item: str, result: str, count: int = 1) -> RecipeContext:
        return rm.recipe(('stonecutting', name), 'minecraft:stonecutting', {
            'ingredient': utils.ingredient(item),
            'result': result,
            'count': count
        })

    def damage_shapeless(name_parts: utils.ResourceIdentifier, ingredients: utils.Json, result: utils.Json, group: str = None, conditions: utils.Json = None) -> RecipeContext:
        res = utils.resource_location(rm.domain, name_parts)
        rm.write((*rm.resource_dir, 'data', res.domain, 'recipes', res.path), {
            'type': 'tfc:damage_inputs_crafting',
            'recipe': {
                'type': 'minecraft:crafting_shapeless',
                'group': group,
                'ingredients': utils.item_stack_list(ingredients),
                'result': utils.item_stack(result),
                'conditions': utils.recipe_condition(conditions)
            }
        })
        return RecipeContext(rm, res)

    def simple_item(recipe_type: str, name, item: str, result: str, count: int = 1) -> RecipeContext:
        return rm.recipe((recipe_type, name), 'tfc:%s' % recipe_type, {
            'ingredient': utils.ingredient(item),
            'result': utils.item_stack((count, result))
        })

    def heat_recipe(name, item: str, result: str, count: int = 1, temperature: float = 1599, heat_capacity: float = 0) -> RecipeContext:
        if heat_capacity > 0:
            rm.data(('tfc', 'item_heats', name), {
                'ingredient': utils.ingredient(item),
                'heat_capacity': heat_capacity
            })
        return rm.recipe(('heating', name), 'tfc:heating', {
            'ingredient': utils.ingredient(item),
            'result': utils.item_stack((count, result)),
            'temperature': temperature
        })

    def pot_recipe(name: utils.ResourceIdentifier, ingredients: List[str], outputs: List[str], fluid_in: str, fluid_out: str, duration: int, temperature: float) -> RecipeContext:
        res = utils.resource_location(rm.domain, name)
        rm.recipe(('simple_pot', name), 'tfc:simple_pot', {
            'ingredients': [utils.ingredient(i) for i in ingredients],
            'outputs': [utils.item_stack(i) for i in outputs],
            'fluidInput': fluid_stack(fluid_in, 1000),
            'fluidOutput': fluid_stack(fluid_out, 1000),
            'duration': duration,
            'temperature': temperature
        })
        return RecipeContext(rm, res)

    def fluid_stack(fluid: str, amount: int):
        return {'FluidName': fluid, 'Amount': amount}

=======
>>>>>>> 2478df4b
    # Rock Things
    for rock in ROCKS.keys():

        cobble = 'tfc:rock/cobble/%s' % rock
        raw = 'tfc:rock/raw/%s' % rock
        loose = 'tfc:rock/loose/%s' % rock
        hardened = 'tfc:rock/hardened/%s' % rock
        bricks = 'tfc:rock/bricks/%s' % rock
        smooth = 'tfc:rock/smooth/%s' % rock
        cracked_bricks = 'tfc:rock/cracked_bricks/%s' % rock
        chiseled = 'tfc:rock/chiseled/%s' % rock

        brick = 'tfc:brick/%s' % rock

        # Cobble <-> Loose Rocks
        rm.crafting_shapeless('crafting/rock/%s_cobble_to_loose_rocks' % rock, cobble, (4, loose)).with_advancement(cobble)
        rm.crafting_shaped('crafting/rock/%s_loose_rocks_to_cobble' % rock, ['XX', 'XX'], loose, cobble).with_advancement(loose)

        # Stairs, Slabs and Walls
        for block_type in CUTTABLE_ROCKS:
            block = 'tfc:rock/%s/%s' % (block_type, rock)

            rm.crafting_shaped('crafting/rock/%s_%s_slab' % (rock, block_type), ['XXX'], block, (6, block + '_slab')).with_advancement(block)
            rm.crafting_shaped('crafting/rock/%s_%s_stairs' % (rock, block_type), ['X  ', 'XX ', 'XXX'], block, (6, block + '_stairs')).with_advancement(block)
            rm.crafting_shaped('crafting/rock/%s_%s_wall' % (rock, block_type), ['XXX', 'XXX'], block, (6, block + '_wall')).with_advancement(block)

            # Vanilla allows stone cutting from any -> any, we only allow stairs/slabs/walls as other variants require mortar / chisel
            stone_cutting(rm, 'rock/%s_%s_slab' % (rock, block_type), block, block + '_slab', 2).with_advancement(block)
            stone_cutting(rm, 'rock/%s_%s_stairs' % (rock, block_type), block, block + '_stairs', 1).with_advancement(block)
            stone_cutting(rm, 'rock/%s_%s_wall' % (rock, block_type), block, block + '_wall', 1).with_advancement(block)

        # Other variants
        damage_shapeless(rm, 'crafting/rock/%s_smooth' % rock, (raw, 'tag!tfc:chisels'), smooth).with_advancement(raw)
        damage_shapeless(rm, 'crafting/rock/%s_brick' % rock, (loose, 'tag!tfc:chisels'), brick).with_advancement(loose)
        damage_shapeless(rm, 'crafting/rock/%s_chiseled' % rock, (smooth, 'tag!tfc:chisels'), chiseled).with_advancement(smooth)

        rm.crafting_shaped('crafting/rock/%s_hardened' % rock, ['XMX', 'MXM', 'XMX'], {'X': raw, 'M': 'tag!tfc:mortar'}, (2, hardened)).with_advancement(raw)
        rm.crafting_shaped('crafting/rock/%s_bricks' % rock, ['XMX', 'MXM', 'XMX'], {'X': brick, 'M': 'tag!tfc:mortar'}, (4, bricks)).with_advancement(brick)

        damage_shapeless(rm, 'crafting/rock/%s_cracked' % rock, (bricks, 'tag!tfc:hammers'), cracked_bricks).with_advancement(bricks)

    # Heat Recipes
    heat_recipe(rm, 'torch_from_stick', 'tag!forge:rods/wooden', 60, result_item=(2, 'tfc:torch'))
    heat_recipe(rm, 'torch_from_stick_bunch', 'tfc:stick_bunch', 60, result_item=(18, 'tfc:torch'))
    heat_recipe(rm, 'glass_from_shards', 'tfc:glass_shard', 180, result_item='minecraft:glass')
    heat_recipe(rm, 'glass_from_sand', 'tag!forge:sand', 180, result_item='minecraft:glass')
    heat_recipe(rm, 'brick', 'tfc:ceramic/unfired_brick', 1500, result_item='minecraft:brick')
    heat_recipe(rm, 'flower_pot', 'tfc:ceramic/unfired_flower_pot', 1500, result_item='minecraft:flower_pot')
    heat_recipe(rm, 'ceramic_jug', 'tfc:ceramic/unfired_jug', 1500, result_item='tfc:ceramic/jug')
    heat_recipe(rm, 'terracotta', 'minecraft:clay', 1200, result_item='minecraft:terracotta')

    for color in COLORS:
        heat_recipe(rm, 'glazed_terracotta_%s' % color, 'minecraft:%s_terracotta' % color, 1200, result_item='minecraft:%s_glazed_terracotta' % color)

<<<<<<< HEAD
    pot_recipe('test', ['tfc:jute', 'tfc:jute', 'tfc:straw'], ['tfc:glue', 'tfc:glass_shard'], 'minecraft:water', 'tfc:salt_water', 200, 500)

    # todo: grains, plants
    simple_item('quern', 'olive', 'tfc:food/olive', 'tfc:olive_paste')
    simple_item('quern', 'borax', 'tfc:ore/borax', 'tfc:powder/flux', count=6)
    simple_item('quern', 'fluxstone', 'tag!tfc:fluxstone', 'tfc:powder/flux', count=2)
    simple_item('quern', 'cinnabar', 'tfc:ore/cinnabar', 'minecraft:redstone', count=8)
    simple_item('quern', 'cryolite', 'tfc:ore/cryolite', 'minecraft:redstone', count=8)
    simple_item('quern', 'bone', 'minecraft:bone', 'minecraft:bone_meal', count=3)
    simple_item('quern', 'bone_block', 'minecraft:bone_block', 'minecraft:bone_meal', count=9)
    simple_item('quern', 'charcoal', 'minecraft:charcoal', 'tfc:powder/charcoal', count=4)
    simple_item('quern', 'salt', 'tfc:ore/halite', 'tfc:powder/salt', count=4)
    simple_item('quern', 'blaze_rod', 'minecraft:blaze_rod', 'minecraft:blaze_powder', count=2)
    simple_item('quern', 'raw_limestone', 'tfc:rock/raw/limestone', 'tfc:ore/gypsum')
    simple_item('quern', 'sylvite', 'tfc:ore/sylvite', 'tfc:powder/fertilizer', count=4)

    for grain in GRAINS:
        simple_item('quern', grain + '_grain', 'tfc:food/%s_grain' % grain, 'tfc:food/%s_flour' % grain)

    for ore in ['hematite', 'limonite', 'malachite']:
        for grade, data in ORE_GRADES.items():
            simple_item('quern', '%s_%s' % (grade, ore), 'tfc:ore/%s_%s' % (grade, ore), 'tfc:powder/%s' % ore, count=data.grind_amount)
        simple_item('quern', 'small_%s' % ore, 'tfc:ore/small_%s' % ore, 'tfc:powder/%s' % ore, count=2)

    for ore in ['sulfur', 'saltpeter', 'graphite', 'kaolinite']:
        simple_item('quern', ore, 'tfc:ore/%s' % ore, 'tfc:powder/%s' % ore, count=4)
    for gem in GEMS:
        simple_item('quern', gem, 'tfc:ore/%s' % gem, 'tfc:powder/%s' % gem, count=4)
=======
    for pottery in PAIRED_POTTERY:
        heat_recipe(rm, 'fired_' + pottery, 'tfc:ceramic/unfired_' + pottery, 1500, result_item='tfc:ceramic/' + pottery)

    # todo: actual pot recipes
    rm.recipe(('pot', 'fresh_from_salt_water'), 'tfc:pot_fluid', {
        'ingredients': [utils.ingredient('minecraft:gunpowder')],
        'fluid_ingredient': fluid_ingredient('tfc:salt_water', 1000),
        'duration': 200,
        'temperature': 300,
        'fluid_output': fluid_stack('minecraft:water', 1000)
    })

    rm.recipe(('pot', 'mushroom_soup'), 'tfc:pot_soup', {
        'ingredients': [utils.ingredient('minecraft:red_mushroom'), utils.ingredient('minecraft:brown_mushroom')],
        'fluid_ingredient': fluid_ingredient('minecraft:water', 1000),
        'duration': 200,
        'temperature': 300
    })


def stone_cutting(rm: ResourceManager, name_parts: utils.ResourceIdentifier, item: str, result: str, count: int = 1) -> RecipeContext:
    return rm.recipe(('stonecutting', name_parts), 'minecraft:stonecutting', {
        'ingredient': utils.ingredient(item),
        'result': result,
        'count': count
    })


def damage_shapeless(rm: ResourceManager, name_parts: utils.ResourceIdentifier, ingredients: utils.Json, result: utils.Json, group: str = None, conditions: utils.Json = None) -> RecipeContext:
    res = utils.resource_location(rm.domain, name_parts)
    rm.write((*rm.resource_dir, 'data', res.domain, 'recipes', res.path), {
        'type': 'tfc:damage_inputs_crafting',
        'recipe': {
            'type': 'minecraft:crafting_shapeless',
            'group': group,
            'ingredients': utils.item_stack_list(ingredients),
            'result': utils.item_stack(result),
            'conditions': utils.recipe_condition(conditions)
        }
    })
    return RecipeContext(rm, res)


def heat_recipe(rm: ResourceManager, name_parts: utils.ResourceIdentifier, item: str, temperature: float, result_item: Optional[utils.Json] = None, result_fluid: Optional[str] = None, amount: int = 1000) -> RecipeContext:
    result_item = None if result_item is None else utils.item_stack(result_item)
    result_fluid = None if result_fluid is None else fluid_stack(result_fluid, amount)
    return rm.recipe(('heating', name_parts), 'tfc:heating', {
        'ingredient': utils.ingredient(item),
        'result_item': result_item,
        'result_fluid': result_fluid,
        'temperature': temperature
    })


def fluid_stack(fluid: str, amount: int) -> Dict[str, Any]:
    return {
        'fluid': fluid,
        'amount': amount
    }


def fluid_ingredient(fluid: str, amount: int = None) -> Dict[str, Any]:
    if fluid.startswith('#'):
        return {'tag': fluid[1:], 'amount': amount}
    else:
        return {'fluid': fluid, 'amount': amount}
>>>>>>> 2478df4b
<|MERGE_RESOLUTION|>--- conflicted
+++ resolved
@@ -11,63 +11,6 @@
 
 # Crafting recipes
 def generate(rm: ResourceManager):
-<<<<<<< HEAD
-    def stone_cutting(name, item: str, result: str, count: int = 1) -> RecipeContext:
-        return rm.recipe(('stonecutting', name), 'minecraft:stonecutting', {
-            'ingredient': utils.ingredient(item),
-            'result': result,
-            'count': count
-        })
-
-    def damage_shapeless(name_parts: utils.ResourceIdentifier, ingredients: utils.Json, result: utils.Json, group: str = None, conditions: utils.Json = None) -> RecipeContext:
-        res = utils.resource_location(rm.domain, name_parts)
-        rm.write((*rm.resource_dir, 'data', res.domain, 'recipes', res.path), {
-            'type': 'tfc:damage_inputs_crafting',
-            'recipe': {
-                'type': 'minecraft:crafting_shapeless',
-                'group': group,
-                'ingredients': utils.item_stack_list(ingredients),
-                'result': utils.item_stack(result),
-                'conditions': utils.recipe_condition(conditions)
-            }
-        })
-        return RecipeContext(rm, res)
-
-    def simple_item(recipe_type: str, name, item: str, result: str, count: int = 1) -> RecipeContext:
-        return rm.recipe((recipe_type, name), 'tfc:%s' % recipe_type, {
-            'ingredient': utils.ingredient(item),
-            'result': utils.item_stack((count, result))
-        })
-
-    def heat_recipe(name, item: str, result: str, count: int = 1, temperature: float = 1599, heat_capacity: float = 0) -> RecipeContext:
-        if heat_capacity > 0:
-            rm.data(('tfc', 'item_heats', name), {
-                'ingredient': utils.ingredient(item),
-                'heat_capacity': heat_capacity
-            })
-        return rm.recipe(('heating', name), 'tfc:heating', {
-            'ingredient': utils.ingredient(item),
-            'result': utils.item_stack((count, result)),
-            'temperature': temperature
-        })
-
-    def pot_recipe(name: utils.ResourceIdentifier, ingredients: List[str], outputs: List[str], fluid_in: str, fluid_out: str, duration: int, temperature: float) -> RecipeContext:
-        res = utils.resource_location(rm.domain, name)
-        rm.recipe(('simple_pot', name), 'tfc:simple_pot', {
-            'ingredients': [utils.ingredient(i) for i in ingredients],
-            'outputs': [utils.item_stack(i) for i in outputs],
-            'fluidInput': fluid_stack(fluid_in, 1000),
-            'fluidOutput': fluid_stack(fluid_out, 1000),
-            'duration': duration,
-            'temperature': temperature
-        })
-        return RecipeContext(rm, res)
-
-    def fluid_stack(fluid: str, amount: int):
-        return {'FluidName': fluid, 'Amount': amount}
-
-=======
->>>>>>> 2478df4b
     # Rock Things
     for rock in ROCKS.keys():
 
@@ -122,36 +65,34 @@
     for color in COLORS:
         heat_recipe(rm, 'glazed_terracotta_%s' % color, 'minecraft:%s_terracotta' % color, 1200, result_item='minecraft:%s_glazed_terracotta' % color)
 
-<<<<<<< HEAD
-    pot_recipe('test', ['tfc:jute', 'tfc:jute', 'tfc:straw'], ['tfc:glue', 'tfc:glass_shard'], 'minecraft:water', 'tfc:salt_water', 200, 500)
-
-    # todo: grains, plants
-    simple_item('quern', 'olive', 'tfc:food/olive', 'tfc:olive_paste')
-    simple_item('quern', 'borax', 'tfc:ore/borax', 'tfc:powder/flux', count=6)
-    simple_item('quern', 'fluxstone', 'tag!tfc:fluxstone', 'tfc:powder/flux', count=2)
-    simple_item('quern', 'cinnabar', 'tfc:ore/cinnabar', 'minecraft:redstone', count=8)
-    simple_item('quern', 'cryolite', 'tfc:ore/cryolite', 'minecraft:redstone', count=8)
-    simple_item('quern', 'bone', 'minecraft:bone', 'minecraft:bone_meal', count=3)
-    simple_item('quern', 'bone_block', 'minecraft:bone_block', 'minecraft:bone_meal', count=9)
-    simple_item('quern', 'charcoal', 'minecraft:charcoal', 'tfc:powder/charcoal', count=4)
-    simple_item('quern', 'salt', 'tfc:ore/halite', 'tfc:powder/salt', count=4)
-    simple_item('quern', 'blaze_rod', 'minecraft:blaze_rod', 'minecraft:blaze_powder', count=2)
-    simple_item('quern', 'raw_limestone', 'tfc:rock/raw/limestone', 'tfc:ore/gypsum')
-    simple_item('quern', 'sylvite', 'tfc:ore/sylvite', 'tfc:powder/fertilizer', count=4)
+    # todo: plants
+    simple_item(rm, 'quern', 'olive', 'tfc:food/olive', 'tfc:olive_paste')
+    simple_item(rm, 'quern', 'borax', 'tfc:ore/borax', 'tfc:powder/flux', count=6)
+    simple_item(rm, 'quern', 'fluxstone', 'tag!tfc:fluxstone', 'tfc:powder/flux', count=2)
+    simple_item(rm, 'quern', 'cinnabar', 'tfc:ore/cinnabar', 'minecraft:redstone', count=8)
+    simple_item(rm, 'quern', 'cryolite', 'tfc:ore/cryolite', 'minecraft:redstone', count=8)
+    simple_item(rm, 'quern', 'bone', 'minecraft:bone', 'minecraft:bone_meal', count=3)
+    simple_item(rm, 'quern', 'bone_block', 'minecraft:bone_block', 'minecraft:bone_meal', count=9)
+    simple_item(rm, 'quern', 'charcoal', 'minecraft:charcoal', 'tfc:powder/charcoal', count=4)
+    simple_item(rm, 'quern', 'salt', 'tfc:ore/halite', 'tfc:powder/salt', count=4)
+    simple_item(rm, 'quern', 'blaze_rod', 'minecraft:blaze_rod', 'minecraft:blaze_powder', count=2)
+    simple_item(rm, 'quern', 'raw_limestone', 'tfc:rock/raw/limestone', 'tfc:ore/gypsum')
+    simple_item(rm, 'quern', 'sylvite', 'tfc:ore/sylvite', 'tfc:powder/fertilizer', count=4)
 
     for grain in GRAINS:
-        simple_item('quern', grain + '_grain', 'tfc:food/%s_grain' % grain, 'tfc:food/%s_flour' % grain)
+        heat_recipe(rm, grain + '_dough', 'tfc:food/%s_dough' % grain, 200, result_item='tfc:food/%s_bread' % grain)
+        simple_item(rm, 'quern', grain + '_grain', 'tfc:food/%s_grain' % grain, 'tfc:food/%s_flour' % grain)
 
     for ore in ['hematite', 'limonite', 'malachite']:
         for grade, data in ORE_GRADES.items():
-            simple_item('quern', '%s_%s' % (grade, ore), 'tfc:ore/%s_%s' % (grade, ore), 'tfc:powder/%s' % ore, count=data.grind_amount)
-        simple_item('quern', 'small_%s' % ore, 'tfc:ore/small_%s' % ore, 'tfc:powder/%s' % ore, count=2)
+            simple_item(rm, 'quern', '%s_%s' % (grade, ore), 'tfc:ore/%s_%s' % (grade, ore), 'tfc:powder/%s' % ore, count=data.grind_amount)
+        simple_item(rm, 'quern', 'small_%s' % ore, 'tfc:ore/small_%s' % ore, 'tfc:powder/%s' % ore, count=2)
 
     for ore in ['sulfur', 'saltpeter', 'graphite', 'kaolinite']:
-        simple_item('quern', ore, 'tfc:ore/%s' % ore, 'tfc:powder/%s' % ore, count=4)
+        simple_item(rm, 'quern', ore, 'tfc:ore/%s' % ore, 'tfc:powder/%s' % ore, count=4)
     for gem in GEMS:
-        simple_item('quern', gem, 'tfc:ore/%s' % gem, 'tfc:powder/%s' % gem, count=4)
-=======
+        simple_item(rm, 'quern', gem, 'tfc:ore/%s' % gem, 'tfc:powder/%s' % gem, count=4)
+
     for pottery in PAIRED_POTTERY:
         heat_recipe(rm, 'fired_' + pottery, 'tfc:ceramic/unfired_' + pottery, 1500, result_item='tfc:ceramic/' + pottery)
 
@@ -195,6 +136,13 @@
     return RecipeContext(rm, res)
 
 
+def simple_item(rm: ResourceManager, recipe_type: str, name, item: str, result: str, count: int = 1) -> RecipeContext:
+    return rm.recipe((recipe_type, name), 'tfc:%s' % recipe_type, {
+        'ingredient': utils.ingredient(item),
+        'result': utils.item_stack((count, result))
+    })
+
+
 def heat_recipe(rm: ResourceManager, name_parts: utils.ResourceIdentifier, item: str, temperature: float, result_item: Optional[utils.Json] = None, result_fluid: Optional[str] = None, amount: int = 1000) -> RecipeContext:
     result_item = None if result_item is None else utils.item_stack(result_item)
     result_fluid = None if result_fluid is None else fluid_stack(result_fluid, amount)
@@ -217,5 +165,4 @@
     if fluid.startswith('#'):
         return {'tag': fluid[1:], 'amount': amount}
     else:
-        return {'fluid': fluid, 'amount': amount}
->>>>>>> 2478df4b
+        return {'fluid': fluid, 'amount': amount}