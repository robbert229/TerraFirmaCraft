#  Work under Copyright. Licensed under the EUPL.
#  See the project README.md and LICENSE.txt for more information.

from enum import Enum

from mcresources import ResourceManager, RecipeContext, utils
from mcresources.type_definitions import ResourceIdentifier, Json

from constants import *


class Rules(Enum):
    hit_any = 'hit_any'
    hit_not_last = 'hit_not_last'
    hit_last = 'hit_last'
    hit_second_last = 'hit_second_last'
    hit_third_last = 'hit_third_last'
    draw_any = 'draw_any'
    draw_last = 'draw_last'
    draw_not_last = 'draw_not_last'
    draw_second_last = 'draw_second_last'
    draw_third_last = 'draw_third_last'
    punch_any = 'punch_any'
    punch_last = 'punch_last'
    punch_not_last = 'punch_not_last'
    punch_second_last = 'punch_second_last'
    punch_third_last = 'punch_third_last'
    bend_any = 'bend_any'
    bend_last = 'bend_last'
    bend_not_last = 'bend_not_last'
    bend_second_last = 'bend_second_last'
    bend_third_last = 'bend_third_last'
    upset_any = 'upset_any'
    upset_last = 'upset_last'
    upset_not_last = 'upset_not_last'
    upset_second_last = 'upset_second_last'
    upset_third_last = 'upset_third_last'
    shrink_any = 'shrink_any'
    shrink_last = 'shrink_last'
    shrink_not_last = 'shrink_not_last'
    shrink_second_last = 'shrink_second_last'
    shrink_third_last = 'shrink_third_last'


def generate(rm: ResourceManager):
    # Rock Things
    for rock in ROCKS.keys():

        cobble = 'tfc:rock/cobble/%s' % rock
        raw = 'tfc:rock/raw/%s' % rock
        loose = 'tfc:rock/loose/%s' % rock
        hardened = 'tfc:rock/hardened/%s' % rock
        bricks = 'tfc:rock/bricks/%s' % rock
        smooth = 'tfc:rock/smooth/%s' % rock
        cracked_bricks = 'tfc:rock/cracked_bricks/%s' % rock
        chiseled = 'tfc:rock/chiseled/%s' % rock

        brick = 'tfc:brick/%s' % rock

        # Cobble <-> Loose Rocks
        rm.crafting_shapeless('crafting/rock/%s_cobble_to_loose_rocks' % rock, cobble, (4, loose)).with_advancement(cobble)
        rm.crafting_shaped('crafting/rock/%s_loose_rocks_to_cobble' % rock, ['XX', 'XX'], loose, cobble).with_advancement(loose)

        # Stairs, Slabs and Walls
        for block_type in CUTTABLE_ROCKS:
            block = 'tfc:rock/%s/%s' % (block_type, rock)

            rm.crafting_shaped('crafting/rock/%s_%s_slab' % (rock, block_type), ['XXX'], block, (6, block + '_slab')).with_advancement(block)
            rm.crafting_shaped('crafting/rock/%s_%s_stairs' % (rock, block_type), ['X  ', 'XX ', 'XXX'], block, (8, block + '_stairs')).with_advancement(block)
            rm.crafting_shaped('crafting/rock/%s_%s_wall' % (rock, block_type), ['XXX', 'XXX'], block, (6, block + '_wall')).with_advancement(block)

            # Vanilla allows stone cutting from any -> any, we only allow stairs/slabs/walls as other variants require mortar / chisel
            stone_cutting(rm, 'rock/%s_%s_slab' % (rock, block_type), block, block + '_slab', 2).with_advancement(block)
            stone_cutting(rm, 'rock/%s_%s_stairs' % (rock, block_type), block, block + '_stairs', 1).with_advancement(block)
            stone_cutting(rm, 'rock/%s_%s_wall' % (rock, block_type), block, block + '_wall', 1).with_advancement(block)

        # Other variants
        damage_shapeless(rm, 'crafting/rock/%s_smooth' % rock, (raw, '#tfc:chisels'), smooth).with_advancement(raw)
        damage_shapeless(rm, 'crafting/rock/%s_brick' % rock, (loose, '#tfc:chisels'), brick).with_advancement(loose)
        damage_shapeless(rm, 'crafting/rock/%s_chiseled' % rock, (smooth, '#tfc:chisels'), chiseled).with_advancement(smooth)
        damage_shapeless(rm, 'crafting/rock/%s_button' % rock, ('#tfc:chisels', brick), 'tfc:rock/button/%s' % rock).with_advancement(brick)
        damage_shapeless(rm, 'crafting/rock/%s_pressure_plate' % rock, ('#tfc:chisels', brick, brick), 'tfc:rock/pressure_plate/%s' % rock).with_advancement(brick)

        rm.crafting_shaped('crafting/rock/%s_hardened' % rock, ['XMX', 'MXM', 'XMX'], {'X': raw, 'M': '#tfc:mortar'}, (2, hardened)).with_advancement(raw)
        rm.crafting_shaped('crafting/rock/%s_bricks' % rock, ['XMX', 'MXM', 'XMX'], {'X': brick, 'M': '#tfc:mortar'}, (4, bricks)).with_advancement(brick)

        damage_shapeless(rm, 'crafting/rock/%s_cracked' % rock, (bricks, '#tfc:hammers'), cracked_bricks).with_advancement(bricks)

    for metal, metal_data in METALS.items():
        if 'utility' in metal_data.types:
            rm.crafting_shaped('crafting/metal/anvil/%s' % metal, ['XXX', ' X ', 'XXX'], {'X': 'tfc:metal/double_ingot/%s' % metal}, 'tfc:metal/anvil/%s' % metal).with_advancement('tfc:metal/double_ingot/%s' % metal)
        if 'tool' in metal_data.types:
            for tool in METAL_TOOL_HEADS:
                suffix = '_blade' if tool in ('knife', 'saw', 'scythe', 'sword') else '_head'
                advanced_shaped(rm, 'crafting/metal/%s/%s' % (tool, metal), ['X', 'Y'], {'X': 'tfc:metal/%s%s/%s' % (tool, suffix, metal), 'Y': '#forge:rods/wooden'}, item_stack_provider('tfc:metal/%s/%s' % (tool, metal), copy_forging=True), (0, 0)).with_advancement('tfc:metal/%s%s/%s' % (tool, suffix, metal))

    rm.crafting_shaped('crafting/wood/stick_from_twigs', ['X', 'X'], {'X': '#tfc:twigs'}, 'minecraft:stick')  # todo: advancement?

    for wood in WOODS.keys():
        def item(thing: str):
            return 'tfc:wood/%s/%s' % (thing, wood)

        def plank(thing: str):
            return 'tfc:wood/planks/%s_%s' % (wood, thing)

        rm.crafting_shaped('crafting/wood/%s_bookshelf' % wood, ['XXX', 'YYY', 'XXX'], {'X': item('planks'), 'Y': 'minecraft:book'}, plank('bookshelf')).with_advancement('minecraft:book')
        rm.crafting_shapeless('crafting/wood/%s_button' % wood, item('planks'), plank('button')).with_advancement(item('planks'))
        rm.crafting_shaped('crafting/wood/%s_door' % wood, ['XX', 'XX', 'XX'], {'X': item('lumber')}, (2, plank('door'))).with_advancement(item('lumber'))
        rm.crafting_shaped('crafting/wood/%s_fence' % wood, ['XYX', 'XYX'], {'X': item('planks'), 'Y': item('lumber')}, (8, plank('fence'))).with_advancement(item('lumber'))
        rm.crafting_shaped('crafting/wood/%s_log_fence' % wood, ['XYX', 'XYX'], {'X': item('log'), 'Y': item('lumber')}, (8, plank('log_fence'))).with_advancement(item('lumber'))
        rm.crafting_shaped('crafting/wood/%s_fence_gate' % wood, ['YXY', 'YXY'], {'X': item('planks'), 'Y': item('lumber')}, (2, plank('fence_gate'))).with_advancement(item('lumber'))
        damage_shapeless(rm, 'crafting/wood/%s_lumber_log' % wood, (item('log'), '#tfc:saws'), (8, item('lumber'))).with_advancement(item('log'))
        damage_shapeless(rm, 'crafting/wood/%s_lumber_planks' % wood, (item('planks'), '#tfc:saws'), (4, item('lumber'))).with_advancement(item('planks'))
        rm.crafting_shaped('crafting/wood/%s_stairs' % wood, ['X  ', 'XX ', 'XXX'], {'X': item('planks')}, (8, plank('stairs'))).with_advancement(item('planks'))
        rm.crafting_shaped('crafting/wood/%s_slab' % wood, ['XXX'], {'X': item('planks')}, (6, plank('slab'))).with_advancement(item('planks'))
        rm.crafting_shaped('crafting/wood/%s_planks' % wood, ['XX', 'XX'], {'X': item('lumber')}, item('planks')).with_advancement(item('lumber'))
        rm.crafting_shaped('crafting/wood/%s_tool_rack' % wood, ['XXX', '   ', 'XXX'], {'X': item('lumber')}, plank('tool_rack')).with_advancement(item('lumber'))
        rm.crafting_shaped('crafting/wood/%s_trapdoor' % wood, ['XXX', 'XXX'], {'X': item('lumber')}, (3, plank('trapdoor'))).with_advancement(item('lumber'))
        rm.crafting_shaped('crafting/wood/%s_workbench' % wood, ['XX', 'XX'], {'X': item('planks')}, plank('workbench')).with_advancement(item('planks'))
        rm.crafting_shaped('crafting/wood/%s_pressure_plate' % wood, ['XX'], {'X': item('lumber')}, plank('pressure_plate')).with_advancement(item('lumber'))
        rm.crafting_shaped('crafting/wood/%s_boat' % wood, ['X X', 'XXX'], {'X': item('planks')}, item('boat')).with_advancement(item('planks'))
        rm.crafting_shaped('crafting/wood/%s_chest' % wood, ['XXX', 'X X', 'XXX'], {'X': item('lumber')}, item('chest')).with_advancement(item('lumber'))
        rm.crafting_shapeless('crafting/wood/%s_trapped_chest' % wood, (item('chest'), 'minecraft:tripwire_hook'), (1, item('trapped_chest'))).with_advancement(item('chest'))
        damage_shapeless(rm, 'crafting/wood/%s_support' % wood, (item('log'), item('log'), '#tfc:saws'), (8, item('support'))).with_advancement('#tfc:saws')
        rm.crafting_shaped('crafting/wood/%s_loom' % wood, ['XXX', 'XSX', 'X X'], {'X': item('lumber'), 'S': 'minecraft:stick'}, plank('loom')).with_advancement(item('lumber'))
        rm.crafting_shaped('crafting/wood/%s_sluice' % wood, ['  X', ' XY', 'XYY'], {'X': '#forge:rods/wooden', 'Y': item('lumber')}, item('sluice')).with_advancement(item('lumber'))
        rm.crafting_shaped('crafting/wood/%s_sign' % wood, ['XXX', 'XXX', ' Y '], {'X': item('lumber'), 'Y': '#forge:rods/wooden'}, (3, item('sign'))).with_advancement(item('lumber'))
        rm.crafting_shaped('crafting/wood/%s_barrel' % wood, ['X X', 'X X', 'XXX'], {'X': item('lumber')}, item('barrel')).with_advancement(item('lumber'))

    rm.crafting_shaped('crafting/aggregate', ['XYX', 'Y Y', 'XYX'], {'X': '#forge:sand', 'Y': '#forge:gravel'}, (8, 'tfc:aggregate')).with_advancement('#forge:sand')
    damage_shapeless(rm, 'crafting/alabaster_brick', ('tfc:ore/gypsum', '#tfc:chisels'), (4, 'tfc:alabaster_brick')).with_advancement('tfc:ore/gypsum')
    rm.crafting_shaped('crafting/alabaster_bricks', ['XYX', 'YXY', 'XYX'], {'X': 'tfc:alabaster_brick', 'Y': '#tfc:mortar'}, (4, 'tfc:alabaster/raw/alabaster_bricks')).with_advancement('tfc:alabaster_brick')
    rm.crafting_shaped('crafting/bellows', ['XXX', 'YYY', 'XXX'], {'X': '#tfc:lumber', 'Y': '#forge:leather'}, 'tfc:bellows').with_advancement('#forge:leather')
    rm.crafting_shaped('crafting/bricks', ['XYX', 'YXY', 'XYX'], {'X': 'minecraft:brick', 'Y': '#tfc:mortar'}, (2, 'minecraft:bricks')).with_advancement('minecraft:brick')
    rm.crafting_shaped('crafting/fire_bricks', ['XYX', 'YXY', 'XYX'], {'X': 'tfc:ceramic/fire_brick', 'Y': '#tfc:mortar'}, (2, 'tfc:fire_bricks')).with_advancement('minecraft:brick')
    rm.crafting_shaped('crafting/fire_clay', ['XYX', 'YZY', 'XYX'], {'X': 'tfc:powder/kaolinite', 'Y': 'tfc:powder/graphite', 'Z': 'minecraft:clay_ball'}, 'tfc:fire_clay').with_advancement('tfc:powder/kaolinite')
    rm.crafting_shaped('crafting/fire_clay_block', ['XX', 'XX'], {'X': 'tfc:fire_clay'}, 'tfc:fire_clay_block').with_advancement('tfc:fire_clay')
    rm.crafting_shaped('crafting/firestarter', [' X', 'X '], {'X': '#forge:rods/wooden'}, 'tfc:firestarter').with_advancement('#forge:rods/wooden')
    damage_shapeless(rm, 'crafting/flux', ('#tfc:fluxstone', '#tfc:hammers'), (2, 'tfc:powder/flux')).with_advancement('#tfc:fluxstone')
    rm.crafting_shapeless('crafting/gunpowder', ('tfc:powder/saltpeter', 'tfc:powder/saltpeter', 'tfc:powder/sulfur', 'tfc:powder/charcoal'), (4, 'minecraft:gunpowder')).with_advancement('tfc:powder/sulfur')
    rm.crafting_shapeless('crafting/gunpowder_graphite', ('tfc:powder/saltpeter', 'tfc:powder/saltpeter', 'tfc:powder/saltpeter', 'tfc:powder/saltpeter', 'tfc:powder/sulfur', 'tfc:powder/sulfur', 'tfc:powder/charcoal', 'tfc:powder/charcoal', 'tfc:powder/graphite'), (12, 'minecraft:gunpowder')).with_advancement('tfc:powder/graphite')
    rm.crafting_shaped('crafting/halter', ['XYX', 'X X'], {'X': '#forge:leather', 'Y': 'minecraft:lead'}, 'tfc:halter').with_advancement('minecraft:lead')
    rm.crafting_shaped('crafting/handstone', ['Y  ', 'XXX'], {'X': '#forge:stone', 'Y': '#forge:rods/wooden'}, 'tfc:handstone').with_advancement('#forge:stone')
    rm.crafting_shaped('crafting/jute_net', ['X X', ' X ', 'X X'], {'X': 'tfc:jute_fiber'}, 'tfc:jute_net').with_advancement('tfc:jute_fiber')
    rm.crafting_shaped('crafting/lead', [' XX', ' XX', 'X  '], {'X': 'tfc:jute_fiber'}, 'minecraft:lead').with_advancement('tfc:jute_fiber')
    rm.crafting_shaped('crafting/quern', ['XXX', 'YYY'], {'X': '#forge:smooth_stone', 'Y': '#forge:stone'}, 'tfc:quern').with_advancement('#forge:smooth_stone')
    rm.crafting_shaped('crafting/spindle', ['X', 'Y'], {'X': 'tfc:ceramic/spindle_head', 'Y': '#forge:rods/wooden'}, 'tfc:spindle').with_advancement('tfc:ceramic/spindle_head')
    rm.crafting_shapeless('crafting/stick_from_bunch', 'tfc:stick_bunch', (9, 'minecraft:stick')).with_advancement('tfc:stick_bunch')
    rm.crafting_shapeless('crafting/stick_from_bundle', 'tfc:stick_bundle', (18, 'minecraft:stick')).with_advancement('tfc:stick_bundle')
    rm.crafting_shaped('crafting/stick_bunch', ['XXX', 'XXX', 'XXX'], {'X': '#forge:rods/wooden'}, 'tfc:stick_bunch').with_advancement('#forge:rods/wooden')
    rm.crafting_shaped('crafting/stick_bundle', ['X', 'X'], {'X': 'tfc:stick_bunch'}, 'tfc:stick_bundle').with_advancement('tfc:stick_bunch')
    rm.crafting_shapeless('crafting/straw', 'tfc:thatch', (4, 'tfc:straw')).with_advancement('tfc:thatch')
    rm.crafting_shaped('crafting/thatch', ['XX', 'XX'], {'X': 'tfc:straw'}, 'tfc:thatch').with_advancement('tfc:straw')
    damage_shapeless(rm, 'crafting/wool_yarn', ('tfc:spindle', 'tfc:wool'), (8, 'tfc:wool_yarn')).with_advancement('tfc:wool')
    rm.crafting_shaped('crafting/wattle', ['X', 'X'], {'X': '#minecraft:logs'}, (6, 'tfc:wattle')).with_advancement('#minecraft:logs')
    rm.crafting_shapeless('crafting/daub', ('tfc:straw', 'minecraft:clay_ball', '#minecraft:dirt'), (2, 'tfc:daub'))
    rm.crafting_shaped('crafting/composter', ['X X', 'XYX', 'XYX'], {'X': '#tfc:lumber', 'Y': '#minecraft:dirt'}, 'tfc:composter').with_advancement('#tfc:lumber')
    rm.crafting_shaped('crafting/bloomery', ['XXX', 'X X', 'XXX'], {'X': '#forge:double_sheets/any_bronze'}, 'tfc:bloomery').with_advancement('#forge:double_sheets/any_bronze')
    rm.crafting_shaped('crafting/glow_arrow', ['XXX', 'XYX', 'XXX'], {'X': 'minecraft:arrow', 'Y': 'minecraft:glow_ink_sac'}, (8, 'tfc:glow_arrow')).with_advancement('minecraft:glow_ink_sac')
    rm.crafting_shaped('crafting/wooden_bucket', ['X X', ' X '], {'X': '#tfc:lumber'}, 'tfc:wooden_bucket').with_advancement('#tfc:lumber')
    damage_shapeless(rm, 'crafting/paper', (not_rotten('tfc:food/sugarcane'), not_rotten('tfc:food/sugarcane'), not_rotten('tfc:food/sugarcane'), '#tfc:knives'), (3, 'minecraft:paper')).with_advancement('tfc:food/sugarcane')
    rm.crafting_shaped('crafting/nest_box', ['Y Y', 'XYX', 'XXX'], {'Y': 'tfc:straw', 'X': '#tfc:lumber'}, 'tfc:nest_box').with_advancement('#tfc:lumber')

    rm.crafting_shaped('crafting/vanilla/armor_stand', ['XXX', ' X ', 'XYX'], {'X': '#minecraft:planks', 'Y': '#forge:smooth_stone_slab'}, 'minecraft:armor_stand').with_advancement('#forge:smooth_stone_slab')
    rm.crafting_shaped('crafting/vanilla/armor_stand_bulk', ['X', 'Y'], {'X': 'tfc:stick_bunch', 'Y': '#forge:smooth_stone_slab'}, 'minecraft:armor_stand').with_advancement('#forge:smooth_stone_slab')
    rm.crafting_shaped('crafting/vanilla/color/white_bed', ['XXX', 'YYY'], {'X': '#tfc:high_quality_cloth', 'Y': '#tfc:lumber'}, 'minecraft:white_bed').with_advancement('#tfc:high_quality_cloth')
    # todo: this recipe is completely wrong
    #rm.crafting_shaped('crafting/vanilla/bucket', ['XRX', 'XBX', ' X '], {'X': '#forge:ingots/wrought_iron', 'R': 'tfc:bucket/metal/red_steel', 'B': 'tfc:bucket/metal/blue_steel'}, 'minecraft:bucket').with_advancement('tfc:bucket/metal/red_steel')
    rm.crafting_shaped('crafting/vanilla/cauldron', ['X X', 'X X', 'XXX'], {'X': '#forge:sheets/wrought_iron'}, 'minecraft:cauldron').with_advancement('#forge:sheets/wrought_iron')
    rm.crafting_shaped('crafting/vanilla/compass', [' X ', 'XYX', ' X '], {'X': '#forge:sheets/wrought_iron', 'Y': '#forge:dusts/redstone'}, 'minecraft:compass').with_advancement('#forge:sheets/wrought_iron')
    rm.crafting_shaped('crafting/vanilla/clock', ['RXR', 'XYX', 'RXR'], {'X': '#forge:sheets/gold', 'Y': 'tfc:brass_mechanisms', 'R': '#forge:dusts/redstone'}, 'minecraft:clock').with_advancement('#forge:sheets/gold')
    rm.crafting_shaped('crafting/vanilla/crossbow', ['LIL', 'STS', ' L '], {'L': '#tfc:lumber', 'I': '#forge:rods/wrought_iron', 'S': '#forge:string', 'T': 'minecraft:tripwire_hook'}, 'minecraft:crossbow').with_advancement('#forge:ingots/wrought_iron')
    rm.crafting_shapeless('crafting/vanilla/fire_charge', ('minecraft:gunpowder', 'tfc:firestarter', '#minecraft:coals'), (3, 'minecraft:fire_charge')).with_advancement('minecraft:gunpowder')
    rm.crafting_shaped('crafting/vanilla/flint_and_steel', ['X ', ' Y'], {'X': '#forge:ingots/steel', 'Y': 'minecraft:flint'}, 'minecraft:flint_and_steel').with_advancement('#forge:ingots/steel')
    rm.crafting_shapeless('crafting/vanilla/hay', 'minecraft:hay_block', (9, 'tfc:straw')).with_advancement('minecraft:hay_block')
    rm.crafting_shaped('crafting/vanilla/hay_bale', ['XXX', 'XXX', 'XXX'], {'X': 'tfc:straw'}, 'minecraft:hay_block').with_advancement('tfc:straw')
    rm.crafting_shaped('crafting/vanilla/item_frame', ['XXX', 'XYX', 'XXX'], {'X': '#tfc:lumber', 'Y': '#forge:leather'}, (4, 'minecraft:item_frame')).with_advancement('#forge:leather')
    rm.crafting_shaped('crafting/vanilla/ladder', ['X X', 'X X', 'X X'], {'X': '#tfc:lumber'}, (16, 'minecraft:ladder')).with_advancement('#tfc:lumber')
    rm.crafting_shaped('crafting/vanilla/lapis_block', ['XXX', 'XXX', 'XXX'], {'X': 'tfc:gem/lapis_lazuli'}, 'minecraft:lapis_block').with_advancement('tfc:gem/lapis_lazuli')
    rm.crafting_shaped('crafting/vanilla/name_tag', ['XX', 'XY', 'XX'], {'X': 'minecraft:string', 'Y': 'minecraft:paper'}, 'minecraft:name_tag')
    rm.crafting_shaped('crafting/vanilla/painting', ['XXX', 'XYX', 'XXX'], {'X': '#tfc:high_quality_cloth', 'Y': '#forge:rods/wooden'}, 'minecraft:painting').with_advancement('#tfc:high_quality_cloth')
    rm.crafting_shaped('crafting/vanilla/tnt', ['XYX', 'YXY', 'XYX'], {'X': 'minecraft:gunpowder', 'Y': 'minecraft:sand'}, 'minecraft:tnt').with_advancement('minecraft:gunpowder')
    rm.crafting_shaped('crafting/vanilla/spyglass', ['X', 'Y', 'Y'], {'Y': '#forge:sheets/copper', 'X': 'minecraft:glass_pane'}, 'minecraft:spyglass').with_advancement('#forge:sheets/copper')
    rm.crafting_shaped('crafting/vanilla/tinted_glass', [' X ', 'XYX', ' X '], {'X': 'tfc:powder/amethyst', 'Y': 'minecraft:glass'}, 'minecraft:tinted_glass').with_advancement('minecraft:glass')

    # todo: redstone lamp
    rm.crafting_shaped('crafting/vanilla/redstone/hopper', ['X X', ' Y '], {'X': '#forge:sheets/wrought_iron', 'Y': '#forge:chests/wooden'}, 'minecraft:hopper').with_advancement('#forge:sheets/wrought_iron')
    rm.crafting_shaped('crafting/vanilla/redstone/observer', ['CCC', 'RRB', 'CCC'], {'C': '#forge:cobblestone', 'R': '#forge:dusts/redstone', 'B': 'tfc:brass_mechanisms'}, 'minecraft:observer').with_advancement('tfc:brass_mechanisms')
    rm.crafting_shaped('crafting/vanilla/redstone/piston', ['WWW', 'SXS', 'SBS'], {'X': '#forge:rods/wrought_iron', 'S': '#forge:cobblestone', 'W': '#tfc:lumber', 'B': 'tfc:brass_mechanisms'}, 'minecraft:piston').with_advancement('tfc:brass_mechanisms')
    rm.crafting_shaped('crafting/vanilla/redstone/sticky_piston', ['X', 'Y'], {'X': 'tfc:glue', 'Y': 'minecraft:piston'}, 'minecraft:sticky_piston').with_advancement('tfc:glue')
    rm.crafting_shaped('crafting/vanilla/redstone/comparator', [' T ', 'TRT', 'SSS'], {'R': '#forge:dusts/redstone', 'T': 'minecraft:redstone_torch', 'S': '#forge:smooth_stone'}, 'minecraft:comparator').with_advancement('minecraft:redstone_torch')
    rm.crafting_shaped('crafting/vanilla/redstone/repeater', ['TRT', 'SSS'], {'T': 'minecraft:redstone_torch', 'R': '#forge:dusts/redstone', 'S': '#forge:smooth_stone'}, 'minecraft:repeater').with_advancement('minecraft:redstone_torch')
    rm.crafting_shaped('crafting/vanilla/redstone/steel_hopper', ['X X', ' Y '], {'X': '#forge:sheets/steel', 'Y': '#forge:chests/wooden'}, (2, 'minecraft:hopper')).with_advancement('#forge:sheets/wrought_iron')
    rm.crafting_shaped('crafting/vanilla/redstone/heavy_weighted_pressure_plate', ['XX'], {'X': '#forge:ingots/wrought_iron'}, 'minecraft:heavy_weighted_pressure_plate').with_advancement('#forge:ingots/wrought_iron')
    rm.crafting_shaped('crafting/vanilla/redstone/daylight_detector', ['GGG', 'RRR', 'WWW'], {'G': '#forge:glass', 'R': '#forge:dusts/redstone', 'W': '#tfc:lumber'}, 'minecraft:daylight_detector').with_advancement('#forge:dusts/redstone')
    rm.crafting_shaped('crafting/vanilla/redstone/tripwire_hook', ['I', 'W', 'S'], {'I': '#forge:sheets/wrought_iron', 'W': '#tfc:lumber', 'S': '#forge:rods/wooden'}, (2, 'minecraft:tripwire_hook')).with_advancement('#forge:sheets/wrought_iron')


    rm.crafting_shaped('crafting/vanilla/redstone/activator_rail', ['SRS', 'SWS', 'SRS'], {'S': '#forge:rods/wrought_iron', 'W': 'minecraft:redstone_torch', 'R': '#forge:rods/wooden'}, (4, 'minecraft:activator_rail')).with_advancement('#forge:rods/gold')
    rm.crafting_shaped('crafting/vanilla/redstone/detector_rail', ['S S', 'SWS', 'SRS'], {'S': '#forge:rods/wrought_iron', 'W': '#minecraft:stone_pressure_plates', 'R': '#forge:dusts/redstone'}, (4, 'minecraft:detector_rail')).with_advancement('#forge:rods/wrought_iron')
    rm.crafting_shaped('crafting/vanilla/redstone/minecart', ['X X', 'XXX'], {'X': '#forge:sheets/wrought_iron'}, 'minecraft:minecart').with_advancement('#forge:sheets/wrought_iron')
    rm.crafting_shaped('crafting/vanilla/redstone/powered_rail', ['SWS', 'SRS', 'SWS'], {'S': '#forge:rods/gold', 'W': '#forge:rods/wooden', 'R': '#forge:dusts/redstone'}, (8, 'minecraft:powered_rail')).with_advancement('#forge:rods/gold')
    rm.crafting_shaped('crafting/vanilla/redstone/rail', ['S S', 'SWS', 'S S'], {'W': '#forge:rods/wooden', 'S': '#forge:rods/wrought_iron'}, (8, 'minecraft:rail')).with_advancement('#forge:rods/wrought_iron')

    rm.crafting_shaped('crafting/vanilla/redstone/steel_activator_rail', ['SRS', 'SWS', 'SRS'], {'S': '#forge:rods/steel', 'W': 'minecraft:redstone_torch', 'R': '#forge:rods/wooden'}, (8, 'minecraft:activator_rail')).with_advancement('#forge:rods/steel')
    rm.crafting_shaped('crafting/vanilla/redstone/steel_detector_rail', ['S S', 'SWS', 'SRS'], {'S': '#forge:rods/steel', 'W': '#minecraft:stone_pressure_plates', 'R': '#forge:dusts/redstone'}, (8, 'minecraft:detector_rail')).with_advancement('#forge:rods/steel')
    rm.crafting_shaped('crafting/vanilla/redstone/steel_minecart', ['X X', 'XXX'], {'X': '#forge:sheets/steel'}, (2, 'minecraft:minecart')).with_advancement('#forge:sheets/steel')
    rm.crafting_shaped('crafting/vanilla/redstone/steel_rail', ['S S', 'SWS', 'S S'], {'W': '#forge:rods/wooden', 'S': '#forge:rods/steel'}, (16, 'minecraft:rail')).with_advancement('#forge:rods/steel')

    # ============================
    # Collapse / Landslide Recipes
    # ============================

    for rock in ROCKS:
        raw = 'tfc:rock/raw/%s' % rock
        cobble = 'tfc:rock/cobble/%s' % rock
        mossy_cobble = 'tfc:rock/mossy_cobble/%s' % rock
        gravel = 'tfc:rock/gravel/%s' % rock
        spike = 'tfc:rock/spike/%s' % rock

        # Raw rock can TRIGGER and START, and FALL into cobble
        # Ores can FALL into cobble
        rm.block_tag('can_trigger_collapse', raw)
        rm.block_tag('can_start_collapse', raw)
        rm.block_tag('can_collapse', raw)

        collapse_recipe(rm, '%s_cobble' % rock, [
            raw,
            *['tfc:ore/%s/%s' % (ore, rock) for ore, ore_data in ORES.items() if not ore_data.graded],
            *['tfc:ore/poor_%s/%s' % (ore, rock) for ore, ore_data in ORES.items() if ore_data.graded],
            *['tfc:ore/normal_%s/%s' % (ore, rock) for ore, ore_data in ORES.items() if ore_data.graded],
            *['tfc:ore/rich_%s/%s' % (ore, rock) for ore, ore_data in ORES.items() if ore_data.graded]
        ], cobble)

        for ore, ore_data in ORES.items():
            if ore_data.graded:
                for grade in ORE_GRADES.keys():
                    rm.block_tag('can_start_collapse', 'tfc:ore/%s_%s/%s' % (grade, ore, rock))
                    rm.block_tag('can_collapse', 'tfc:ore/%s_%s/%s' % (grade, ore, rock))
            else:
                rm.block_tag('can_start_collapse', 'tfc:ore/%s/%s' % (ore, rock))
                rm.block_tag('can_collapse', 'tfc:ore/%s/%s' % (ore, rock))

        # Gravel and cobblestone have landslide recipes
        rm.block_tag('can_landslide', cobble, gravel, mossy_cobble)

        landslide_recipe(rm, '%s_cobble' % rock, cobble, cobble)
        landslide_recipe(rm, '%s_mossy_cobble' % rock, mossy_cobble, mossy_cobble)
        landslide_recipe(rm, '%s_gravel' % rock, gravel, gravel)

        # Spikes can collapse, but produce nothing
        rm.block_tag('can_collapse', spike)
        collapse_recipe(rm, '%s_spike' % rock, spike, copy_input=True)

        for deposit in ORE_DEPOSITS:
            rm.block_tag('can_landslide', 'tfc:deposit/%s/%s' % (deposit, rock))
            landslide_recipe(rm, '%s_%s_deposit' % (deposit, rock), 'tfc:deposit/%s/%s' % (deposit, rock), 'tfc:deposit/%s/%s' % (deposit, rock))

    # Soil Blocks
    for variant in SOIL_BLOCK_VARIANTS:
        for block_type in SOIL_BLOCK_TYPES:
            rm.block_tag('can_landslide', 'tfc:%s/%s' % (block_type, variant))

        # Blocks that create normal dirt
        landslide_recipe(rm, '%s_dirt' % variant, ['tfc:%s/%s' % (block_type, variant) for block_type in ('dirt', 'grass', 'grass_path', 'farmland', 'rooted_dirt')], 'tfc:dirt/%s' % variant)
        landslide_recipe(rm, '%s_clay_dirt' % variant, ['tfc:%s/%s' % (block_type, variant) for block_type in ('clay', 'clay_grass')], 'tfc:dirt/%s' % variant)

    # Sand
    for variant in SAND_BLOCK_TYPES:
        rm.block_tag('can_landslide', 'tfc:sand/%s' % variant)
        landslide_recipe(rm, '%s_sand' % variant, 'tfc:sand/%s' % variant, 'tfc:sand/%s' % variant)

    # Vanilla landslide blocks
    for block in ('sand', 'red_sand', 'gravel', 'cobblestone', 'mossy_cobblestone'):
        rm.block_tag('can_landslide', 'minecraft:%s' % block)
        landslide_recipe(rm, 'vanilla_%s' % block, 'minecraft:%s' % block, 'minecraft:%s' % block)

    vanilla_dirt_landslides = ('grass_block', 'dirt', 'coarse_dirt', 'podzol')
    for block in vanilla_dirt_landslides:
        rm.block_tag('can_landslide', 'minecraft:%s' % block)
    landslide_recipe(rm, 'vanilla_dirt', ['minecraft:%s' % block for block in vanilla_dirt_landslides], 'minecraft:dirt')

    # Vanilla collapsible blocks
    for rock in ('stone', 'andesite', 'granite', 'diorite'):
        block = 'minecraft:%s' % rock
        rm.block_tag('can_trigger_collapse', block)
        rm.block_tag('can_start_collapse', block)
        rm.block_tag('can_collapse', block)

        collapse_recipe(rm, 'vanilla_%s' % rock, block, block if rock != 'stone' else 'minecraft:cobblestone')

    # ============
    # Chisel Recipes
    # ============

    for rock in ROCKS.keys():
        for block_type in CUTTABLE_ROCKS:
            chisel_recipe(rm, '%s_%s_stairs' % (block_type, rock), 'tfc:rock/%s/%s' % (block_type, rock), 'tfc:rock/%s/%s_stairs' % (block_type, rock), 'stair')
            chisel_recipe(rm, '%s_%s_slab' % (block_type, rock), 'tfc:rock/%s/%s' % (block_type, rock), 'tfc:rock/%s/%s_slab' % (block_type, rock), 'slab')
        chisel_recipe(rm, '%s_smooth' % rock, 'tfc:rock/raw/%s' % rock, 'tfc:rock/smooth/%s' % rock, 'smooth')
        chisel_recipe(rm, '%s_hardened_smooth' % rock, 'tfc:rock/hardened/%s' % rock, 'tfc:rock/smooth/%s' % rock, 'smooth')
        chisel_recipe(rm, '%s_chiseled' % rock, 'tfc:rock/bricks/%s' % rock, 'tfc:rock/chiseled/%s' % rock, 'smooth')
    for sand in SAND_BLOCK_TYPES:
        for variant in ('raw', 'cut', 'smooth'):
            chisel_recipe(rm, '%s_%s_stairs' % (variant, sand), 'tfc:%s_sandstone/%s' % (variant, sand), 'tfc:%s_sandstone/%s_stairs' % (variant, sand), 'stair')
            chisel_recipe(rm, '%s_%s_slab' % (variant, sand), 'tfc:%s_sandstone/%s' % (variant, sand), 'tfc:%s_sandstone/%s_slab' % (variant, sand), 'slab')
        chisel_recipe(rm, '%s_cut' % sand, 'tfc:raw_sandstone/%s' % sand, 'tfc:cut_sandstone/%s' % sand, 'smooth')
    for color in COLORS:
        chisel_recipe(rm, '%s_alabaster_bricks_stairs' % color, 'tfc:alabaster/stained/%s_alabaster_bricks' % color, 'tfc:alabaster/stained/%s_alabaster_bricks_stairs' % color, 'stair')
        chisel_recipe(rm, '%s_alabaster_bricks_slab' % color, 'tfc:alabaster/stained/%s_alabaster_bricks' % color, 'tfc:alabaster/stained/%s_alabaster_bricks_slab' % color, 'slab')
        chisel_recipe(rm, '%s_polished_alabaster_stairs' % color, 'tfc:alabaster/stained/%s_polished_alabaster' % color, 'tfc:alabaster/stained/%s_polished_alabaster_stairs' % color, 'stair')
        chisel_recipe(rm, '%s_polished_alabaster_slab' % color, 'tfc:alabaster/stained/%s_polished_alabaster' % color, 'tfc:alabaster/stained/%s_polished_alabaster_slab' % color, 'slab')
        chisel_recipe(rm, '%s_alabaster_bricks_polished' % color, 'tfc:alabaster/stained/%s_raw_alabaster' % color, 'tfc:alabaster/stained/%s_polished_alabaster' % color, 'smooth')
    for wood in WOODS.keys():
        chisel_recipe(rm, '%s_wood_stairs' % wood, 'tfc:wood/planks/%s' % wood, 'tfc:wood/planks/%s_stairs' % wood, 'stair')
        chisel_recipe(rm, '%s_wood_slab' % wood, 'tfc:wood/planks/%s' % wood, 'tfc:wood/planks/%s_slab' % wood, 'slab')

    # ============
    # Heat Recipes
    # ============

    heat_recipe(rm, 'torch_from_stick', '#forge:rods/wooden', 60, result_item='2 tfc:torch')
    heat_recipe(rm, 'torch_from_stick_bunch', 'tfc:stick_bunch', 60, result_item='18 tfc:torch')
    heat_recipe(rm, 'glass_from_shards', 'tfc:glass_shard', 180, result_item='minecraft:glass')
    heat_recipe(rm, 'glass_from_sand', '#forge:sand', 180, result_item='minecraft:glass')
    heat_recipe(rm, 'brick', 'tfc:ceramic/unfired_brick', POTTERY_MELT, result_item='minecraft:brick')
    heat_recipe(rm, 'flower_pot', 'tfc:ceramic/unfired_flower_pot', POTTERY_MELT, result_item='minecraft:flower_pot')
    heat_recipe(rm, 'ceramic_jug', 'tfc:ceramic/unfired_jug', POTTERY_MELT, result_item='tfc:ceramic/jug')
    heat_recipe(rm, 'ceramic_pan', 'tfc:ceramic/unfired_pan', POTTERY_MELT, result_item='tfc:pan/empty')
    heat_recipe(rm, 'terracotta', 'minecraft:clay', POTTERY_MELT, result_item='minecraft:terracotta')

    for ore, ore_data in ORES.items():
        if ore_data.metal and ore_data.graded:
            temp = METALS[ore_data.metal].melt_temperature
            heat_recipe(rm, ('ore', 'small_%s' % ore), 'tfc:ore/small_%s' % ore, temp, None, '%d tfc:metal/%s' % (10, ore_data.metal))
            heat_recipe(rm, ('ore', 'poor_%s' % ore), 'tfc:ore/poor_%s' % ore, temp, None, '%d tfc:metal/%s' % (15, ore_data.metal))
            heat_recipe(rm, ('ore', 'normal_%s' % ore), 'tfc:ore/normal_%s' % ore, temp, None, '%d tfc:metal/%s' % (25, ore_data.metal))
            heat_recipe(rm, ('ore', 'rich_%s' % ore), 'tfc:ore/rich_%s' % ore, temp, None, '%d tfc:metal/%s' % (35, ore_data.metal))

    for metal, metal_data in METALS.items():
        melt_metal = metal if metal_data.melt_metal is None else metal_data.melt_metal
        for item, item_data in METAL_ITEMS_AND_BLOCKS.items():
            if item_data.type == 'all' or item_data.type in metal_data.types:
                heat_recipe(rm, ('metal', '%s_%s' % (metal, item)), 'tfc:metal/%s/%s' % (item, metal), metal_data.melt_temperature, None, '%d tfc:metal/%s' % (item_data.smelt_amount, melt_metal))

    wrought_iron = METALS['wrought_iron']
    heat_recipe(rm, 'raw_bloom', 'tfc:raw_iron_bloom', wrought_iron.melt_temperature, None, '100 tfc:metal/cast_iron')
    heat_recipe(rm, 'refined_bloom', 'tfc:refined_iron_bloom', wrought_iron.melt_temperature, None, '100 tfc:metal/cast_iron')

    # Mold, Ceramic Firing
    for tool, tool_data in METAL_ITEMS.items():
        if tool_data.mold:
            heat_recipe(rm, ('%s_mold' % tool), 'tfc:ceramic/unfired_%s_mold' % tool, POTTERY_MELT, 'tfc:ceramic/%s_mold' % tool)

    for pottery in SIMPLE_POTTERY:
        heat_recipe(rm, 'fired_' + pottery, 'tfc:ceramic/unfired_' + pottery, POTTERY_MELT, result_item='tfc:ceramic/' + pottery)

    for color in COLORS:
        heat_recipe(rm, 'glazed_terracotta_%s' % color, 'minecraft:%s_terracotta' % color, POTTERY_MELT, result_item='minecraft:%s_glazed_terracotta' % color)
        heat_recipe(rm, 'glazed_ceramic_vessel_%s' % color, 'tfc:ceramic/%s_unfired_vessel' % color, POTTERY_MELT, 'tfc:ceramic/%s_glazed_vessel' % color)

        rm.crafting_shapeless('crafting/ceramic/%s_unfired_vessel' % color, ('minecraft:%s_dye' % color, 'tfc:ceramic/unfired_vessel'), 'tfc:ceramic/%s_unfired_vessel' % color).with_advancement('minecraft:%s_dye' % color)
        if color != 'white':
            rm.crafting_shaped('crafting/vanilla/color/%s_bed' % color, ['ZZZ', 'XXX', 'YYY'], {'X': '#tfc:high_quality_cloth', 'Y': '#tfc:lumber', 'Z': 'minecraft:%s_dye' % color}, 'minecraft:%s_bed' % color).with_advancement('#tfc:high_quality_cloth')
        rm.crafting_shapeless('crafting/vanilla/color/%s_concrete_powder' % color, ('minecraft:%s_dye' % color, '#forge:sand', '#forge:sand', '#forge:sand', '#forge:sand', '#forge:gravel', '#forge:gravel', '#forge:gravel', '#forge:gravel'), (8, 'minecraft:%s_concrete_powder' % color))

    for name in DISABLED_VANILLA_RECIPES:
        disable_recipe(rm, 'minecraft:' + name)
    for section in ARMOR_SECTIONS:
        for variant in VANILLA_ARMOR_TYPES:
            disable_recipe(rm, 'minecraft:%s_%s' % (variant, section))
    for tool in VANILLA_TOOLS:
        for variant in VANILLA_TOOL_MATERIALS:
            disable_recipe(rm, 'minecraft:%s_%s' % (variant, tool))

    # Quern
    quern_recipe(rm, 'olive', 'tfc:food/olive', 'tfc:olive_paste', count=2)
    quern_recipe(rm, 'borax', 'tfc:ore/borax', 'tfc:powder/flux', count=6)
    quern_recipe(rm, 'fluxstone', '#tfc:fluxstone', 'tfc:powder/flux', count=2)
    quern_recipe(rm, 'cinnabar', 'tfc:ore/cinnabar', 'minecraft:redstone', count=8)
    quern_recipe(rm, 'cryolite', 'tfc:ore/cryolite', 'minecraft:redstone', count=8)
    quern_recipe(rm, 'bone', 'minecraft:bone', 'minecraft:bone_meal', count=3)
    quern_recipe(rm, 'bone_block', 'minecraft:bone_block', 'minecraft:bone_meal', count=9)
    quern_recipe(rm, 'charcoal', 'minecraft:charcoal', 'tfc:powder/charcoal', count=4)
    quern_recipe(rm, 'salt', 'tfc:ore/halite', 'tfc:powder/salt', count=4)
    quern_recipe(rm, 'blaze_rod', 'minecraft:blaze_rod', 'minecraft:blaze_powder', count=2)
    quern_recipe(rm, 'raw_limestone', 'tfc:rock/raw/limestone', 'tfc:ore/gypsum')
    quern_recipe(rm, 'sylvite', 'tfc:ore/sylvite', 'tfc:powder/sylvite', count=4)

    for grain in GRAINS:
<<<<<<< HEAD
        heat_recipe(rm, grain + '_dough', 'tfc:food/%s_dough' % grain, 200, result_item=item_stack_provider('tfc:food/%s_bread' % grain))
        quern_recipe(rm, grain + '_grain', 'tfc:food/%s_grain' % grain, item_stack_provider('tfc:food/%s_flour' % grain))
=======
        heat_recipe(rm, grain + '_dough', not_rotten('tfc:food/%s_dough' % grain), 200, result_item=item_stack_provider('tfc:food/%s_bread' % grain, reset_decay=True))
        quern_recipe(rm, grain + '_grain', not_rotten('tfc:food/%s_grain' % grain), item_stack_provider('tfc:food/%s_flour' % grain, reset_decay=True))
>>>>>>> 1c27cc18
        res = utils.resource_location(rm.domain, grain + '_cutting')
        rm.write((*rm.resource_dir, 'data', res.domain, 'recipes', 'crafting', res.path), {
            'type': 'tfc:extra_products_shapeless_crafting',
            'extra_products': utils.item_stack_list('tfc:straw'),
            'recipe': {
                'type': 'tfc:damage_inputs_shapeless_crafting',
                'recipe': {
                    'type': 'minecraft:crafting_shapeless',
                    'ingredients': utils.item_stack_list((not_rotten('tfc:food/%s' % grain), '#tfc:knives')),
                    'result': utils.item_stack('tfc:food/%s_grain' % grain)
                }
            }
        })
        rm.crafting_shapeless('crafting/%s_dough' % grain, (not_rotten('tfc:food/%s_flour' % grain), fluid_item_ingredient('100 minecraft:water')), (2, 'tfc:food/%s_dough' % grain)).with_advancement('tfc:food/%s_grain' % grain)
        damage_shaped(rm, 'crafting/%s_sandwich' % grain, ['ZX ', 'YYY', ' X '], {'X': not_rotten('tfc:food/%s_bread' % grain), 'Y': not_rotten('#tfc:foods/usable_in_sandwich'), 'Z': '#tfc:knives'}, (2, 'tfc:food/%s_bread_sandwich' % grain), recipe_type='tfc:sandwich_crafting').with_advancement('tfc:food/%s_bread' % grain)

    for meat in MEATS:
<<<<<<< HEAD
        heat_recipe(rm, meat, 'tfc:food/%s' % meat, 200, result_item=item_stack_provider('tfc:food/cooked_%s' % meat))
=======
        heat_recipe(rm, meat, not_rotten('tfc:food/%s' % meat), 200, result_item=item_stack_provider('tfc:food/cooked_%s' % meat, reset_decay=True))
>>>>>>> 1c27cc18

    heat_recipe(rm, 'seaweed', 'tfc:groundcover/seaweed', 200, item_stack_provider('tfc:food/dried_seaweed'))
    heat_recipe(rm, 'giant_kelp_flower', 'tfc:plant/giant_kelp_flower', 200, item_stack_provider('tfc:food/dried_kelp'))

    for ore in ['hematite', 'limonite', 'malachite']:
        for grade, data in ORE_GRADES.items():
            quern_recipe(rm, '%s_%s' % (grade, ore), 'tfc:ore/%s_%s' % (grade, ore), 'tfc:powder/%s' % ore, count=data.grind_amount)
        quern_recipe(rm, 'small_%s' % ore, 'tfc:ore/small_%s' % ore, 'tfc:powder/%s' % ore, count=2)

    for ore in ['sulfur', 'saltpeter', 'graphite', 'kaolinite']:
        quern_recipe(rm, ore, 'tfc:ore/%s' % ore, 'tfc:powder/%s' % ore, count=4)
    for gem in GEMS:
        quern_recipe(rm, gem, 'tfc:ore/%s' % gem, 'tfc:powder/%s' % gem, count=4)

    for color, plants in PLANT_COLORS.items():
        for plant in plants:
            quern_recipe(rm, 'plant/%s' % plant, 'tfc:plant/%s' % plant, 'minecraft:%s_dye' % color, count=2)

    for i, size in enumerate(('small', 'medium', 'large')):
        scraping_recipe(rm, '%s_soaked_hide' % size, 'tfc:%s_soaked_hide' % size, 'tfc:%s_scraped_hide' % size)
        damage_shapeless(rm, 'crafting/%s_sheepskin' % size, ('tfc:%s_sheepskin_hide' % size, '#tfc:knives'), (i + 1, 'tfc:wool')).with_advancement('tfc:%s_sheepskin_hide' % size)

    paste = utils.ingredient('tfc:olive_paste')
    rm.recipe(('pot', 'olive_oil_water'), 'tfc:pot_fluid', {
        'ingredients': [paste, paste, paste, paste, paste],
        'fluid_ingredient': fluid_stack_ingredient('1000 minecraft:water'),
        'duration': 2000,
        'temperature': 300,
        'fluid_output': fluid_stack('1000 tfc:olive_oil_water')
    })

    blubber = utils.ingredient('tfc:blubber')
    rm.recipe(('pot', 'tallow'), 'tfc:pot_fluid', {
        'ingredients': [blubber, blubber, blubber, blubber, blubber],
        'fluid_ingredient': fluid_stack_ingredient('1000 minecraft:water'),
        'duration': 2000,
        'temperature': 600,
        'fluid_output': fluid_stack('1000 tfc:tallow')
    })

    ash = utils.ingredient('tfc:powder/wood_ash')
    rm.recipe(('pot', 'lye'), 'tfc:pot_fluid', {
        'ingredients': [ash, ash, ash, ash, ash],
        'fluid_ingredient': fluid_stack_ingredient('1000 minecraft:water'),
        'duration': 2000,
        'temperature': 600,
        'fluid_output': fluid_stack('1000 tfc:lye')
    })

    for color in COLORS:
        rm.recipe(('pot', '%s_dye' % color), 'tfc:pot_fluid', {
            'ingredients': [utils.ingredient('minecraft:%s_dye' % color)],
            'fluid_ingredient': fluid_stack_ingredient('1000 minecraft:water'),
            'duration': 2000,
            'temperature': 600,
            'fluid_output': fluid_stack('1000 tfc:%s_dye' % color)
        })

    soup_food = not_rotten(utils.ingredient('#tfc:foods/usable_in_soup'))
    rm.recipe(('pot', 'soup_3'), 'tfc:pot_soup', {
        'ingredients': [soup_food, soup_food, soup_food],
        'fluid_ingredient': fluid_stack_ingredient('1000 minecraft:water'),
        'duration': 1000,
        'temperature': 300
    })
    rm.recipe(('pot', 'soup_4'), 'tfc:pot_soup', {
        'ingredients': [soup_food, soup_food, soup_food, soup_food],
        'fluid_ingredient': fluid_stack_ingredient('1000 minecraft:water'),
        'duration': 1150,
        'temperature': 300
    })
    rm.recipe(('pot', 'soup_5'), 'tfc:pot_soup', {
        'ingredients': [soup_food, soup_food, soup_food, soup_food, soup_food],
        'fluid_ingredient': fluid_stack_ingredient('1000 minecraft:water'),
        'duration': 1300,
        'temperature': 300
    })

    clay_knapping(rm, 'vessel', [' XXX ', 'XXXXX', 'XXXXX', 'XXXXX', ' XXX '], 'tfc:ceramic/unfired_vessel')
    clay_knapping(rm, 'jug', [' X   ', 'XXXX ', 'XXX X', 'XXXX ', 'XXX  '], 'tfc:ceramic/unfired_jug')
    clay_knapping(rm, 'pot', ['X   X', 'X   X', 'X   X', 'XXXXX', ' XXX '], 'tfc:ceramic/unfired_pot')
    clay_knapping(rm, 'bowl_2', ['X   X', ' XXX '], (2, 'tfc:ceramic/unfired_bowl'), False)
    clay_knapping(rm, 'bowl_4', ['X   X', ' XXX ', '     ', 'X   X', ' XXX '], (4, 'tfc:ceramic/unfired_bowl'))
    clay_knapping(rm, 'brick', ['XXXXX', '     ', 'XXXXX', '     ', 'XXXXX'], (3, 'tfc:ceramic/unfired_brick'))
    clay_knapping(rm, 'flower_pot', [' X X ', ' XXX ', '     ', ' X X ', ' XXX '], (2, 'tfc:ceramic/unfired_flower_pot'))
    clay_knapping(rm, 'spindle_head', ['  X  ', 'XXXXX', '  X  '], 'tfc:ceramic/unfired_spindle_head', False)
    clay_knapping(rm, 'pan', ['X   X', 'XXXXX', ' XXX '], 'tfc:ceramic/unfired_pan', False)

    clay_knapping(rm, 'ingot_mold', ['XXXX', 'X  X', 'X  X', 'X  X', 'XXXX'], (2, 'tfc:ceramic/unfired_ingot_mold'))
    clay_knapping(rm, 'axe_head_mold', ['X XXX', '    X', '     ', '    X', 'X XXX'], 'tfc:ceramic/unfired_axe_head_mold', True)
    clay_knapping(rm, 'chisel_head_mold', ['XX XX', 'XX XX', 'XX XX', 'XX XX', 'XX XX'], 'tfc:ceramic/unfired_chisel_head_mold', True)
    clay_knapping(rm, 'hammer_head_mold', ['XXXXX', '     ', '     ', 'XX XX', 'XXXXX'], 'tfc:ceramic/unfired_hammer_head_mold', True)
    clay_knapping(rm, 'hoe_head_mold', ['XXXXX', '     ', '  XXX', 'XXXXX'], 'tfc:ceramic/unfired_hoe_head_mold', True)
    clay_knapping(rm, 'javelin_head_mold', ['   XX', '    X', '     ', 'X   X', 'XX XX'], 'tfc:ceramic/unfired_javelin_head_mold', True)
    clay_knapping(rm, 'knife_blade_mold', ['XX X', 'X  X', 'X  X', 'X  X', 'X  X'], 'tfc:ceramic/unfired_knife_blade_mold', True)
    clay_knapping(rm, 'mace_blade_mold', ['XX XX', 'X   X', 'X   X', 'X   X', 'XX XX'], 'tfc:ceramic/unfired_mace_head_mold', True)
    clay_knapping(rm, 'pickaxe_head_mold', ['XXXXX', 'X   X', ' XXX ', 'XXXXX'], 'tfc:ceramic/unfired_pickaxe_head_mold', True)
    clay_knapping(rm, 'propick_head_mold', ['XXXXX', '    X', ' XXX ', ' XXXX', 'XXXXX'], 'tfc:ceramic/unfired_propick_head_mold', True)
    clay_knapping(rm, 'saw_blade_mold', ['  XXX', '   XX', 'X   X', 'X    ', 'XXX  '], 'tfc:ceramic/unfired_saw_blade_mold', True)
    clay_knapping(rm, 'shovel_head_mold', ['X   X', 'X   X', 'X   X', 'X   X', 'XX XX'], 'tfc:ceramic/unfired_shovel_head_mold', True)
    clay_knapping(rm, 'sword_blade_mold', ['  XXX', '   XX', 'X   X', 'XX  X', 'XXXX '], 'tfc:ceramic/unfired_sword_blade_mold', True)
    clay_knapping(rm, 'scythe_blade_mold', ['XXXXX', 'X    ', '    X', '  XXX', 'XXXXX'], 'tfc:ceramic/unfired_scythe_blade_mold', True)

    fire_clay_knapping(rm, 'crucible', ['X   X', 'X   X', 'X   X', 'X   X', 'XXXXX'], 'tfc:ceramic/unfired_crucible')
    fire_clay_knapping(rm, 'brick', ['XXXXX', '     ', 'XXXXX', '     ', 'XXXXX'], (3, 'tfc:ceramic/unfired_fire_brick'))

    leather_knapping(rm, 'helmet', ['XXXXX', 'X   X', 'X   X', '     ', '     '], 'minecraft:leather_helmet')
    leather_knapping(rm, 'chestplate', ['X   X', 'XXXXX', 'XXXXX', 'XXXXX', 'XXXXX'], 'minecraft:leather_chestplate')
    leather_knapping(rm, 'leggings', ['XXXXX', 'XXXXX', 'XX XX', 'XX XX', 'XX XX'], 'minecraft:leather_leggings')
    leather_knapping(rm, 'boots', ['XX   ', 'XX   ', 'XX   ', 'XXXX ', 'XXXXX'], 'minecraft:leather_boots')
    leather_knapping(rm, 'saddle', ['  X  ', 'XXXXX', 'XXXXX', 'XXXXX', '  X  '], 'minecraft:saddle')
    # todo: quiver

    for category in ROCK_CATEGORIES:
        predicate = '#tfc:%s_rock' % category
        rock_knapping(rm, 'axe_head_%s' % category, [' X   ', 'XXXX ', 'XXXXX', 'XXXX ', ' X   '], 'tfc:stone/axe_head/%s' % category, predicate)
        rock_knapping(rm, 'shovel_head_%s' % category, ['XXX', 'XXX', 'XXX', 'XXX', ' X '], 'tfc:stone/shovel_head/%s' % category, predicate)
        rock_knapping(rm, 'hoe_head_%s' % category, ['XXXXX', '   XX'], 'tfc:stone/hoe_head/%s' % category, predicate)
        rock_knapping(rm, 'knife_head_%s' % category, ['X ', 'XX', 'XX', 'XX', 'XX'], 'tfc:stone/knife_head/%s' % category, predicate)
        rock_knapping(rm, 'knife_head_1_%s' % category, ['X  X ', 'XX XX', 'XX XX', 'XX XX', 'XX XX'], (2, 'tfc:stone/knife_head/%s' % category), predicate)
        rock_knapping(rm, 'knife_head_2_%s' % category, ['X   X', 'XX XX', 'XX XX', 'XX XX', 'XX XX'], (2, 'tfc:stone/knife_head/%s' % category), predicate)
        rock_knapping(rm, 'knife_head_3_%s' % category, [' X X ', 'XX XX', 'XX XX', 'XX XX', 'XX XX'], (2, 'tfc:stone/knife_head/%s' % category), predicate)
        rock_knapping(rm, 'hoe_head_1_%s' % category, ['XXXXX', 'XX   ', '     ', 'XXXXX', 'XX   '], (2, 'tfc:stone/hoe_head/%s' % category), predicate)
        rock_knapping(rm, 'hoe_head_2_%s' % category, ['XXXXX', 'XX   ', '     ', 'XXXXX', '   XX'], (2, 'tfc:stone/hoe_head/%s' % category), predicate)
        rock_knapping(rm, 'knife_head_%s' % category, ['X ', 'XX', 'XX', 'XX', 'XX'], 'tfc:stone/knife_head/%s' % category, predicate)
        rock_knapping(rm, 'javelin_head_%s' % category, ['XXX  ', 'XXXX ', 'XXXXX', ' XXX ', '  X  '], 'tfc:stone/javelin_head/%s' % category, predicate)
        rock_knapping(rm, 'hammer_head_%s' % category, ['XXXXX', 'XXXXX', '  X  '], 'tfc:stone/hammer_head/%s' % category, predicate)

        for tool in ROCK_CATEGORY_ITEMS:
            rm.crafting_shaped('crafting/stone/%s_%s' % (tool, category), ['X', 'Y'], {'X': 'tfc:stone/%s_head/%s' % (tool, category), 'Y': '#forge:rods/wooden'}, 'tfc:stone/%s/%s' % (tool, category)).with_advancement('tfc:stone/%s_head/%s' % (tool, category))

    # Casting Recipes

    for metal, metal_data in METALS.items():
        for tool, tool_data in METAL_ITEMS.items():
            if tool == 'ingot' or (tool_data.mold and 'tool' in metal_data.types and metal_data.tier <= 2):
                casting_recipe(rm, '%s_%s' % (metal, tool), tool, metal, tool_data.smelt_amount, 0.1 if tool == 'ingot' else 1)

    rm.recipe('casting', 'tfc:casting_crafting', {})  # simple recipe to allow any casting recipe to be used in a crafting grid

    # Alloy Recipes

    alloy_recipe(rm, 'bismuth_bronze', 'bismuth_bronze', ('zinc', 0.2, 0.3), ('copper', 0.5, 0.65), ('bismuth', 0.1, 0.2))
    alloy_recipe(rm, 'black_bronze', 'black_bronze', ('copper', 0.5, 0.7), ('silver', 0.1, 0.25), ('gold', 0.1, 0.25))
    alloy_recipe(rm, 'bronze', 'bronze', ('copper', 0.88, 0.92), ('tin', 0.08, 0.12))
    alloy_recipe(rm, 'brass', 'brass', ('copper', 0.88, 0.92), ('zinc', 0.08, 0.12))
    alloy_recipe(rm, 'rose_gold', 'rose_gold', ('copper', 0.15, 0.3), ('gold', 0.7, 0.85))
    alloy_recipe(rm, 'sterling_silver', 'sterling_silver', ('copper', 0.2, 0.4), ('silver', 0.6, 0.8))
    alloy_recipe(rm, 'weak_steel', 'weak_steel', ('steel', 0.5, 0.7), ('nickel', 0.15, 0.25), ('black_bronze', 0.15, 0.25))
    alloy_recipe(rm, 'weak_blue_steel', 'weak_blue_steel', ('black_steel', 0.5, 0.55), ('steel', 0.2, 0.25), ('bismuth_bronze', 0.1, 0.15), ('sterling_silver', 0.1, 0.15))
    alloy_recipe(rm, 'weak_red_steel', 'weak_red_steel', ('black_steel', 0.5, 0.55), ('steel', 0.2, 0.25), ('brass', 0.1, 0.15), ('rose_gold', 0.1, 0.15))

    # Bloomery Recipes
    bloomery_recipe(rm, 'raw_iron_bloom', 'tfc:raw_iron_bloom', '100 tfc:metal/cast_iron', 'minecraft:charcoal', 15000)

    # Barrel Recipes
    for size, amount, output in (('small', 300, 1), ('medium', 400, 2), ('large', 500, 3)):
        barrel_sealed_recipe(rm, '%s_soaked_hide' % size, '%s Soaked Hide' % size, 8000, 'tfc:%s_raw_hide' % size, '%d tfc:limewater' % amount, output_item='tfc:%s_soaked_hide' % size)
        barrel_sealed_recipe(rm, '%s_prepared_hide' % size, '%s Prepared Hide' % size, 8000, 'tfc:%s_scraped_hide' % size, '%d minecraft:water' % amount, output_item='tfc:%s_prepared_hide' % size)
        barrel_sealed_recipe(rm, '%s_leather' % size, 'Leather', 8000, 'tfc:%s_prepared_hide' % size, '%d tfc:tannin' % amount, output_item='%d minecraft:leather' % output)

    barrel_sealed_recipe(rm, 'tannin', 'Tannin', 8000, '#tfc:makes_tannin', '1000 minecraft:water', output_fluid='1000 tfc:tannin')
    barrel_sealed_recipe(rm, 'jute_fiber', 'Jute Fiber', 8000, 'tfc:jute', '200 minecraft:water', output_item='tfc:jute_fiber')
    barrel_sealed_recipe(rm, 'sugar', 'Sugar', 8000, 'tfc:food/sugarcane', '600 minecraft:water', output_item='minecraft:sugar')
    barrel_sealed_recipe(rm, 'glue', 'Glue', 8000, 'minecraft:bone_meal', '500 tfc:limewater',  output_item='tfc:glue')

    barrel_sealed_recipe(rm, 'beer', 'Fermenting Beer', 72000, 'tfc:food/barley_flour', '500 minecraft:water', output_fluid='500 tfc:beer')
    barrel_sealed_recipe(rm, 'cider', 'Fermenting Cider', 72000, '#tfc:foods/apples', '500 minecraft:water', output_fluid='500 tfc:cider')
    barrel_sealed_recipe(rm, 'rum', 'Fermenting Rum', 72000, 'minecraft:sugar', '500 minecraft:water', output_fluid='500 tfc:rum')
    barrel_sealed_recipe(rm, 'sake', 'Fermenting Sake', 72000, 'tfc:food/rice_flour', '500 minecraft:water', output_fluid='500 tfc:sake')
    barrel_sealed_recipe(rm, 'vodka', 'Fermenting Vodka', 72000, 'tfc:food/potato', '500 minecraft:water', output_fluid='500 tfc:vodka')
    barrel_sealed_recipe(rm, 'whiskey', 'Fermenting Whiskey', 72000, 'tfc:food/wheat_flour', '500 minecraft:water', output_fluid='500 tfc:whiskey')
    barrel_sealed_recipe(rm, 'corn_whiskey', 'Fermenting Corn Whiskey', 72000, 'tfc:food/maize_flour', '500 minecraft:water', output_fluid='500 tfc:corn_whiskey')
    barrel_sealed_recipe(rm, 'rye_whiskey', 'Fermenting Rye Whiskey', 72000, 'tfc:food/rye_flour', '500 minecraft:water', output_fluid='500 tfc:rye_whiskey')

    barrel_sealed_recipe(rm, 'vinegar', 'Vinegar', 8000, '#tfc:foods/fruits', '250 #tfc:alcohols', output_fluid='250 tfc:vinegar')

    barrel_sealed_recipe(rm, 'pickling', 'Pickling', 4000, not_rotten(has_trait(['#tfc:foods/fruits', '#tfc:foods/vegetables', '#tfc:foods/meats'], 'tfc:brined')), '125 tfc:vinegar', item_stack_provider(copy_input=True, add_trait='tfc:pickled'))
    barrel_sealed_recipe(rm, 'brined', 'Brining', 4000, not_rotten(['#tfc:foods/fruits', '#tfc:foods/vegetables', '#tfc:foods/meats']), '125 tfc:brine', item_stack_provider(copy_input=True, add_trait='tfc:brined'))
    barrel_sealed_recipe(rm, 'preserved_in_vinegar', 'Preserving in Vinegar', -1, not_rotten(has_trait(['#tfc:foods/fruits', '#tfc:foods/vegetables', '#tfc:foods/meats'], 'tfc:pickled')), '125 tfc:vinegar', on_seal=item_stack_provider(copy_input=True, add_trait='tfc:vinegar'), on_unseal=item_stack_provider(copy_input=True, remove_trait='tfc:vinegar'))

    barrel_sealed_recipe(rm, 'mortar', 'Mortar', 8000, '#minecraft:sand', '100 tfc:limewater', output_item='16 tfc:mortar')
    barrel_sealed_recipe(rm, 'curdling', 'Curdling Milk', 8000, input_fluid='1 tfc:milk_vinegar', output_fluid='1 tfc:curdled_milk')
    barrel_sealed_recipe(rm, 'cheese', 'Cheese', 8000, input_fluid='625 tfc:curdled_milk', output_item=item_stack_provider('2 tfc:food/cheese'))
    barrel_sealed_recipe(rm, 'raw_alabaster', 'Raw Alabaster', 1000, 'tfc:ore/gypsum', '100 tfc:limewater', output_item='tfc:alabaster/raw/alabaster')
    barrel_sealed_recipe(rm, 'clean_jute_net', 'Cleaning Jute Net', 1000, 'tfc:dirty_jute_net', '125 minecraft:water', output_item='tfc:jute_net')

    # Bleaching Recipes
    for variant in VANILLA_DYED_ITEMS:
        cost = 125 if variant != 'carpet' else 25
        barrel_sealed_recipe(rm, 'dye/bleach_%s' % variant, 'Bleaching %s' % variant, 1000, '#tfc:colored_%s' % variant, '%d tfc:lye' % cost, output_item='minecraft:white_%s' % variant)
    barrel_sealed_recipe(rm, 'dye/bleach_shulkers', 'Bleaching Shulker Box', 1000, '#tfc:colored_shulker_boxes', '125 tfc:lye', output_item='minecraft:shulker_box')
    barrel_sealed_recipe(rm, 'dye/bleach_concrete_powder', 'Bleaching Concrete Powder', 1000, '#tfc:colored_concrete_powder', '125 tfc:lye', output_item='tfc:aggregate')
    for variant in ('raw_alabaster', 'alabaster_bricks', 'polished_alabaster'):
        result_name = 'tfc:alabaster/raw/%s' % variant if variant != 'raw_alabaster' else 'tfc:alabaster/raw/alabaster'
        barrel_sealed_recipe(rm, 'dye/bleach_%s' % variant, 'Bleaching %s' % variant, 1000, '#tfc:colored_%s' % variant, '125 tfc:lye', output_item=result_name)

    # Dyeing Items
    for color in COLORS:
        fluid = '125 tfc:%s_dye' % color
        for variant in VANILLA_DYED_ITEMS:
            item = 'minecraft:%s_%s' % (color, variant)
            if color != 'white':
                barrel_sealed_recipe(rm, 'dye/%s_%s' % (color, variant), 'Dyeing %s %s' % (variant, color), 1000, 'minecraft:white_%s' % variant, fluid, item)

        barrel_sealed_recipe(rm, 'dye/%s_shulker' % color, 'Dyeing Shulker %s' % color, 1000, 'minecraft:shulker_box', fluid, 'minecraft:%s_shulker_box' % color)
        barrel_sealed_recipe(rm, 'dye/%s_glazed_vessel' % color, 'Dyeing Unfired Vessel %s' % color, 1000, 'tfc:ceramic/unfired_vessel', fluid, 'tfc:ceramic/%s_unfired_vessel' % color)
        barrel_sealed_recipe(rm, 'dye/%s_concrete_powder' % color, 'Dyeing Aggregate %s' % color, 1000, 'tfc:aggregate', fluid, 'minecraft:%s_concrete_powder' % color)

    # Instant Barrel Recipes
    barrel_instant_recipe(rm, 'fresh_to_salt_water', 'tfc:powder/salt', '125 minecraft:water', output_fluid='125 tfc:salt_water')
    barrel_instant_recipe(rm, 'limewater', 'tfc:powder/flux', '500 minecraft:water', output_fluid='500 tfc:limewater')
    barrel_instant_recipe(rm, 'olive_oil', 'tfc:jute_net', '250 tfc:olive_oil_water', 'tfc:dirty_jute_net', '50 tfc:olive_oil')
    barrel_instant_recipe(rm, 'cooling_freshwater', {'ingredient': {'type': 'tfc:heatable', 'min_temp': 0}}, '1 minecraft:water', output_item=item_stack_provider(copy_input=True, add_heat=-5), sound='minecraft:block.fire.extinguish')
    barrel_instant_recipe(rm, 'cooling_saltwater', {'ingredient': {'type': 'tfc:heatable', 'min_temp': 0}}, '1 tfc:salt_water', output_item=item_stack_provider(copy_input=True, add_heat=-5), sound='minecraft:block.fire.extinguish')
    barrel_instant_recipe(rm, 'cooling_olive_oil', {'ingredient': {'type': 'tfc:heatable', 'min_temp': 0}}, '1 tfc:olive_oil', output_item=item_stack_provider(copy_input=True, add_heat=-40), sound='minecraft:block.fire.extinguish')
    barrel_instant_recipe(rm, 'brine', {'ingredient': fluid_item_ingredient('1000 tfc:vinegar')}, '9000 tfc:salt_water', output_fluid='10000 tfc:brine')
    barrel_instant_recipe(rm, 'milk_vinegar', {'ingredient': fluid_item_ingredient('1000 tfc:vinegar')}, '9000 minecraft:milk', output_fluid='10000 tfc:milk_vinegar')
    barrel_instant_recipe(rm, 'clean_soup_bowl', '#tfc:soup_bowls', '100 minecraft:water', output_item=item_stack_provider(empty_bowl=True))

    # Loom Recipes
    loom_recipe(rm, 'burlap_cloth', 'tfc:jute_fiber', 12, 'tfc:burlap_cloth', 12, 'tfc:block/burlap')
    loom_recipe(rm, 'wool_cloth', 'tfc:wool_yarn', 16, 'tfc:wool_cloth', 16, 'minecraft:block/white_wool')
    loom_recipe(rm, 'silk_cloth', 'minecraft:string', 24, 'tfc:silk_cloth', 24, 'minecraft:block/white_wool')
    loom_recipe(rm, 'wool_block', 'tfc:wool_cloth', 4, (8, 'minecraft:white_wool'), 4, 'minecraft:block/white_wool')

    # Anvil Working Recipes
    metal = '?'

    def item(_variant: str) -> str:
        return 'tfc:metal/%s/%s' % (_variant, metal)

    for metal, metal_data in METALS.items():

        # Misc
        if 'part' in metal_data.types:
            anvil_recipe(rm, '%s_sheet' % metal, item('double_ingot'), item('sheet'), metal_data.tier, Rules.hit_last, Rules.hit_second_last, Rules.hit_third_last)
            anvil_recipe(rm, '%s_rod' % metal, item('ingot'), '2 tfc:metal/rod/%s' % metal, metal_data.tier, Rules.bend_last, Rules.draw_second_last, Rules.draw_third_last)

        # Tools
        if 'tool' in metal_data.types:
            anvil_recipe(rm, '%s_tuyere' % metal, 'tfc:metal/double_sheet/%s' % metal, 'tfc:metal/tuyere/%s' % metal, metal_data.tier, Rules.bend_last, Rules.bend_second_last)
            anvil_recipe(rm, '%s_pickaxe_head' % metal, item('ingot'), item('pickaxe_head'), metal_data.tier, Rules.punch_last, Rules.bend_not_last, Rules.draw_not_last, bonus=True)
            anvil_recipe(rm, '%s_shovel_head' % metal, item('ingot'), item('shovel_head'), metal_data.tier, Rules.punch_last, Rules.hit_not_last, bonus=True)

            anvil_recipe(rm, '%s_axe_head' % metal, item('ingot'), item('axe_head'), metal_data.tier, Rules.punch_last, Rules.hit_second_last, Rules.upset_third_last, bonus=True)
            anvil_recipe(rm, '%s_hoe_head' % metal, item('ingot'), item('hoe_head'), metal_data.tier, Rules.punch_last, Rules.hit_not_last, Rules.bend_not_last, bonus=True)
            anvil_recipe(rm, '%s_hammer_head' % metal, item('ingot'), item('hammer_head'), metal_data.tier, Rules.punch_last, Rules.shrink_not_last, bonus=True)
            anvil_recipe(rm, '%s_propick_head' % metal, item('ingot'), item('propick_head'), metal_data.tier, Rules.punch_last, Rules.draw_not_last, Rules.bend_not_last, bonus=True)
            anvil_recipe(rm, '%s_saw_blade' % metal, item('ingot'), item('saw_blade'), metal_data.tier, Rules.hit_last, Rules.hit_second_last, bonus=True)
            anvil_recipe(rm, '%s_sword_blade' % metal, item('double_ingot'), item('sword_blade'), metal_data.tier, Rules.hit_last, Rules.bend_second_last, Rules.bend_third_last, bonus=True)
            anvil_recipe(rm, '%s_mace_head' % metal, item('double_ingot'), item('mace_head'), metal_data.tier, Rules.hit_last, Rules.shrink_not_last, Rules.bend_not_last, bonus=True)
            anvil_recipe(rm, '%s_scythe_blade' % metal, item('ingot'), item('scythe_blade'), metal_data.tier, Rules.hit_last, Rules.draw_second_last, Rules.bend_third_last, bonus=True)
            anvil_recipe(rm, '%s_knife_blade' % metal, item('ingot'), item('knife_blade'), metal_data.tier, Rules.hit_last, Rules.draw_second_last, Rules.draw_third_last, bonus=True)
            anvil_recipe(rm, '%s_javelin_head' % metal, item('ingot'), item('javelin_head'), metal_data.tier, Rules.hit_last, Rules.hit_second_last, Rules.draw_third_last, bonus=True)
            anvil_recipe(rm, '%s_chisel_head' % metal, item('ingot'), item('chisel_head'), metal_data.tier, Rules.hit_last, Rules.hit_not_last, Rules.draw_not_last, bonus=True)

            anvil_recipe(rm, '%s_shield' % metal, item('double_sheet'), item('shield'), metal_data.tier, Rules.upset_last, Rules.bend_second_last, Rules.bend_third_last, bonus=True)

        # Armor
        if 'armor' in metal_data.types:
            anvil_recipe(rm, '%s_unfinished_helmet' % metal, item('double_sheet'), item('unfinished_helmet'), metal_data.tier, Rules.hit_last, Rules.bend_second_last, Rules.bend_third_last)
            anvil_recipe(rm, '%s_unfinished_chestplate' % metal, item('double_sheet'), item('unfinished_chestplate'), metal_data.tier, Rules.hit_last, Rules.hit_second_last, Rules.upset_third_last)
            anvil_recipe(rm, '%s_unfinished_greaves' % metal, item('double_sheet'), item('unfinished_greaves'), metal_data.tier, Rules.bend_any, Rules.draw_any, Rules.hit_any)
            anvil_recipe(rm, '%s_unfinished_boots' % metal, item('sheet'), item('unfinished_boots'), metal_data.tier, Rules.bend_last, Rules.bend_second_last, Rules.shrink_third_last)

        if 'utility' in metal_data.types:
            anvil_recipe(rm, '%s_trapdoor' % metal, item('sheet'), item('trapdoor'), metal_data.tier, Rules.bend_last, Rules.draw_second_last, Rules.draw_third_last)
            anvil_recipe(rm, '%s_lamp' % metal, item('ingot'), item('lamp'), metal_data.tier, Rules.bend_last, Rules.bend_second_last, Rules.draw_third_last)
            anvil_recipe(rm, '%s_chain' % metal, item('ingot'), '16 tfc:metal/chain/%s' % metal, metal_data.tier, Rules.hit_any, Rules.hit_any, Rules.draw_last)

    hit_x3 = Rules.hit_last, Rules.hit_second_last, Rules.hit_third_last

    anvil_recipe(rm, 'refined_iron_bloom', 'tfc:raw_iron_bloom', 'tfc:refined_iron_bloom', 2, *hit_x3)
    anvil_recipe(rm, 'wrought_iron_from_bloom', 'tfc:refined_iron_bloom', 'tfc:metal/ingot/wrought_iron', 2, *hit_x3)

    for metal_in, metal_out in (
        ('pig_iron', 'high_carbon_steel'),
        ('high_carbon_steel', 'steel'),
        ('high_carbon_black_steel', 'black_steel'),
        ('high_carbon_blue_steel', 'blue_steel'),
        ('high_carbon_red_steel', 'red_steel')
    ):
        anvil_recipe(rm, '%s_ingot' % metal_out, 'tfc:metal/ingot/%s' % metal_in, 'tfc:metal/ingot/%s' % metal_out, METALS[metal_out].tier, *hit_x3)

    anvil_recipe(rm, 'iron_bars', 'tfc:metal/sheet/wrought_iron', '8 minecraft:iron_bars', 3, Rules.upset_last, Rules.punch_second_last, Rules.punch_third_last)
    anvil_recipe(rm, 'iron_bars_double', 'tfc:metal/double_sheet/wrought_iron', '16 iron_bars', 3, Rules.upset_last, Rules.punch_second_last, Rules.punch_third_last)
    anvil_recipe(rm, 'iron_door', 'tfc:metal/sheet/wrought_iron', 'minecraft:iron_door', 3, Rules.hit_last, Rules.draw_not_last, Rules.punch_not_last)
    # anvil_recipe(rm, 'red_steel_bucket', 'tfc:metal/sheet/red_steel', 'tfc:red_steel_bucket', 6, Rules.bend_last, Rules.bend_second_last, Rules.bend_third_last)
    # anvil_recipe(rm, 'blue_steel_bucket', 'tfc:metal/sheet/blue_steel', 'tfc:blue_steel_bucket', 6, Rules.bend_last, Rules.bend_second_last, Rules.bend_third_last)
    anvil_recipe(rm, 'wrought_iron_grill', 'tfc:metal/double_sheet/wrought_iron', 'tfc:wrought_iron_grill', 3, Rules.draw_any, Rules.punch_last, Rules.punch_not_last)
    anvil_recipe(rm, 'brass_mechanisms', 'tfc:metal/ingot/brass', '2 tfc:brass_mechanisms', 1, Rules.punch_last, Rules.hit_second_last, Rules.punch_third_last)

    # Welding Recipes

    for metal, metal_data in METALS.items():
        if 'part' in metal_data.types:
            welding_recipe(rm, '%s_double_ingot' % metal, item('ingot'), item('ingot'), item('double_ingot'), metal_data.tier - 1)
            welding_recipe(rm, '%s_double_sheet' % metal, item('sheet'), item('sheet'), item('double_sheet'), metal_data.tier - 1)

        if 'armor' in metal_data.types:
            welding_recipe(rm, '%s_helmet' % metal, item('unfinished_helmet'), item('sheet'), item('helmet'), metal_data.tier - 1)
            welding_recipe(rm, '%s_chestplate' % metal, item('unfinished_chestplate'), item('double_sheet'), item('chestplate'), metal_data.tier - 1)
            welding_recipe(rm, '%s_greaves' % metal, item('unfinished_greaves'), item('sheet'), item('greaves'), metal_data.tier - 1)
            welding_recipe(rm, '%s_boots' % metal, item('unfinished_boots'), item('sheet'), item('boots'), metal_data.tier - 1)

        if 'tool' in metal_data.types:
            welding_recipe(rm, '%s_shears' % metal, item('knife_blade'), item('knife_blade'), item('shears'), metal_data.tier - 1)

    for metal_in_1, metal_in_2, metal_out in (
        ('weak_steel', 'pig_iron', 'high_carbon_black_steel'),
        ('weak_blue_steel', 'black_steel', 'high_carbon_blue_steel'),
        ('weak_red_steel', 'black_steel', 'high_carbon_red_steel')
    ):
        welding_recipe(rm, '%s_ingot' % metal_out, 'tfc:metal/ingot/%s' % metal_in_1, 'tfc:metal/ingot/%s' % metal_in_2, 'tfc:metal/ingot/%s' % metal_out, METALS[metal_out].tier - 1)


def disable_recipe(rm: ResourceManager, name_parts: utils.ResourceIdentifier):
    rm.recipe(name_parts, 'forge:conditional', {'recipes': []})


def collapse_recipe(rm: ResourceManager, name_parts: utils.ResourceIdentifier, ingredient, result: Optional[utils.Json] = None, copy_input: Optional[bool] = None):
    assert result is not None or copy_input
    rm.recipe(('collapse', name_parts), 'tfc:collapse', {
        'ingredient': ingredient,
        'result': result,
        'copy_input': copy_input
    })


def landslide_recipe(rm: ResourceManager, name_parts: utils.ResourceIdentifier, ingredient: utils.Json, result: utils.Json):
    rm.recipe(('landslide', name_parts), 'tfc:landslide', {
        'ingredient': ingredient,
        'result': result
    })

def chisel_recipe(rm: ResourceManager, name_parts: utils.ResourceIdentifier, ingredient: utils.Json, result: str, mode: str):
    rm.recipe(('chisel', mode, name_parts), 'tfc:chisel', {
        'ingredient': ingredient,
        'result': result,
        'mode': mode,
        'extra_drop': item_stack_provider(result) if mode == 'slab' else None
    })

def stone_cutting(rm: ResourceManager, name_parts: utils.ResourceIdentifier, item: str, result: str, count: int = 1) -> RecipeContext:
    return rm.recipe(('stonecutting', name_parts), 'minecraft:stonecutting', {
        'ingredient': utils.ingredient(item),
        'result': result,
        'count': count
    })


def damage_shapeless(rm: ResourceManager, name_parts: ResourceIdentifier, ingredients: Json, result: Json, group: str = None, conditions: utils.Json = None) -> RecipeContext:
    res = utils.resource_location(rm.domain, name_parts)
    rm.write((*rm.resource_dir, 'data', res.domain, 'recipes', res.path), {
        'type': 'tfc:damage_inputs_shapeless_crafting',
        'recipe': {
            'type': 'minecraft:crafting_shapeless',
            'group': group,
            'ingredients': utils.item_stack_list(ingredients),
            'result': utils.item_stack(result),
            'conditions': utils.recipe_condition(conditions)
        }
    })
    return RecipeContext(rm, res)

def damage_shaped(rm: ResourceManager, name_parts: utils.ResourceIdentifier, pattern: Sequence[str], ingredients: Json, result: Json, group: str = None, conditions: Optional[Json] = None, recipe_type: str = 'tfc:damage_inputs_shaped_crafting') -> RecipeContext:
    res = utils.resource_location(rm.domain, name_parts)
    rm.write((*rm.resource_dir, 'data', res.domain, 'recipes', res.path), {
        'type': recipe_type,
        'recipe': {
            'type': 'minecraft:crafting_shaped',
            'group': group,
            'pattern': pattern,
            'key': utils.item_stack_dict(ingredients, ''.join(pattern)[0]),
            'result': utils.item_stack(result),
            'conditions': utils.recipe_condition(conditions)
        }
    })
    return RecipeContext(rm, res)

def advanced_shaped(rm: ResourceManager, name_parts: ResourceIdentifier, pattern: Sequence[str], ingredients: Json, result: Json, input_xy: Tuple[int, int], group: str = None, conditions: Optional[Json] = None) -> RecipeContext:
    res = utils.resource_location(rm.domain, name_parts)
    rm.write((*rm.resource_dir, 'data', res.domain, 'recipes', res.path), {
        'type': 'tfc:advanced_shaped_crafting',
        'group': group,
        'pattern': pattern,
        'key': utils.item_stack_dict(ingredients, ''.join(pattern)[0]),
        'result': item_stack_provider(result),
        'input_row': input_xy[1],
        'input_column': input_xy[0],
        'conditions': utils.recipe_condition(conditions)
    })
    return RecipeContext(rm, res)


def quern_recipe(rm: ResourceManager, name: ResourceIdentifier, item: str, result: str, count: int = 1) -> RecipeContext:
    result = result if not isinstance(result, str) else utils.item_stack((count, result))
    return rm.recipe(('quern', name), 'tfc:quern', {
        'ingredient': utils.ingredient(item),
        'result': result
    })


def scraping_recipe(rm: ResourceManager, name: ResourceIdentifier, item: str, result: str, count: int = 1) -> RecipeContext:
    return rm.recipe(('scraping', name), 'tfc:scraping', {
        'ingredient': utils.ingredient(item),
        'result': utils.item_stack((count, result))
    })


def clay_knapping(rm: ResourceManager, name_parts: ResourceIdentifier, pattern: List[str], result: Json, outside_slot_required: bool = None):
    knapping_recipe(rm, 'clay_knapping', name_parts, pattern, result, outside_slot_required)


def fire_clay_knapping(rm: ResourceManager, name_parts: utils.ResourceIdentifier, pattern: List[str], result: utils.Json, outside_slot_required: bool = None):
    knapping_recipe(rm, 'fire_clay_knapping', name_parts, pattern, result, outside_slot_required)


def leather_knapping(rm: ResourceManager, name_parts: utils.ResourceIdentifier, pattern: List[str], result: utils.Json, outside_slot_required: bool = None):
    knapping_recipe(rm, 'leather_knapping', name_parts, pattern, result, outside_slot_required)


def knapping_recipe(rm: ResourceManager, knapping_type: str, name_parts: utils.ResourceIdentifier, pattern: List[str], result: utils.Json, outside_slot_required: bool = None):
    rm.recipe((knapping_type, name_parts), 'tfc:%s' % knapping_type, {
        'outside_slot_required': outside_slot_required,
        'pattern': pattern,
        'result': utils.item_stack(result)
    })


def rock_knapping(rm: ResourceManager, name, pattern: List[str], result: utils.ResourceIdentifier, ingredient: str = None, outside_slot_required: bool = False):
    ingredient = None if ingredient is None else utils.ingredient(ingredient)
    return rm.recipe(('rock_knapping', name), 'tfc:rock_knapping', {
        'outside_slot_required': outside_slot_required,
        'pattern': pattern,
        'result': utils.item_stack(result),
        'ingredient': ingredient
    })


def heat_recipe(rm: ResourceManager, name_parts: utils.ResourceIdentifier, ingredient: utils.Json, temperature: float, result_item: Optional[str | Json] = None, result_fluid: Optional[str] = None) -> RecipeContext:
    result_item = item_stack_provider(result_item) if isinstance(result_item, str) else result_item
    result_fluid = None if result_fluid is None else fluid_stack(result_fluid)
    return rm.recipe(('heating', name_parts), 'tfc:heating', {
        'ingredient': utils.ingredient(ingredient),
        'result_item': result_item,
        'result_fluid': result_fluid,
        'temperature': temperature
    })


def casting_recipe(rm: ResourceManager, name_parts: utils.ResourceIdentifier, mold: str, metal: str, amount: int, break_chance: float):
    rm.recipe(('casting', name_parts), 'tfc:casting', {
        'mold': {'item': 'tfc:ceramic/%s_mold' % mold},
        'fluid': fluid_stack_ingredient('%d tfc:metal/%s' % (amount, metal)),
        'result': utils.item_stack('tfc:metal/%s/%s' % (mold, metal)),
        'break_chance': break_chance
    })


def alloy_recipe(rm: ResourceManager, name_parts: utils.ResourceIdentifier, metal: str, *parts: Tuple[str, float, float]):
    rm.recipe(('alloy', name_parts), 'tfc:alloy', {
        'result': 'tfc:%s' % metal,
        'contents': [{
            'metal': 'tfc:%s' % p[0],
            'min': p[1],
            'max': p[2]
        } for p in parts]
    })


def bloomery_recipe(rm: ResourceManager, name_parts: utils.ResourceIdentifier, result: Json, metal: Json, catalyst: Json, time: int):
    rm.recipe(('bloomery', name_parts), 'tfc:bloomery', {
        'result': item_stack_provider(result),
        'fluid': fluid_stack_ingredient(metal),
        'catalyst': utils.ingredient(catalyst),
        'duration': time
    })

def barrel_sealed_recipe(rm: ResourceManager, name_parts: utils.ResourceIdentifier, translation: str, duration: int, input_item: Optional[Json] = None, input_fluid: Optional[Json] = None, output_item: Optional[Json] = None, output_fluid: Optional[Json] = None, on_seal: Optional[Json] = None, on_unseal: Optional[Json] = None, sound: Optional[str] = None):
    rm.recipe(('barrel', name_parts), 'tfc:barrel_sealed', {
        'input_item': item_stack_ingredient(input_item) if input_item is not None else None,
        'input_fluid': fluid_stack_ingredient(input_fluid) if input_fluid is not None else None,
        'output_item': item_stack_provider(output_item) if isinstance(output_item, str) else output_item,
        'output_fluid': fluid_stack(output_fluid) if output_fluid is not None else None,
        'duration': duration,
        'on_seal': on_seal,
        'on_unseal': on_unseal,
        'sound': sound
    })
    res = utils.resource_location('tfc', name_parts)
    rm.lang('tfc.recipe.barrel.' + res.domain + '.barrel.' + res.path.replace('/', '.'), lang(translation))


def barrel_instant_recipe(rm: ResourceManager, name_parts: utils.ResourceIdentifier, input_item: Optional[Json] = None, input_fluid: Optional[Json] = None, output_item: Optional[Json] = None, output_fluid: Optional[Json] = None, sound: Optional[str] = None):
    rm.recipe(('barrel', name_parts), 'tfc:barrel_instant', {
        'input_item': item_stack_ingredient(input_item) if input_item is not None else None,
        'input_fluid': fluid_stack_ingredient(input_fluid) if input_fluid is not None else None,
        'output_item': item_stack_provider(output_item) if output_item is not None else None,
        'output_fluid': fluid_stack(output_fluid) if output_fluid is not None else None,
        'sound': sound
    })


def loom_recipe(rm: ResourceManager, name: utils.ResourceIdentifier, ingredient: Json, input_count: int, result: Json, steps: int, in_progress_texture: str):
    return rm.recipe(('loom', name), 'tfc:loom', {
        'ingredient': utils.ingredient(ingredient),
        'input_count': input_count,
        'result': utils.item_stack(result),
        'steps_required': steps,
        'in_progress_texture': in_progress_texture
    })


def anvil_recipe(rm: ResourceManager, name_parts: utils.ResourceIdentifier, ingredient: Json, result: Json, tier: int, *rules: Rules, bonus: bool = None):
    rm.recipe(('anvil', name_parts), 'tfc:anvil', {
        'input': utils.ingredient(ingredient),
        'result': item_stack_provider(result),
        'tier': tier,
        'rules': [r.name for r in rules],
        'apply_forging_bonus': bonus
    })


def welding_recipe(rm: ResourceManager, name_parts: utils.ResourceIdentifier, first_input: Json, second_input: Json, result: Json, tier: int, ):
    rm.recipe(('welding', name_parts), 'tfc:welding', {
        'first_input': utils.ingredient(first_input),
        'second_input': utils.ingredient(second_input),
        'tier': tier,
        'result': item_stack_provider(result)
    })


def fluid_stack(data_in: Json) -> Json:
    if isinstance(data_in, dict):
        return data_in
    fluid, tag, amount, _ = utils.parse_item_stack(data_in, False)
    assert not tag, 'fluid_stack() cannot be a tag'
    return {
        'fluid': fluid,
        'amount': amount
    }


def fluid_stack_ingredient(data_in: Json) -> Json:
    if isinstance(data_in, dict):
        return {
            'ingredient': fluid_ingredient(data_in['ingredient']),
            'amount': data_in['amount']
        }
    if pair := utils.maybe_unordered_pair(data_in, int, object):
        amount, fluid = pair
        return {'ingredient': fluid_ingredient(fluid), 'amount': amount}
    fluid, tag, amount, _ = utils.parse_item_stack(data_in, False)
    if tag:
        return {'ingredient': {'tag': fluid}, 'amount': amount}
    else:
        return {'ingredient': fluid, 'amount': amount}


def fluid_ingredient(data_in: Json) -> Json:
    if isinstance(data_in, dict):
        return data_in
    elif isinstance(data_in, List):
        return [*utils.flatten_list([fluid_ingredient(e) for e in data_in])]
    else:
        fluid, tag, amount, _ = utils.parse_item_stack(data_in, False)
        if tag:
            return {'tag': fluid}
        else:
            return fluid


def item_stack_ingredient(data_in: Json):
    if isinstance(data_in, dict):
        return {
            'ingredient': utils.ingredient(data_in['ingredient']),
            'count': data_in['count'] if data_in.get('count') is not None else None
        }
    if pair := utils.maybe_unordered_pair(data_in, int, object):
        count, item = pair
        return {'ingredient': fluid_ingredient(item), 'count': count}
    item, tag, count, _ = utils.parse_item_stack(data_in, False)
    if tag:
        return {'ingredient': {'tag': item}, 'count': count}
    else:
        return {'ingredient': {'item': item}, 'count': count}

def fluid_item_ingredient(fluid: Json, delegate: Json = None):
    return {
        'type': 'tfc:fluid_item',
        'ingredient': delegate,
        'fluid_ingredient': fluid_stack_ingredient(fluid)
    }


def item_stack_provider(data_in: Json = None, copy_input: bool = False, copy_heat: bool = False, copy_food: bool = False, reset_food: bool = False, add_heat: float = None, add_trait: str = None, remove_trait: str = None, empty_bowl: bool = False, copy_forging: bool = False) -> Json:
    if isinstance(data_in, dict):
        return data_in
    stack = utils.item_stack(data_in) if data_in is not None else None
    modifiers = [k for k, v in (
        ('tfc:copy_input', copy_input),
        ('tfc:copy_heat', copy_heat),
        ('tfc:copy_food', copy_food),
        ('tfc:reset_food', reset_food),
        ('tfc:empty_bowl', empty_bowl),
        ('tfc:copy_forging_bonus', copy_forging),
        ({'type': 'tfc:add_heat', 'temperature': add_heat}, add_heat is not None),
        ({'type': 'tfc:add_trait', 'trait': add_trait}, add_trait is not None),
        ({'type': 'tfc:remove_trait', 'trait': remove_trait}, remove_trait is not None)
    ) if v]
    if modifiers:
        return {
            'stack': stack,
            'modifiers': modifiers
        }
    return stack

def not_rotten(ingredient: Json) -> Json:
    return {
        'type': 'tfc:not_rotten',
        'ingredient': utils.ingredient(ingredient)
    }

def has_trait(ingredient: Json, trait: str) -> Json:
    return {
        'type': 'tfc:has_trait',
        'trait': trait,
        'ingredient': utils.ingredient(ingredient)
    }<|MERGE_RESOLUTION|>--- conflicted
+++ resolved
@@ -388,13 +388,8 @@
     quern_recipe(rm, 'sylvite', 'tfc:ore/sylvite', 'tfc:powder/sylvite', count=4)
 
     for grain in GRAINS:
-<<<<<<< HEAD
-        heat_recipe(rm, grain + '_dough', 'tfc:food/%s_dough' % grain, 200, result_item=item_stack_provider('tfc:food/%s_bread' % grain))
-        quern_recipe(rm, grain + '_grain', 'tfc:food/%s_grain' % grain, item_stack_provider('tfc:food/%s_flour' % grain))
-=======
-        heat_recipe(rm, grain + '_dough', not_rotten('tfc:food/%s_dough' % grain), 200, result_item=item_stack_provider('tfc:food/%s_bread' % grain, reset_decay=True))
-        quern_recipe(rm, grain + '_grain', not_rotten('tfc:food/%s_grain' % grain), item_stack_provider('tfc:food/%s_flour' % grain, reset_decay=True))
->>>>>>> 1c27cc18
+        heat_recipe(rm, grain + '_dough', not_rotten('tfc:food/%s_dough' % grain), 200, result_item=item_stack_provider('tfc:food/%s_bread' % grain))
+        quern_recipe(rm, grain + '_grain', not_rotten('tfc:food/%s_grain' % grain), item_stack_provider('tfc:food/%s_flour' % grain))
         res = utils.resource_location(rm.domain, grain + '_cutting')
         rm.write((*rm.resource_dir, 'data', res.domain, 'recipes', 'crafting', res.path), {
             'type': 'tfc:extra_products_shapeless_crafting',
@@ -412,11 +407,7 @@
         damage_shaped(rm, 'crafting/%s_sandwich' % grain, ['ZX ', 'YYY', ' X '], {'X': not_rotten('tfc:food/%s_bread' % grain), 'Y': not_rotten('#tfc:foods/usable_in_sandwich'), 'Z': '#tfc:knives'}, (2, 'tfc:food/%s_bread_sandwich' % grain), recipe_type='tfc:sandwich_crafting').with_advancement('tfc:food/%s_bread' % grain)
 
     for meat in MEATS:
-<<<<<<< HEAD
-        heat_recipe(rm, meat, 'tfc:food/%s' % meat, 200, result_item=item_stack_provider('tfc:food/cooked_%s' % meat))
-=======
-        heat_recipe(rm, meat, not_rotten('tfc:food/%s' % meat), 200, result_item=item_stack_provider('tfc:food/cooked_%s' % meat, reset_decay=True))
->>>>>>> 1c27cc18
+        heat_recipe(rm, meat, not_rotten('tfc:food/%s' % meat), 200, result_item=item_stack_provider('tfc:food/cooked_%s' % meat))
 
     heat_recipe(rm, 'seaweed', 'tfc:groundcover/seaweed', 200, item_stack_provider('tfc:food/dried_seaweed'))
     heat_recipe(rm, 'giant_kelp_flower', 'tfc:plant/giant_kelp_flower', 200, item_stack_provider('tfc:food/dried_kelp'))
