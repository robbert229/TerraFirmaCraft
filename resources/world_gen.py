# Handles generation of all world gen objects

import hashlib
import typing

from enum import IntEnum
from typing import Union

from mcresources import ResourceManager, utils
from mcresources.type_definitions import ResourceIdentifier, JsonObject, Json, VerticalAnchor
from constants import *


class BiomeTemperature(NamedTuple):
    id: str
    temperature: float
    water_color: float
    water_fog_color: float


class BiomeRainfall(NamedTuple):
    id: str
    downfall: float


TEMPERATURES: Tuple[BiomeTemperature, ...] = (
    BiomeTemperature('cold', 0, 3750089, 329011),
    BiomeTemperature('normal', 0.5, 4159204, 329011),
    BiomeTemperature('warm', 1.0, 4445678, 270131)
)

RAINFALLS: Tuple[BiomeRainfall, ...] = (
    BiomeRainfall('dry', 0.1),
    BiomeRainfall('normal', 0.5),
    BiomeRainfall('wet', 0.9)
)

DEFAULT_FOG_COLOR = 12638463
DEFAULT_SKY_COLOR = 0x84E6FF


class Decoration(IntEnum):
    EROSION = 0
    LAKES = 1
    SOIL_DISKS = 2
    VEINS = 3
    UNDERGROUND_DECORATION = 4
    LARGE_FEATURES = 5
    SURFACE_DECORATION = 6
    ICE_AND_SNOW = 7
    # unused - 8, 9


def generate(rm: ResourceManager):
    # Carvers
    rm.configured_carver('cave', 'tfc:cave', {
        'probability': 0.3,
        'y': height_provider(-56, 126),
        'yScale': uniform_float(0.1, 0.9),
        'lava_level': utils.vertical_anchor(8, 'above_bottom'),
        'aquifers_enabled': True,
        'horizontal_radius_multiplier': uniform_float(0.7, 1.4),
        'vertical_radius_multiplier': uniform_float(0.8, 1.3),
        'floor_level': uniform_float(-1, -0.4)
    })

    rm.configured_carver('canyon', 'tfc:canyon', {
        'probability': 0.03,
        'y': height_provider(10, 67),
        'yScale': 3,
        'lava_level': utils.vertical_anchor(8, 'above_bottom'),
        'aquifers_enabled': True,
        'vertical_rotation': uniform_float(-0.125, 0.125),
        'shape': {
            'distance_factor': uniform_float(0.75, 1.0),
            'thickness': trapezoid_float(0.0, 6.0, 2.0),
            'width_smoothness': 3,
            'horizontal_radius_factor': uniform_float(0.75, 1.0),
            'vertical_radius_default_factor': 1.0,
            'vertical_radius_center_factor': 0.0
        }
    })

    # Biomes
    for temp in TEMPERATURES:
        for rain in RAINFALLS:
            make_biome(rm, 'badlands', temp, rain, 'mesa', lake_features=False)
            make_biome(rm, 'canyons', temp, rain, 'plains', boulders=True, lake_features=False, volcano_features=True, hot_spring_features=True)
            make_biome(rm, 'low_canyons', temp, rain, 'swamp', boulders=True, lake_features=False, hot_spring_features='empty')
            make_biome(rm, 'plains', temp, rain, 'plains')
            make_biome(rm, 'plateau', temp, rain, 'extreme_hills', boulders=True, hot_spring_features='empty')
            make_biome(rm, 'hills', temp, rain, 'plains')
            make_biome(rm, 'rolling_hills', temp, rain, 'plains', boulders=True, hot_spring_features='empty')
            make_biome(rm, 'lake', temp, rain, 'river', spawnable=False)
            make_biome(rm, 'lowlands', temp, rain, 'swamp', lake_features=False)
            make_biome(rm, 'mountains', temp, rain, 'extreme_hills')
            make_biome(rm, 'volcanic_mountains', temp, rain, 'extreme_hills', volcano_features=True, hot_spring_features=True)
            make_biome(rm, 'old_mountains', temp, rain, 'extreme_hills', hot_spring_features=True)
            make_biome(rm, 'oceanic_mountains', temp, rain, 'extreme_hills', ocean_features='both')
            make_biome(rm, 'volcanic_oceanic_mountains', temp, rain, 'extreme_hills', spawnable=False, ocean_features='both', volcano_features=True)
            make_biome(rm, 'ocean', temp, rain, 'ocean', spawnable=False, ocean_features=True)
            make_biome(rm, 'ocean_reef', temp, rain, 'ocean', spawnable=False, ocean_features=True, reef_features=True)
            make_biome(rm, 'deep_ocean', temp, rain, 'ocean', spawnable=False, ocean_features=True)
            make_biome(rm, 'deep_ocean_trench', temp, rain, 'ocean', spawnable=False, ocean_features=True)
            make_biome(rm, 'river', temp, rain, 'river', spawnable=False)
            make_biome(rm, 'shore', temp, rain, 'beach', spawnable=False, ocean_features=True)

            make_biome(rm, 'mountain_river', temp, rain, 'extreme_hills', spawnable=False)
            make_biome(rm, 'volcanic_mountain_river', temp, rain, 'extreme_hills', spawnable=False, volcano_features=True)
            make_biome(rm, 'old_mountain_river', temp, rain, 'extreme_hills', spawnable=False)
            make_biome(rm, 'oceanic_mountain_river', temp, rain, 'river', spawnable=False, ocean_features='both')
            make_biome(rm, 'volcanic_oceanic_mountain_river', temp, rain, 'river', spawnable=False, ocean_features='both', volcano_features=True)
            make_biome(rm, 'mountain_lake', temp, rain, 'extreme_hills', spawnable=False)
            make_biome(rm, 'volcanic_mountain_lake', temp, rain, 'extreme_hills', spawnable=False, volcano_features=True)
            make_biome(rm, 'old_mountain_lake', temp, rain, 'extreme_hills', spawnable=False)
            make_biome(rm, 'oceanic_mountain_lake', temp, rain, 'river', spawnable=False, ocean_features='both')
            make_biome(rm, 'volcanic_oceanic_mountain_lake', temp, rain, 'river', spawnable=False, ocean_features='both', volcano_features=True)
            make_biome(rm, 'plateau_lake', temp, rain, 'extreme_hills', boulders=True, spawnable=False)

    # Configured and Placed Features

    configured_placed_feature(rm, 'tfc:erosion')
    configured_placed_feature(rm, 'tfc:ice_and_snow')

    for block in ('packed', 'blue'):
        rm.configured_feature('iceberg_%s' % block, 'tfc:iceberg', {'state': utils.block_state('minecraft:%s_ice' % block)})
        rm.configured_feature('iceberg_%s_rare' % block, 'tfc:iceberg', {'state': utils.block_state('minecraft:%s_ice' % block)})

        rm.placed_feature('iceberg_%s' % block, 'tfc:iceberg_%s' % block, decorate_chance(14), decorate_square(), decorate_climate(max_temp=-23))
        rm.placed_feature('iceberg_%s_rare' % block, 'tfc:iceberg_%s_rare' % block, decorate_chance(30), decorate_square(), decorate_climate(max_temp=-18))

    rm.configured_feature('powder_snow', 'tfc:powder_snow', {'state': utils.block_state('minecraft:powder_snow')})
    rm.placed_feature('powder_snow', 'tfc:powder_snow', decorate_chance(15), decorate_square(), decorate_heightmap('world_surface_wg'), decorate_climate(max_temp=-17), 'tfc:flat_enough')

    rm.configured_feature('flood_fill_lake', 'tfc:flood_fill_lake', {
        'state': 'minecraft:water',
        'replace_fluids': [],
    })

    rm.placed_feature('flood_fill_lake', 'tfc:flood_fill_lake', decorate_chance(5), decorate_square(), decorate_heightmap('world_surface_wg'))
    rm.placed_feature('underground_flood_fill_lake', 'tfc:flood_fill_lake', decorate_chance(3), decorate_square(), decorate_range(-56, 63))

    for spring_cfg in (('water', 110), ('lava', 50)):
        rm.configured_feature('%s_spring' % spring_cfg[0], 'tfc:spring', {
            'state': utils.block_state('minecraft:%s[falling=true]' % spring_cfg[0]),
            'valid_blocks': ['tfc:rock/raw/%s' % rock for rock in ROCKS.keys()]
        })
        y = -64
        rm.placed_feature('%s_spring' % spring_cfg[0], 'tfc:%s_spring' % spring_cfg[0], decorate_count(spring_cfg[1]), decorate_square(), decorate_range(y, 180, bias='biased_to_bottom'))

    clay = [{'replace': 'tfc:dirt/%s' % soil, 'with': 'tfc:clay/%s' % soil} for soil in SOIL_BLOCK_VARIANTS] + [{'replace': 'tfc:grass/%s' % soil, 'with': 'tfc:clay_grass/%s' % soil} for soil in SOIL_BLOCK_VARIANTS]

    # Clay discs have decorators added later, where they're paired with indicator plants
    configured_placed_feature(rm, 'clay_disc', 'tfc:soil_disc', {
        'min_radius': 3,
        'max_radius': 5,
        'height': 3,
        'states': clay
    })
    configured_placed_feature(rm, 'water_clay_disc', 'tfc:soil_disc', {
        'min_radius': 2,
        'max_radius': 3,
        'height': 2,
        'states': clay
    })

    rm.configured_feature('peat_disc', 'tfc:soil_disc', {
        'min_radius': 5,
        'max_radius': 9,
        'height': 7,
        'states': [{'replace': 'tfc:dirt/%s' % soil, 'with': 'tfc:peat'} for soil in SOIL_BLOCK_VARIANTS] +
                  [{'replace': 'tfc:grass/%s' % soil, 'with': 'tfc:peat_grass'} for soil in SOIL_BLOCK_VARIANTS]
    })
<<<<<<< HEAD
    rm.placed_feature('peat_disc', 'tfc:peat_disc', decorate_chance(10), decorate_square(), decorate_heightmap('world_surface_wg'), decorate_climate(min_rain=350, min_temp=12))
=======
    rm.placed_feature('peat_disc', 'tfc:peat_disc', decorate_chance(80), decorate_square(), decorate_heightmap('world_surface_wg'), decorate_climate(min_rain=350), decorate_biome())

    rm.configured_feature('loam_disc', 'tfc:soil_disc', {
        'min_radius': 3,
        'max_radius': 5,
        'height': 3,
        'states': [{'replace': 'tfc:dirt/%s' % soil, 'with': 'tfc:dirt/loam'} for soil in SOIL_BLOCK_VARIANTS] +
                  [{'replace': 'tfc:grass/%s' % soil, 'with': 'tfc:grass/loam'} for soil in SOIL_BLOCK_VARIANTS] +
                  [{'replace': 'tfc:clay/%s' % soil, 'with': 'tfc:clay/loam'} for soil in SOIL_BLOCK_VARIANTS] +
                  [{'replace': 'tfc:clay_grass/%s' % soil, 'with': 'tfc:clay_grass/loam'} for soil in SOIL_BLOCK_VARIANTS]
    })
    rm.placed_feature('loam_disc', 'tfc:loam_disc', decorate_chance(200), decorate_square(), decorate_heightmap('world_surface_wg'), decorate_climate(min_rain=400, min_temp=0), decorate_biome())
>>>>>>> a0157c0c

    rm.configured_feature('cave_spike', 'tfc:cave_spike')
    rm.configured_feature('large_cave_spike', 'tfc:large_cave_spike')

    rm.placed_feature('cave_spike', 'tfc:cave_spike', decorate_carving_mask(), decorate_chance(0.09))
    rm.placed_feature('large_cave_spike', 'tfc:large_cave_spike', decorate_carving_mask(utils.vertical_anchor(25, 'above_bottom')), decorate_chance(0.006))

    rm.configured_feature('calcite', 'tfc:thin_spike', {
        'state': 'tfc:calcite',
        'radius': 5,
        'tries': 20,
        'min_height': 2,
        'max_height': 5
    })
    rm.configured_feature('mega_calcite', 'tfc:thin_spike', {
        'state': 'tfc:calcite',
        'radius': 12,
        'tries': 70,
        'min_height': 3,
        'max_height': 9
    })

    min_y = -56
    rm.placed_feature('calcite', 'tfc:calcite', decorate_count(4), decorate_square(), decorate_range(min_y, 60, bias='biased_to_bottom'))
    y1 = -56
    rm.placed_feature('mega_calcite', 'tfc:mega_calcite', decorate_chance(20), decorate_square(), decorate_range(y1, 30, bias='biased_to_bottom'))

    rm.configured_feature('icicle', 'tfc:thin_spike', {
        'state': 'tfc:icicle',
        'radius': 10,
        'tries': 50,
        'min_height': 2,
        'max_height': 5
    })
    y2 = -32
    rm.placed_feature('icicle', 'tfc:icicle', decorate_count(3), decorate_square(), decorate_range(y2, 100, bias='biased_to_bottom'), decorate_climate(max_temp=-4))

    for boulder_cfg in (('raw_boulder', 'raw'), ('cobble_boulder', 'raw', 'cobble'), ('mossy_boulder', 'cobble', 'mossy_cobble')):
        rm.configured_feature(boulder_cfg[0], 'tfc:boulder', {
            'states': [{
                'rock': 'tfc:rock/raw/%s' % rock,
                'blocks': ['tfc:rock/%s/%s' % (t, rock) for t in boulder_cfg[1:]]
            } for rock in ROCKS.keys()]
        })
        rm.placed_feature(boulder_cfg[0], 'tfc:%s' % boulder_cfg[0], decorate_chance(12), decorate_square(), decorate_heightmap('world_surface_wg'), 'tfc:flat_enough')

    rm.configured_feature('volcano_rivulet', 'tfc:rivulet', {'state': 'minecraft:magma_block'})
    rm.configured_feature('volcano_caldera', 'tfc:flood_fill_lake', {
        'overfill': True,
        'replace_fluids': ['minecraft:water'],
        'state': 'minecraft:lava'
    })

    rm.placed_feature('volcano_rivulet', 'tfc:volcano_rivulet', decorate_count(2), decorate_square(), ('tfc:volcano', {'distance': 0.7}))
    rm.placed_feature('volcano_caldera', 'tfc:volcano_caldera', ('tfc:volcano', {'center': True}), decorate_heightmap('world_surface_wg'))

    configured_placed_feature(rm, 'random_volcano_fissure', 'minecraft:simple_random_selector', {
        'features': count_weighted_list(
            ('tfc:topaz_volcano_fissure', 3),
            ('tfc:kimberlite_volcano_fissure', 1),
            ('tfc:volcano_fissure', 4)
        )
    })

    rocks = expand_rocks(['igneous_extrusive', 'igneous_intrusive', 'metamorphic'])
    for ore in ('kimberlite', 'topaz', ''):
        name = join_not_empty('_', ore, 'volcano_fissure')
        rm.configured_feature(name, 'tfc:fissure', {
            'wall_state': 'tfc:rock/raw/basalt',
            'fluid_state': 'minecraft:lava',
            'count': 3,
            'radius': 6,
            'decoration': {
                'blocks': [{
                    'replace': ['tfc:rock/raw/%s' % rock],
                    'with': [{'block': 'tfc:ore/%s/%s' % (ore, rock)}]
                } for rock in rocks],
                'radius': 3,
                'count': 6,
                'rarity': 3
            }
        })
        rm.placed_feature(name, 'tfc:' + name, ('tfc:volcano', {'center': True}), decorate_heightmap('world_surface_wg'))

    # six different variants: both filled + not, and both sapphire, emerald, and no decoration
    for ore in ('sapphire', 'emerald', ''):
        for variant, fill_state, count in (('empty', 'minecraft:air', 2), ('', 'tfc:fluid/spring_water', 5)):
            configured_placed_feature(rm, join_not_empty('_', ore, variant, 'hot_spring'), 'tfc:hot_spring', {
                'fluid_state': fill_state,
                'radius': 14,
                'decoration': {
                    'blocks': [{
                        'replace': ['tfc:rock/raw/%s' % rock],
                        'with': [{'block': 'tfc:ore/%s/%s' % (ore, rock)}]
                    } for rock in rocks],
                    'radius': 5,
                    'count': count,
                    'rarity': 3
                } if ore != '' else None
            })

    rm.configured_feature('random_empty_hot_spring', 'minecraft:simple_random_selector', {
        'features': count_weighted_list(
            ('tfc:sapphire_empty_hot_spring', 1),
            ('tfc:emerald_empty_hot_spring', 1),
            ('tfc:empty_hot_spring', 2)
        )
    })
    rm.configured_feature('random_active_hot_spring', 'minecraft:simple_random_selector', {
        'features': count_weighted_list(
            ('tfc:sapphire_empty_hot_spring', 1),
            ('tfc:emerald_empty_hot_spring', 1),
            ('tfc:empty_hot_spring', 2),
            ('tfc:sapphire_hot_spring', 3),
            ('tfc:emerald_hot_spring', 3),
            ('tfc:hot_spring', 6)
        )
    })

    rm.placed_feature('random_empty_hot_spring', 'tfc:random_empty_hot_spring', decorate_chance(70), decorate_square())
    rm.placed_feature('random_active_hot_spring', 'tfc:random_active_hot_spring', decorate_chance(50), decorate_square())

    # Trees / Forests
    configured_placed_feature(rm, 'forest', 'tfc:forest', {
        'entries': [
            forest_config(30, 210, 17, 40, 'acacia', True),
            forest_config(60, 240, 1, 15, 'ash', True),
            forest_config(350, 500, -18, 5, 'aspen', False),
            forest_config(125, 310, -11, 7, 'birch', False),
            forest_config(0, 180, 12, 35, 'blackwood', True),
            forest_config(180, 370, -4, 17, 'chestnut', False),
            forest_config(290, 500, -16, -1, 'douglas_fir', True),
            forest_config(210, 400, 7, 15, 'hickory', True),
            forest_config(270, 500, 17, 40, 'kapok', False),
            forest_config(270, 500, -1, 15, 'maple', True),
            forest_config(240, 450, -9, 11, 'oak', False),
            forest_config(180, 470, 20, 35, 'palm', False),
            forest_config(60, 270, -18, -4, 'pine', True),
            forest_config(140, 310, 8, 31, 'rosewood', False),
            forest_config(250, 420, -14, 2, 'sequoia', True),
            forest_config(110, 320, -17, 1, 'spruce', True),
            forest_config(230, 480, 15, 29, 'sycamore', True),
            forest_config(10, 220, -13, 9, 'white_cedar', True),
            forest_config(330, 500, 11, 35, 'willow', True),
        ]
    })

    configured_placed_feature(rm, ('tree', 'acacia'), 'tfc:random_tree', random_config('acacia', 35))
    configured_placed_feature(rm, ('tree', 'acacia_large'), 'tfc:random_tree', random_config('acacia', 6, 2, True))
    configured_placed_feature(rm, ('tree', 'ash'), 'tfc:overlay_tree', overlay_config('ash', 3, 5))
    configured_placed_feature(rm, ('tree', 'ash_large'), 'tfc:random_tree', random_config('ash', 5, 2, True))
    configured_placed_feature(rm, ('tree', 'aspen'), 'tfc:random_tree', random_config('aspen', 16, trunk=[3, 5, 1]))
    configured_placed_feature(rm, ('tree', 'birch'), 'tfc:random_tree', random_config('birch', 16, trunk=[2, 3, 1]))
    configured_placed_feature(rm, ('tree', 'blackwood'), 'tfc:random_tree', random_config('blackwood', 10))
    configured_placed_feature(rm, ('tree', 'blackwood_large'), 'tfc:random_tree', random_config('blackwood', 10, 1, True))
    configured_placed_feature(rm, ('tree', 'chestnut'), 'tfc:overlay_tree', overlay_config('chestnut', 2, 4))
    configured_placed_feature(rm, ('tree', 'douglas_fir'), 'tfc:random_tree', random_config('douglas_fir', 9))
    configured_placed_feature(rm, ('tree', 'douglas_fir_large'), 'tfc:random_tree', random_config('douglas_fir', 5, 2, True))
    configured_placed_feature(rm, ('tree', 'hickory'), 'tfc:random_tree', random_config('hickory', 9))
    configured_placed_feature(rm, ('tree', 'hickory_large'), 'tfc:random_tree', random_config('hickory', 5, 2, True))
    configured_placed_feature(rm, ('tree', 'kapok'), 'tfc:random_tree', random_config('kapok', 17))
    configured_placed_feature(rm, ('tree', 'maple'), 'tfc:overlay_tree', overlay_config('maple', 2, 4))
    configured_placed_feature(rm, ('tree', 'maple_large'), 'tfc:random_tree', random_config('maple', 5, 2, True))
    configured_placed_feature(rm, ('tree', 'oak'), 'tfc:overlay_tree', overlay_config('oak', 3, 5))
    configured_placed_feature(rm, ('tree', 'palm'), 'tfc:random_tree', random_config('palm', 7))
    configured_placed_feature(rm, ('tree', 'pine'), 'tfc:random_tree', random_config('pine', 9))
    configured_placed_feature(rm, ('tree', 'pine_large'), 'tfc:random_tree', random_config('pine', 5, 2, True))
    configured_placed_feature(rm, ('tree', 'rosewood'), 'tfc:overlay_tree', overlay_config('rosewood', 1, 3))
    configured_placed_feature(rm, ('tree', 'sequoia'), 'tfc:random_tree', random_config('sequoia', 7))
    configured_placed_feature(rm, ('tree', 'sequoia_large'), 'tfc:stacked_tree', stacked_config('sequoia', 8, 16, 2, [(2, 3, 3), (1, 2, 3), (1, 1, 3)], 2, True))
    configured_placed_feature(rm, ('tree', 'spruce'), 'tfc:random_tree', random_config('spruce', 7))
    configured_placed_feature(rm, ('tree', 'spruce_large'), 'tfc:stacked_tree', stacked_config('spruce', 5, 9, 2, [(2, 3, 3), (1, 2, 3), (1, 1, 3)], 2, True))
    configured_placed_feature(rm, ('tree', 'sycamore'), 'tfc:overlay_tree', overlay_config('sycamore', 2, 5))
    configured_placed_feature(rm, ('tree', 'sycamore_large'), 'tfc:random_tree', random_config('sycamore', 5, 2, True))
    configured_placed_feature(rm, ('tree', 'white_cedar'), 'tfc:overlay_tree', overlay_config('white_cedar', 2, 4))
    configured_placed_feature(rm, ('tree', 'white_cedar_large'), 'tfc:overlay_tree', overlay_config('white_cedar', 2, 5, 1, 1, True))
    configured_placed_feature(rm, ('tree', 'willow'), 'tfc:random_tree', random_config('willow', 7))
    configured_placed_feature(rm, ('tree', 'willow_large'), 'tfc:random_tree', random_config('willow', 14, 1, True))

    # Ore Veins
    for vein_name, vein in ORE_VEINS.items():
        rocks = expand_rocks(vein.rocks, vein_name)
        ore = ORES[vein.ore]  # standard ore
        if ore.graded:  # graded ore vein
            configured_placed_feature(rm, ('vein', vein_name), 'tfc:%s_vein' % vein.type, {
                'rarity': vein.rarity,
                'min_y': utils.vertical_anchor(vein.min_y, 'absolute'),
                'max_y': utils.vertical_anchor(vein.max_y, 'absolute'),
                'size': vein.size,
                'density': vein_density(vein.density),
                'blocks': [{
                    'replace': ['tfc:rock/raw/%s' % rock],
                    'with': vein_ore_blocks(vein, rock)
                } for rock in rocks],
                'indicator': {
                    'rarity': 12,
                    'blocks': [{
                        'block': 'tfc:ore/small_%s' % vein.ore
                    }]
                },
                'random_name': vein_name,
                'biomes': vein_biome_filter(vein.biomes)
            })
        else:  # non-graded ore vein (mineral)
            vein_config = {
                'rarity': vein.rarity,
                'min_y': utils.vertical_anchor(vein.min_y, 'absolute'),
                'max_y': utils.vertical_anchor(vein.max_y, 'absolute'),
                'size': vein.size,
                'density': vein_density(vein.density),
                'blocks': [{
                    'replace': ['tfc:rock/raw/%s' % rock],
                    'with': [{'block': 'tfc:ore/%s/%s' % (vein.ore, rock)}]
                } for rock in rocks],
                'random_name': vein_name,
                'biomes': vein_biome_filter(vein.biomes)
            }
            if vein.type == 'pipe':
                vein_config['min_skew'] = 5
                vein_config['max_skew'] = 13
                vein_config['min_slant'] = 0
                vein_config['max_slant'] = 2
            configured_placed_feature(rm, ('vein', vein_name), 'tfc:%s_vein' % vein.type, vein_config)

    configured_placed_feature(rm, ('vein', 'gravel'), 'tfc:disc_vein', {
        'rarity': 30,
        'min_y': utils.vertical_anchor(-64, 'absolute'),
        'max_y': utils.vertical_anchor(100, 'absolute'),
        'size': 44,
        'height': 2,
        'density': 0.98,
        'blocks': [{
            'replace': ['tfc:rock/raw/%s' % rock],
            'with': [{'block': 'tfc:rock/gravel/%s' % rock}]
        } for rock in ROCKS.keys()],
        'random_name': 'tfc:vein/gravel'
    })

    for rock, data in ROCKS.items():
        if data.category == 'igneous_intrusive':
            configured_placed_feature(rm, ('vein', '%s_dike' % rock), 'tfc:pipe_vein', {
                'rarity': 220,
                'min_y': utils.vertical_anchor(-64, 'absolute'),
                'max_y': utils.vertical_anchor(180, 'absolute'),
                'size': 150,
                'density': 0.98,
                'blocks': [{
                    'replace': ['tfc:rock/raw/%s' % rock_in],
                    'with': [{'block': 'tfc:rock/raw/%s' % rock}]
                } for rock_in in ROCKS.keys()] + [{
                    'replace': ['tfc:rock/gravel/%s' % rock_in],
                    'with': [{'block': 'tfc:rock/raw/%s' % rock}]
                } for rock_in in ROCKS.keys()] + [{
                    'replace': ['tfc:rock/hardened/%s' % rock_in],
                    'with': [{'block': 'tfc:rock/raw/%s' % rock}]
                } for rock_in in ROCKS.keys()],
                'random_name': '%s_dike' % rock,
                'radius': 4,
                'minSkew': 7,
                'maxSkew': 20,
                'minSlant': 2,
                'maxSlant': 5
            })

    rm.configured_feature('cave_vegetation', 'tfc:cave_vegetation', {
        'blocks': [{
            'replace': ['tfc:rock/raw/%s' % rock],
            'with': [
                {'block': 'tfc:rock/mossy_cobble/%s' % rock, 'weight': 8},
                {'block': 'tfc:rock/cobble/%s' % rock, 'weight': 2}
            ]
        } for rock in ROCKS.keys()]
    })
    rm.placed_feature('cave_vegetation', 'tfc:cave_vegetation', decorate_climate(16, 32, 150, 470, fuzzy=True), decorate_carving_mask(15, 100), decorate_chance(0.01))

    rm.configured_feature('hanging_roots', 'minecraft:simple_block', {'to_place': simple_state_provider('minecraft:hanging_roots[waterlogged=false]')})
    rm.placed_feature('hanging_roots', 'tfc:hanging_roots', decorate_air_or_empty_fluid(), decorate_would_survive('minecraft:hanging_roots[waterlogged=false]'))
    rm.configured_feature('hanging_roots_patch', 'minecraft:vegetation_patch', {
        'type': 'minecraft:vegetation_patch',
        'vegetation_chance': 0.08,
        'xz_radius': uniform_int(4, 7),
        'extra_edge_column_chance': 0.3,
        'extra_bottom_block_chance': 0.0,
        'vertical_range': 5,
        'vegetation_feature': 'tfc:hanging_roots',
        'surface': 'ceiling',
        'depth': uniform_int(1, 2),
        'replaceable': 'minecraft:base_stone_overworld',
        'ground_state': simple_state_provider('tfc:rooted_dirt/silt')
    })
    rm.placed_feature('hanging_roots_patch', 'tfc:hanging_roots_patch', decorate_count(10), decorate_square(), decorate_range(40, 72), decorate_scanner('up', 12), decorate_random_offset(0, -1), decorate_climate(min_rain=300, min_temp=0), decorate_biome())

    # Plants
    configured_plant_patch_feature(rm, ('plant', 'allium'), plant_config('tfc:plant/allium[age=1,stage=1]', 1, 10, 10), decorate_chance(5), decorate_square(), decorate_climate(-10, -2, 150, 400, min_forest='edge', max_forest='normal'))
    configured_plant_patch_feature(rm, ('plant', 'badderlocks'), plant_config('tfc:plant/badderlocks[age=1,stage=1,fluid=empty,part=lower]', 1, 7, 100, emergent_plant=True), decorate_chance(2), decorate_square(), decorate_climate(-18, 2, 150, 500))
    configured_plant_patch_feature(rm, ('plant', 'barrel_cactus'), plant_config('tfc:plant/barrel_cactus[age=1,stage=1,part=lower]', 1, 15, 10, tall_plant=True), decorate_chance(5), decorate_square(), decorate_climate(4, 18, 0, 85))
    configured_plant_patch_feature(rm, ('plant', 'black_orchid'), plant_config('tfc:plant/black_orchid[age=1,stage=1]', 1, 10, 10), decorate_chance(5), decorate_square(), decorate_climate(14, 40, 290, 410))
    configured_plant_patch_feature(rm, ('plant', 'blood_lily'), plant_config('tfc:plant/blood_lily[age=1,stage=1]', 1, 10, 10), decorate_chance(5), decorate_square(), decorate_climate(8, 18, 200, 500, min_forest='normal', max_forest='old_growth'))
    configured_plant_patch_feature(rm, ('plant', 'blue_orchid'), plant_config('tfc:plant/blue_orchid[age=1,stage=1]', 1, 10, 10), decorate_chance(5), decorate_square(), decorate_climate(10, 40, 250, 390))
    configured_plant_patch_feature(rm, ('plant', 'butterfly_milkweed'), plant_config('tfc:plant/butterfly_milkweed[age=1,stage=1]', 1, 10, 10), decorate_chance(5), decorate_square(), decorate_climate(-16, 18, 75, 300))
    configured_plant_patch_feature(rm, ('plant', 'calendula'), plant_config('tfc:plant/calendula[age=1,stage=1]', 1, 10, 10), decorate_chance(5), decorate_square(), decorate_climate(4, 22, 130, 300))
    configured_plant_patch_feature(rm, ('plant', 'cattail'), plant_config('tfc:plant/cattail[age=1,stage=1,fluid=empty,part=lower]', 1, 7, 100, emergent_plant=True), decorate_chance(2), decorate_square(), decorate_climate(-16, 22, 150, 500))
    configured_plant_patch_feature(rm, ('plant', 'coontail'), plant_config('tfc:plant/coontail[age=1,stage=1,fluid=empty]', 1, 15, 100, water_plant=True), decorate_chance(2), decorate_square(), decorate_climate(2, 18, 250, 500))
    configured_plant_patch_feature(rm, ('plant', 'dandelion'), plant_config('tfc:plant/dandelion[age=1,stage=1]', 1, 10, 10), decorate_chance(5), decorate_square(), decorate_climate(-22, 40, 120, 400))
    configured_plant_patch_feature(rm, ('plant', 'dead_bush'), plant_config('tfc:plant/dead_bush[age=1,stage=1]', 1, 15, 10), decorate_chance(5), decorate_square(), decorate_climate(-12, 40, 0, 120))
    configured_noise_plant_feature(rm, ('plant', 'duckweed'), plant_config('tfc:plant/duckweed[age=1,stage=1]', 1, 7, 100), decorate_square(), decorate_climate(-18, 2, 0, 500))
    configured_plant_patch_feature(rm, ('plant', 'eel_grass'), plant_config('tfc:plant/eel_grass[age=1,stage=1,fluid=empty]', 1, 15, 100, water_plant=True), decorate_chance(2), decorate_square(), decorate_climate(6, 40, 200, 500))
    configured_plant_patch_feature(rm, ('plant', 'field_horsetail'), plant_config('tfc:plant/field_horsetail[age=1,stage=1]', 1, 10, 10), decorate_chance(5), decorate_square(), decorate_climate(-12, 20, 300, 500))
    configured_plant_patch_feature(rm, ('plant', 'foxglove'), plant_config('tfc:plant/foxglove[age=1,stage=1,part=lower]', 1, 15, 10, tall_plant=True), decorate_chance(5), decorate_square(), decorate_climate(-8, 16, 150, 300, min_forest='none', max_forest='normal'))
    configured_plant_patch_feature(rm, ('plant', 'grape_hyacinth'), plant_config('tfc:plant/grape_hyacinth[age=1,stage=1]', 1, 10, 10), decorate_chance(5), decorate_square(), decorate_climate(-10, 10, 150, 250))
    configured_plant_patch_feature(rm, ('plant', 'gutweed'), plant_config('tfc:plant/gutweed[age=1,stage=1,fluid=empty]', 1, 10, 10, water_plant=True), decorate_chance(4), decorate_square(), decorate_climate(-6, 18, 100, 500))
    configured_plant_patch_feature(rm, ('plant', 'guzmania'), plant_config('tfc:plant/guzmania[age=1,stage=1,facing=north]', 6, 5), decorate_chance(5), decorate_square(), decorate_climate(20, 40, 290, 480))
    configured_plant_patch_feature(rm, ('plant', 'houstonia'), plant_config('tfc:plant/houstonia[age=1,stage=1]', 1, 10, 10), decorate_chance(5), decorate_square(), decorate_climate(-12, 10, 150, 500))
    configured_plant_patch_feature(rm, ('plant', 'labrador_tea'), plant_config('tfc:plant/labrador_tea[age=1,stage=1]', 1, 10, 10), decorate_chance(5), decorate_square(), decorate_climate(-18, 0, 200, 380))
    configured_plant_patch_feature(rm, ('plant', 'lady_fern'), plant_config('tfc:plant/lady_fern[age=1,stage=1]', 1, 10, 15), decorate_chance(5), decorate_square(), decorate_climate(-10, 8, 200, 500, min_forest='edge', max_forest='old_growth'))
    configured_plant_patch_feature(rm, ('plant', 'licorice_fern'), plant_config('tfc:plant/licorice_fern[age=1,stage=1,facing=north]', 6, 5), decorate_chance(5), decorate_square(), decorate_climate(2, 10, 300, 400))
    configured_plant_patch_feature(rm, ('plant', 'laminaria'), plant_config('tfc:plant/laminaria[age=1,stage=1,fluid=empty]', 1, 10, 10, water_plant=True), decorate_chance(4), decorate_square(), decorate_climate(-24, -2, 100, 500))
    configured_noise_plant_feature(rm, ('plant', 'lotus'), plant_config('tfc:plant/lotus[age=1,stage=1]', 1, 7, 100), decorate_square(), decorate_climate(-4, 18, 0, 500))
    configured_plant_patch_feature(rm, ('plant', 'marigold'), plant_config('tfc:plant/marigold[age=1,stage=1,fluid=empty,part=lower]', 1, 7, 100, emergent_plant=True), decorate_chance(2), decorate_square(), decorate_climate(-8, 18, 50, 390))
    configured_plant_patch_feature(rm, ('plant', 'meads_milkweed'), plant_config('tfc:plant/meads_milkweed[age=1,stage=1]', 1, 10, 10), decorate_chance(5), decorate_square(), decorate_climate(-10, 2, 130, 380))
    configured_plant_patch_feature(rm, ('plant', 'milfoil'), plant_config('tfc:plant/milfoil[age=1,stage=1,fluid=empty]', 1, 10, 10, water_plant=True), decorate_chance(4), decorate_square(), decorate_climate(-14, 22, 250, 500))
    configured_plant_patch_feature(rm, ('plant', 'morning_glory'), plant_config('tfc:plant/morning_glory[age=1,stage=1,up=false,down=true,north=false,east=false,west=false,south=false]', 1, 6), decorate_chance(15), decorate_square(), decorate_climate(-11, 19, 300, 500))
    configured_plant_patch_feature(rm, ('plant', 'moss'), plant_config('tfc:plant/moss[age=1,stage=1,up=false,down=true,north=false,east=false,west=false,south=false]', 1, 6), decorate_chance(15), decorate_square(), decorate_climate(-7, 30, 250, 450))
    configured_plant_patch_feature(rm, ('plant', 'nasturtium'), plant_config('tfc:plant/nasturtium[age=1,stage=1]', 1, 10, 10), decorate_chance(5), decorate_square(), decorate_climate(6, 22, 150, 380))
    configured_plant_patch_feature(rm, ('plant', 'ostrich_fern'), plant_config('tfc:plant/ostrich_fern[age=1,stage=1,part=lower]', 1, 15, 10, tall_plant=True), decorate_chance(8), decorate_square(), decorate_climate(-14, 6, 290, 470, min_forest='edge', max_forest='old_growth'))
    configured_plant_patch_feature(rm, ('plant', 'oxeye_daisy'), plant_config('tfc:plant/oxeye_daisy[age=1,stage=1]', 1, 10, 10), decorate_chance(5), decorate_square(), decorate_climate(-14, 10, 120, 300, min_forest='none', max_forest='edge'))
    configured_noise_plant_feature(rm, ('plant', 'pistia'), plant_config('tfc:plant/pistia[age=1,stage=1]', 1, 7, 100), decorate_chance(5), decorate_square(), decorate_climate(6, 26, 0, 400))
    configured_plant_patch_feature(rm, ('plant', 'poppy'), plant_config('tfc:plant/poppy[age=1,stage=1]', 1, 10, 10), decorate_chance(5), decorate_square(), decorate_climate(-12, 14, 150, 250))
    configured_plant_patch_feature(rm, ('plant', 'primrose'), plant_config('tfc:plant/primrose[age=1,stage=1]', 1, 10, 10), decorate_chance(5), decorate_square(), decorate_climate(-8, 10, 150, 300, min_forest='edge', max_forest='normal'))
    configured_plant_patch_feature(rm, ('plant', 'pulsatilla'), plant_config('tfc:plant/pulsatilla[age=1,stage=1]', 1, 10, 10), decorate_chance(5), decorate_square(), decorate_climate(-10, 2, 50, 200))
    configured_plant_patch_feature(rm, ('plant', 'reindeer_lichen'), plant_config('tfc:plant/reindeer_lichen[age=1,stage=1,up=false,down=true,north=false,east=false,west=false,south=false]', 1, 6), decorate_chance(15), decorate_square(), decorate_climate(10, 33, 50, 470))
    configured_plant_patch_feature(rm, ('plant', 'rose'), plant_config('tfc:plant/rose[age=1,stage=1,part=lower]', 1, 15, 128, True, tall_plant=True), decorate_square(), decorate_climate(-5, 20, 150, 300))
    configured_plant_patch_feature(rm, ('plant', 'sacred_datura'), plant_config('tfc:plant/sacred_datura[age=1,stage=1]', 1, 10, 10), decorate_chance(5), decorate_square(), decorate_climate(4, 18, 75, 150))
    configured_plant_patch_feature(rm, ('plant', 'sago'), plant_config('tfc:plant/sago[age=1,stage=1,fluid=empty]', 1, 10, 10, water_plant=True), decorate_chance(4), decorate_square(), decorate_climate(-18, 18, 200, 500))
    configured_plant_patch_feature(rm, ('plant', 'sagebrush'), plant_config('tfc:plant/sagebrush[age=1,stage=1]', 1, 15, 10), decorate_chance(5), decorate_square(), decorate_climate(-10, 14, 0, 120))
    configured_plant_patch_feature(rm, ('plant', 'sapphire_tower'), plant_config('tfc:plant/sapphire_tower[age=1,stage=1,part=lower]', 1, 15, 10, tall_plant=True), decorate_chance(5), decorate_square(), decorate_climate(10, 22, 75, 200, min_forest='none', max_forest='sparse'))
    configured_noise_plant_feature(rm, ('plant', 'sargassum'), plant_config('tfc:plant/sargassum[age=1,stage=1]', 1, 7, 100), decorate_square(), decorate_climate(-10, 16, 0, 500))
    configured_plant_patch_feature(rm, ('plant', 'sword_fern'), plant_config('tfc:plant/sword_fern[age=1,stage=1]', 1, 10, 15), decorate_chance(5), decorate_square(), decorate_climate(-12, 12, 100, 500, min_forest='sparse', max_forest='old_growth'))
    configured_plant_patch_feature(rm, ('plant', 'snapdragon_pink'), plant_config('tfc:plant/snapdragon_pink[age=1,stage=1]', 1, 10, 10), decorate_chance(5), decorate_square(), decorate_climate(16, 24, 150, 300, min_forest='none', max_forest='sparse'))
    configured_plant_patch_feature(rm, ('plant', 'snapdragon_red'), plant_config('tfc:plant/snapdragon_red[age=1,stage=1]', 1, 10, 10), decorate_chance(5), decorate_square(), decorate_climate(12, 20, 150, 300, min_forest='none', max_forest='sparse'))
    configured_plant_patch_feature(rm, ('plant', 'snapdragon_white'), plant_config('tfc:plant/snapdragon_white[age=1,stage=1]', 1, 10, 10), decorate_chance(5), decorate_square(), decorate_climate(8, 16, 150, 300, min_forest='none', max_forest='sparse'))
    configured_plant_patch_feature(rm, ('plant', 'snapdragon_yellow'), plant_config('tfc:plant/snapdragon_yellow[age=1,stage=1]', 1, 10, 10), decorate_chance(5), decorate_square(), decorate_climate(6, 24, 150, 300, min_forest='none', max_forest='sparse'))
    configured_plant_patch_feature(rm, ('plant', 'spanish_moss'), plant_config('tfc:plant/spanish_moss[age=1,stage=1,hanging=false]', 1, 5), decorate_chance(5), decorate_square(), decorate_climate(8, 22, 400, 500))
    configured_plant_patch_feature(rm, ('plant', 'strelitzia'), plant_config('tfc:plant/strelitzia[age=1,stage=1]', 1, 10, 10), decorate_chance(5), decorate_square(), decorate_climate(14, 26, 50, 300))
    configured_plant_patch_feature(rm, ('plant', 'toquilla_palm'), plant_config('tfc:plant/toquilla_palm[age=1,stage=1,part=lower]', 1, 15, 10, tall_plant=True), decorate_chance(5), decorate_square(), decorate_climate(16, 40, 250, 500))
    configured_plant_patch_feature(rm, ('plant', 'trillium'), plant_config('tfc:plant/trillium[age=1,stage=1]', 1, 10, 10), decorate_chance(5), decorate_square(), decorate_climate(-10, 8, 250, 500, min_forest='normal', max_forest='old_growth'))
    configured_plant_patch_feature(rm, ('plant', 'tropical_milkweed'), plant_config('tfc:plant/tropical_milkweed[age=1,stage=1]', 1, 10, 10), decorate_chance(5), decorate_square(), decorate_climate(8, 24, 120, 300, min_forest='sparse', max_forest='old_growth'))
    configured_plant_patch_feature(rm, ('plant', 'tulip_orange'), plant_config('tfc:plant/tulip_orange[age=1,stage=1]', 1, 10, 10), decorate_chance(5), decorate_square(), decorate_climate(2, 10, 200, 400, min_forest='none', max_forest='edge'))
    configured_plant_patch_feature(rm, ('plant', 'tulip_pink'), plant_config('tfc:plant/tulip_pink[age=1,stage=1]', 1, 10, 10), decorate_chance(5), decorate_square(), decorate_climate(-6, 2, 200, 400, min_forest='none', max_forest='edge'))
    configured_plant_patch_feature(rm, ('plant', 'tulip_red'), plant_config('tfc:plant/tulip_red[age=1,stage=1]', 1, 10, 10), decorate_chance(5), decorate_square(), decorate_climate(0, 4, 200, 400, min_forest='none', max_forest='edge'))
    configured_plant_patch_feature(rm, ('plant', 'tulip_white'), plant_config('tfc:plant/tulip_white[age=1,stage=1]', 1, 10, 10), decorate_chance(5), decorate_square(), decorate_climate(-12, -4, 200, 400, min_forest='none', max_forest='edge'))
    configured_plant_patch_feature(rm, ('plant', 'turtle_grass'), plant_config('tfc:plant/turtle_grass[age=1,stage=1,fluid=empty]', 1, 15, 128, water_plant=True), decorate_chance(1), decorate_square(), decorate_climate(14, 40, 240, 500))
    configured_plant_patch_feature(rm, ('plant', 'vriesea'), plant_config('tfc:plant/vriesea[age=1,stage=1,facing=north]', 6, 5), decorate_chance(5), decorate_square(), decorate_climate(14, 40, 200, 400))
    configured_noise_plant_feature(rm, ('plant', 'water_lily'), plant_config('tfc:plant/water_lily[age=1,stage=1]', 1, 7, 100), decorate_square(), decorate_climate(-12, 40, 0, 500))
    configured_plant_patch_feature(rm, ('plant', 'yucca'), plant_config('tfc:plant/yucca[age=1,stage=1]', 1, 15, 10), decorate_chance(5), decorate_square(), decorate_climate(-4, 22, 0, 75))
    configured_plant_patch_feature(rm, ('plant', 'switchgrass'), plant_config('tfc:plant/switchgrass[age=1,stage=1,part=lower]', 1, 15, tall_plant=True), decorate_chance(2), decorate_square(), decorate_climate(-6, 22, 110, 390))
    configured_plant_patch_feature(rm, ('plant', 'tall_fescue_grass'), plant_config('tfc:plant/tall_fescue_grass[age=1,stage=1,part=lower]', 1, 15, tall_plant=True), decorate_chance(2), decorate_square(), decorate_climate(-10, 10, 280, 430))
    configured_plant_patch_feature(rm, ('plant', 'arrowhead'), plant_config('tfc:plant/arrowhead[age=1,stage=1,fluid=empty,part=lower]', 1, 7, 100, emergent_plant=True), decorate_chance(2), decorate_square(), decorate_climate(-10, 22, 180, 500))
    configured_plant_patch_feature(rm, ('plant', 'bur_reed'), plant_config('tfc:plant/bur_reed[age=1,stage=1,fluid=empty,part=lower]', 1, 7, 100, emergent_plant=True), decorate_chance(2), decorate_square(), decorate_climate(-16, 4, 250, 400))
    configured_plant_patch_feature(rm, ('plant', 'water_taro'), plant_config('tfc:plant/water_taro[age=1,stage=1,fluid=empty,part=lower]', 1, 7, 100, emergent_plant=True), decorate_chance(2), decorate_square(), decorate_climate(12, 40, 260, 500))
    configured_plant_patch_feature(rm, ('plant', 'phragmite'), plant_config('tfc:plant/phragmite[age=1,stage=1,fluid=empty,part=lower]', 1, 7, 100, emergent_plant=True), decorate_chance(2), decorate_square(), decorate_climate(-6, 18, 50, 250))
    configured_plant_patch_feature(rm, ('plant', 'pickerelweed'), plant_config('tfc:plant/pickerelweed[age=1,stage=1,fluid=empty,part=lower]', 1, 7, 100, emergent_plant=True), decorate_chance(2), decorate_square(), decorate_climate(-14, 16, 200, 500))
    configured_plant_patch_feature(rm, ('plant', 'red_sealing_wax_palm'), plant_config('tfc:plant/red_sealing_wax_palm[age=1,stage=1,part=lower]', 1, 15, 10, tall_plant=True), decorate_chance(10), decorate_square(), decorate_climate(18, 40, 280, 500, min_forest='edge', max_forest='old_growth'))
    configured_plant_patch_feature(rm, ('plant', 'hibiscus'), plant_config('tfc:plant/hibiscus[age=1,stage=1,part=lower]', 1, 15, 10, tall_plant=True), decorate_chance(5), decorate_square(), decorate_climate(10, 24, 260, 450, min_forest='edge', max_forest='old_growth'))
    configured_plant_patch_feature(rm, ('plant', 'heliconia'), plant_config('tfc:plant/heliconia[age=1,stage=1]', 1, 10, 10), decorate_chance(5), decorate_square(), decorate_climate(14, 40, 320, 500))
    configured_plant_patch_feature(rm, ('plant', 'blue_ginger'), plant_config('tfc:plant/blue_ginger[age=1,stage=1]', 1, 10, 10), decorate_chance(5), decorate_square(), decorate_climate(16, 26, 300, 450))
    configured_plant_patch_feature(rm, ('plant', 'king_fern'), plant_config('tfc:plant/king_fern[age=1,stage=1,part=lower]', 1, 15, 10, tall_plant=True), decorate_chance(5), decorate_square(), decorate_climate(18, 40, 350, 500, min_forest='normal', max_forest='old_growth'))
    configured_plant_patch_feature(rm, ('plant', 'kangaroo_paw'), plant_config('tfc:plant/kangaroo_paw[age=1,stage=1]', 1, 10, 10), decorate_chance(5), decorate_square(), decorate_climate(14, 40, 100, 300))
    configured_plant_patch_feature(rm, ('plant', 'lilac'), plant_config('tfc:plant/lilac[age=1,stage=1,part=lower]', 1, 15, 10, tall_plant=True), decorate_chance(5), decorate_square(), decorate_climate(-10, 6, 150, 300))
    configured_plant_patch_feature(rm, ('plant', 'silver_spurflower'), plant_config('tfc:plant/silver_spurflower[age=1,stage=1]', 1, 10, 10), decorate_chance(5), decorate_square(), decorate_climate(14, 24, 230, 400, min_forest='sparse', max_forest='edge'))
    configured_plant_patch_feature(rm, ('plant', 'desert_flame'), plant_config('tfc:plant/desert_flame[age=1,stage=1]', 1, 10, 10), decorate_chance(5), decorate_square(), decorate_climate(0, 20, 40, 170, min_forest='none', max_forest='sparse'))
    configured_plant_patch_feature(rm, ('plant', 'anthurium'), plant_config('tfc:plant/anthurium[age=1,stage=1]', 1, 10, 10), decorate_chance(5), decorate_square(), decorate_climate(12, 40, 290, 500))

<<<<<<< HEAD
    configured_placed_feature(rm, ('plant', 'hanging_vines'), 'tfc:weeping_vines', tall_plant_config('tfc:plant/hanging_vines_plant', 'tfc:plant/hanging_vines', 90, 10, 14, 21), decorate_heightmap('world_surface_wg'), decorate_square(), decorate_climate(16, 32, 150, 470, True, fuzzy=True), decorate_biome(), decorate_air_or_empty_fluid())
    configured_placed_feature(rm, ('plant', 'hanging_vines_cave'), 'tfc:weeping_vines', tall_plant_config('tfc:plant/hanging_vines_plant', 'tfc:plant/hanging_vines', 90, 10, 14, 22), decorate_carving_mask(30, 100), decorate_chance(0.003), decorate_climate(16, 32, 150, 470, True, fuzzy=True), decorate_biome(), decorate_air_or_empty_fluid())
    configured_placed_feature(rm, ('plant', 'liana'), 'tfc:weeping_vines', tall_plant_config('tfc:plant/liana_plant', 'tfc:plant/liana', 40, 10, 8, 16), decorate_carving_mask(30, 100), decorate_chance(0.003), decorate_climate(16, 32, 150, 470, True, fuzzy=True), decorate_biome())
    configured_placed_feature(rm, ('plant', 'tree_fern'), 'tfc:twisting_vines', tall_plant_config('tfc:plant/tree_fern_plant', 'tfc:plant/tree_fern', 8, 7, 2, 6), decorate_heightmap('world_surface_wg'), decorate_chance(5), decorate_square(), decorate_climate(19, 50, 300, 500), decorate_biome(), decorate_air_or_empty_fluid())
    configured_placed_feature(rm, ('plant', 'arundo'), 'tfc:twisting_vines', tall_plant_config('tfc:plant/arundo_plant', 'tfc:plant/arundo', 70, 7, 5, 8), decorate_heightmap('world_surface_wg'), decorate_chance(3), decorate_square(), decorate_climate(5, 22, 100, 500), ('tfc:near_water', {'radius': 6}), decorate_biome(), decorate_air_or_empty_fluid())
    configured_placed_feature(rm, ('plant', 'winged_kelp'), 'tfc:kelp', tall_plant_config('tfc:plant/winged_kelp_plant', 'tfc:plant/winged_kelp', 64, 12, 14, 21), decorate_heightmap('ocean_floor_wg'), decorate_square(), decorate_chance(2), decorate_climate(-15, 15, 0, 450, fuzzy=True), decorate_biome(), decorate_air_or_empty_fluid())
    configured_placed_feature(rm, ('plant', 'leafy_kelp'), 'tfc:kelp', tall_plant_config('tfc:plant/leafy_kelp_plant', 'tfc:plant/leafy_kelp', 64, 12, 14, 21), decorate_heightmap('ocean_floor_wg'), decorate_square(), decorate_chance(2), decorate_climate(-20, 20, 0, 500, fuzzy=True), decorate_biome(), decorate_air_or_empty_fluid())
=======
    configured_placed_feature(rm, ('plant', 'hanging_vines'), 'tfc:weeping_vines', tall_plant_config('tfc:plant/hanging_vines_plant', 'tfc:plant/hanging_vines', 90, 10, 14, 21), decorate_heightmap('world_surface_wg'), decorate_air_or_empty_fluid(), decorate_square(), decorate_climate(16, 32, 150, 470, True, fuzzy=True), decorate_biome())
    configured_placed_feature(rm, ('plant', 'hanging_vines_cave'), 'tfc:weeping_vines', tall_plant_config('tfc:plant/hanging_vines_plant', 'tfc:plant/hanging_vines', 90, 10, 14, 22), decorate_carving_mask(30, 100), decorate_chance(0.003), decorate_air_or_empty_fluid(), decorate_climate(16, 32, 150, 470, True, fuzzy=True), decorate_biome())
    configured_placed_feature(rm, ('plant', 'liana'), 'tfc:weeping_vines', tall_plant_config('tfc:plant/liana_plant', 'tfc:plant/liana', 40, 10, 8, 16), decorate_carving_mask(30, 100), decorate_chance(0.003), decorate_climate(16, 32, 150, 470, True, fuzzy=True), decorate_biome())
    configured_placed_feature(rm, ('plant', 'tree_fern'), 'tfc:twisting_vines', tall_plant_config('tfc:plant/tree_fern_plant', 'tfc:plant/tree_fern', 8, 7, 2, 6), decorate_heightmap('world_surface_wg'), decorate_chance(5), decorate_air_or_empty_fluid(), decorate_square(), decorate_climate(19, 50, 300, 500), decorate_biome())
    configured_placed_feature(rm, ('plant', 'arundo'), 'tfc:twisting_vines', tall_plant_config('tfc:plant/arundo_plant', 'tfc:plant/arundo', 70, 7, 5, 8), decorate_heightmap('world_surface_wg'), decorate_chance(3), decorate_air_or_empty_fluid(), decorate_square(), decorate_climate(5, 22, 100, 500), ('tfc:near_water', {'radius': 6}), decorate_biome())
    configured_placed_feature(rm, ('plant', 'winged_kelp'), 'tfc:kelp', tall_plant_config('tfc:plant/winged_kelp_plant', 'tfc:plant/winged_kelp', 64, 12, 14, 21), decorate_heightmap('ocean_floor_wg'), decorate_air_or_empty_fluid(), decorate_square(), decorate_chance(2), decorate_climate(-15, 15, 0, 450, fuzzy=True), decorate_biome())
    configured_placed_feature(rm, ('plant', 'leafy_kelp'), 'tfc:kelp', tall_plant_config('tfc:plant/leafy_kelp_plant', 'tfc:plant/leafy_kelp', 64, 12, 14, 21), decorate_heightmap('ocean_floor_wg'), decorate_air_or_empty_fluid(), decorate_square(), decorate_chance(2), decorate_climate(-20, 20, 0, 500, fuzzy=True), decorate_biome())
    configured_patch_feature(rm, ('plant', 'giant_kelp'), patch_config('tfc:plant/giant_kelp_flower[age=0,fluid=empty]', 2, 10, 20, water_agnostic=True, custom_feature='tfc:kelp_tree'), decorate_square(), decorate_climate(-18, 18, 0, 500, fuzzy=True), decorate_biome())
>>>>>>> a0157c0c

    configured_patch_feature(rm, ('plant', 'giant_kelp'), patch_config('tfc:plant/giant_kelp_flower[age=0,fluid=empty]', 2, 10, 20, water='salt', custom_feature='tfc:kelp_tree'), decorate_square(), decorate_climate(-18, 18, 0, 500, fuzzy=True))

    configured_placed_feature(rm, ('plant', 'ivy'), 'tfc:vines', vine_config('tfc:plant/ivy', 15, 7, 96, 150), decorate_climate(-4, 14, 90, 450, True, fuzzy=True), decorate_chance(5), decorate_air_or_empty_fluid())
    configured_placed_feature(rm, ('plant', 'jungle_vines'), 'tfc:vines', vine_config('tfc:plant/jungle_vines', 33, 7, 64, 160), decorate_climate(16, 32, 150, 470, True, fuzzy=True), decorate_chance(5), decorate_air_or_empty_fluid())

    # Grass-Type / Basic Plants
    configured_plant_patch_feature(rm, ('plant', 'fountain_grass'), plant_config('tfc:plant/fountain_grass[age=1,stage=1]', 1, 15, 64), decorate_square(), decorate_climate(0, 26, 75, 150))
    configured_plant_patch_feature(rm, ('plant', 'manatee_grass'), plant_config('tfc:plant/manatee_grass[age=1,stage=1]', 1, 15, 64, water_plant=True), decorate_square(), decorate_climate(12, 40, 250, 500))
    configured_plant_patch_feature(rm, ('plant', 'orchard_grass'), plant_config('tfc:plant/orchard_grass[age=1,stage=1]', 1, 15, 64), decorate_square(), decorate_climate(-30, 10, 75, 300))
    configured_plant_patch_feature(rm, ('plant', 'ryegrass'), plant_config('tfc:plant/ryegrass[age=1,stage=1]', 1, 15, 64), decorate_square(), decorate_climate(-24, 40, 150, 320))
    configured_plant_patch_feature(rm, ('plant', 'scutch_grass'), plant_config('tfc:plant/scutch_grass[age=1,stage=1]', 1, 15, 64), decorate_square(), decorate_climate(0, 40, 150, 500))
    configured_plant_patch_feature(rm, ('plant', 'star_grass'), plant_config('tfc:plant/star_grass[age=1,stage=1]', 1, 15, 64, water_plant=True), decorate_square(), decorate_climate(2, 40, 50, 260))
    configured_plant_patch_feature(rm, ('plant', 'timothy_grass'), plant_config('tfc:plant/timothy_grass[age=1,stage=1]', 1, 15, 64), decorate_square(), decorate_climate(-22, 16, 289, 500))
    configured_plant_patch_feature(rm, ('plant', 'bromegrass'), plant_config('tfc:plant/bromegrass[age=1,stage=1]', 1, 15, 64), decorate_square(), decorate_climate(4, 20, 140, 360))
    configured_plant_patch_feature(rm, ('plant', 'bluegrass'), plant_config('tfc:plant/bluegrass[age=1,stage=1]', 1, 15, 64), decorate_square(), decorate_climate(-4, 12, 110, 280))
    configured_plant_patch_feature(rm, ('plant', 'raddia_grass'), plant_config('tfc:plant/raddia_grass[age=1,stage=1]', 1, 15, 64), decorate_square(), decorate_climate(18, 40, 330, 500))

    # Covers
    configured_noise_plant_feature(rm, ('plant', 'moss_cover'), plant_config('tfc:plant/moss[age=1,stage=1,up=false,down=true,north=false,east=false,west=false,south=false]', 1, 7, 100), decorate_climate(18, 35, 340, 500, True, fuzzy=True), decorate_square(), water=False)
    configured_noise_plant_feature(rm, ('plant', 'morning_glory_cover'), plant_config('tfc:plant/morning_glory[age=1,stage=1,up=false,down=true,north=false,east=false,west=false,south=false]', 1, 7, 100), decorate_climate(9, 13, 160, 230, True, fuzzy=True), decorate_square(), water=False)
    configured_noise_plant_feature(rm, ('plant', 'reindeer_lichen_cover'), plant_config('tfc:plant/reindeer_lichen[age=1,stage=1,up=false,down=true,north=false,east=false,west=false,south=false]', 1, 7, 100), decorate_climate(-6, 2, 220, 310, True, fuzzy=True), decorate_square(), water=False)

    # Clay Indicator Plants
    # These piggy back on the clay disc feature, and so have limited decorators
    configured_plant_patch_feature(rm, ('plant', 'athyrium_fern'), plant_config('tfc:plant/athyrium_fern[age=1,stage=1]', 1, 10, requires_clay=True), decorate_climate(-10, 14, 270, 500))
    configured_plant_patch_feature(rm, ('plant', 'canna'), plant_config('tfc:plant/canna[age=1,stage=1]', 1, 10, requires_clay=True), decorate_climate(10, 40, 270, 500))
    configured_plant_patch_feature(rm, ('plant', 'goldenrod'), plant_config('tfc:plant/goldenrod[age=1,stage=1]', 1, 10, requires_clay=True), decorate_climate(-16, 6, 75, 310))
    configured_plant_patch_feature(rm, ('plant', 'pampas_grass'), plant_config('tfc:plant/pampas_grass[age=1,stage=1,part=lower]', 1, 10, requires_clay=True, tall_plant=True), decorate_climate(12, 40, 0, 300))
    configured_plant_patch_feature(rm, ('plant', 'perovskia'), plant_config('tfc:plant/perovskia[age=1,stage=1]', 1, 10, requires_clay=True), decorate_climate(-6, 12, 0, 270))
    configured_noise_plant_feature(rm, ('plant', 'water_canna'), plant_config('tfc:plant/water_canna[age=1,stage=1]', 1, 10, requires_clay=True), decorate_climate(0, 36, 150, 500))

    clay_plant_features = [
        'tfc:plant/athyrium_fern_patch',
        'tfc:plant/canna_patch',
        'tfc:plant/goldenrod_patch',
        'tfc:plant/pampas_grass_patch',
        'tfc:plant/perovskia_patch',
        'tfc:plant/water_canna_patch'
    ]
    configured_placed_feature(rm, 'clay_disc_with_indicator', 'tfc:multiple', {
        'features': [
            'tfc:clay_disc',
            *clay_plant_features
        ]
    }, decorate_chance(20), decorate_square(), decorate_heightmap('world_surface_wg'), decorate_climate(min_rain=175))
    configured_placed_feature(rm, 'water_clay_disc_with_indicator', 'tfc:multiple', {
        'features': [
            'tfc:water_clay_disc',
            *clay_plant_features
        ]
    }, decorate_chance(10), decorate_square(), decorate_heightmap('world_surface_wg'), 'tfc:near_water')

    for berry, info in BERRIES.items():
        decorators = decorate_square(), decorate_climate(info.min_temp, info.max_temp, info.min_rain, info.max_rain, min_forest=info.min_forest, max_forest=info.max_forest), decorate_chance(15)
        if info.type == 'stationary':
            configured_patch_feature(rm, ('plant', berry + '_bush'), patch_config('tfc:plant/%s_bush[lifecycle=healthy,stage=0]' % berry, 1, 4, 8), *decorators)
        elif info.type == 'waterlogged':
            configured_patch_feature(rm, ('plant', berry + '_bush'), patch_config('tfc:plant/%s_bush[lifecycle=healthy,stage=0,fluid=empty]' % berry, 1, 4, 8, water=True), *decorators)
        else:
            # todo: implement spreading bush features
            configured_placed_feature(rm, ('plant', berry + '_bush'), 'no_op', {})

    for fruit, info in FRUITS.items():
        config = {
            'min_temperature': info.min_temp,
            'max_temperature': info.max_temp,
            'min_rainfall': info.min_rain,
            'max_rainfall': info.max_rain,
            'max_forest': 'normal'
        }
        feature = 'tfc:fruit_trees'
        state = 'tfc:plant/%s_growing_branch' % fruit
        if fruit == 'banana':
            feature = 'tfc:bananas'
            state = 'tfc:plant/banana_plant'
        configured_placed_feature(rm, ('plant', fruit), feature, {'state': state}, decorate_heightmap('world_surface_wg'), decorate_square(), ('tfc:climate', config), decorate_chance(200))

    configured_placed_feature(rm, 'bamboo', 'minecraft:bamboo', {'probability': 0.2}, decorate_chance(30), decorate_climate(18, 28, 300, 500, True, fuzzy=True), ('minecraft:noise_based_count', {
        'noise_to_count_ratio': 160,
        'noise_factor': 80.0,
        'noise_offset': 0.3
    }), decorate_square(), decorate_heightmap('world_surface_wg'))

    for coral in ('tree', 'mushroom', 'claw'):
        configured_placed_feature(rm, 'coral_%s' % coral, 'tfc:coral_%s' % coral, {})
    configured_placed_feature(rm, 'coral_reef', 'minecraft:simple_random_selector', {'features': ['tfc:coral_tree', 'tfc:coral_mushroom', 'tfc:coral_claw']}, decorate_climate(min_temp=18))

    # Groundcover
    configured_patch_feature(rm, 'driftwood', patch_config('tfc:groundcover/driftwood[fluid=empty]', 1, 15, 10, True), decorate_chance(6), decorate_square(), decorate_climate(-10, 50, 200, 500))
    configured_patch_feature(rm, 'clam', patch_config('tfc:groundcover/clam[fluid=empty]', 1, 15, 10, 'salt'), decorate_chance(6), decorate_square(), decorate_climate(-50, 22, 10, 450))
    configured_patch_feature(rm, 'mollusk', patch_config('tfc:groundcover/mollusk[fluid=empty]', 1, 15, 10, 'salt'), decorate_chance(6), decorate_square(), decorate_climate(-10, 30, 150, 500))
    configured_patch_feature(rm, 'mussel', patch_config('tfc:groundcover/mussel[fluid=empty]', 1, 15, 10, 'salt'), decorate_chance(6), decorate_square(), decorate_climate(10, 50, 100, 500))

    configured_patch_feature(rm, 'sticks_shore', patch_config('tfc:groundcover/stick[fluid=empty]', 1, 15, 25, True), decorate_chance(2), decorate_square(), decorate_climate(-50, 50, 100, 500))
    configured_patch_feature(rm, 'seaweed', patch_config('tfc:groundcover/seaweed[fluid=empty]', 1, 15, 10, True), decorate_chance(5), decorate_square(), decorate_climate(-20, 50, 150, 500))

    # Forest Only
    configured_patch_feature(rm, 'sticks_forest', patch_config('tfc:groundcover/stick[fluid=empty]', 1, 15, 20), decorate_chance(3), decorate_square(), decorate_climate(-20, 50, 70, 500, True))
    configured_patch_feature(rm, 'pinecone', patch_config('tfc:groundcover/pinecone[fluid=empty]', 1, 15, 10), decorate_chance(5), decorate_square(), decorate_climate(-5, 33, 200, 500, True))
    configured_patch_feature(rm, 'podzol', patch_config('tfc:groundcover/podzol[fluid=empty]', 1, 5, 100), decorate_chance(5), decorate_square(), decorate_climate(8, 20, 180, 420, True, fuzzy=True))
    configured_patch_feature(rm, 'salt_lick', patch_config('tfc:groundcover/salt_lick[fluid=empty]', 1, 5, 100), decorate_chance(110), decorate_square(), decorate_climate(5, 33, 100, 500, True))
    configured_patch_feature(rm, 'dead_grass', patch_config('tfc:groundcover/dead_grass[fluid=empty]', 1, 5, 100), decorate_chance(70), decorate_square(), decorate_climate(10, 20, 0, 150, True, fuzzy=True))

    # Loose Rocks - Both Surface + Underground
    configured_placed_feature(rm, 'surface_loose_rocks', 'tfc:loose_rock', decorate_count(8), decorate_square(), decorate_heightmap('ocean_floor_wg'))

    # Underground decoration
    # todo: underground only filter decorator?
    configured_placed_feature(rm, 'underground_loose_rocks', 'tfc:loose_rock', decorate_carving_mask(), decorate_chance(0.05))
    configured_patch_feature(rm, 'underground_guano', patch_config('tfc:groundcover/guano[fluid=empty]', 5, 5, 60), decorate_chance(3), decorate_square(), decorate_range(40, 100))
    rm.configured_feature('geode', 'tfc:geode', {'outer': 'tfc:rock/hardened/basalt', 'middle': 'tfc:rock/raw/quartzite', 'inner': [
        {'data': 'tfc:ore/amethyst/quartzite', 'weight': 1}, {'data': 'tfc:rock/raw/quartzite', 'weight': 5}
    ]})
    rm.placed_feature('geode', 'tfc:geode', decorate_chance(500), decorate_square(), decorate_range(6, 30), decorate_biome())

def configured_placed_feature(rm: ResourceManager, name_parts: ResourceIdentifier, feature: Optional[ResourceIdentifier] = None, config: JsonObject = None, *placements: Json):
    res = utils.resource_location(rm.domain, name_parts)
    if feature is None:
        feature = res
    rm.configured_feature(res, feature, config)
    rm.placed_feature(res, res, *placements)

def tall_plant_config(state1: str, state2: str, tries: int, radius: int, min_height: int, max_height: int) -> Json:
    return {
        'body': state1,
        'head': state2,
        'tries': tries,
        'radius': radius,
        'min_height': min_height,
        'max_height': max_height
    }

def vine_config(state: str, tries: int, radius: int, min_height: int, max_height: int) -> Json:
    return {
        'state': state,
        'tries': tries,
        'radius': radius,
        'min_height': min_height,
        'max_height': max_height
    }

class PlantConfig(NamedTuple):
    block: str
    y_spread: int
    xz_spread: int
    tries: int
    requires_clay: bool
    water_plant: bool
    emergent_plant: bool
    tall_plant: bool

def plant_config(block: str, y_spread: int, xz_spread: int, tries: int = None, requires_clay: bool = False, water_plant: bool = False, emergent_plant: bool = False, tall_plant: bool = False) -> PlantConfig:
    return PlantConfig(block, y_spread, xz_spread, tries, requires_clay, water_plant, emergent_plant, tall_plant)

def configured_plant_patch_feature(rm: ResourceManager, name_parts: ResourceIdentifier, config: PlantConfig, *patch_decorators: Json):
    state_provider = {
        'type': 'tfc:random_property',
        'state': utils.block_state(config.block), 'property': 'age'
    }
    feature = 'simple_block', {'to_place': state_provider}
    heightmap: Heightmap = 'world_surface_wg'
    would_survive = decorate_would_survive(config.block)

    if config.water_plant or config.emergent_plant:
        heightmap = 'ocean_floor_wg'
        would_survive = decorate_would_survive_with_fluid(config.block)

    if config.water_plant:
        feature = 'tfc:block_with_fluid', feature[1]
    if config.emergent_plant:
        feature = 'tfc:emergent_plant', {'state': utils.block_state(config.block)}
    if config.tall_plant:
        feature = 'tfc:tall_plant', {'state': utils.block_state(config.block)}

    res = utils.resource_location(rm.domain, name_parts)
    patch_feature = res.join() + '_patch'
    singular_feature = utils.resource_location(rm.domain, name_parts)

    rm.configured_feature(patch_feature, 'minecraft:random_patch', {
        'tries': config.tries,
        'xz_spread': config.xz_spread,
        'y_spread': config.y_spread,
        'feature': singular_feature.join()
    })
    rm.configured_feature(singular_feature, *feature)
    rm.placed_feature(patch_feature, patch_feature, *patch_decorators, decorate_biome())
    rm.placed_feature(singular_feature, singular_feature, decorate_heightmap(heightmap), decorate_air_or_empty_fluid(), would_survive)


class PatchConfig(NamedTuple):
    block: str
    y_spread: int
    xz_spread: int
    tries: int
    any_water: bool
    salt_water: bool
    custom_feature: str
    custom_config: Json

def patch_config(block: str, y_spread: int, xz_spread: int, tries: int = 64, water: Union[bool, Literal['salt']] = False, custom_feature: Optional[str] = None, custom_config: Json = None) -> PatchConfig:
    return PatchConfig(block, y_spread, xz_spread, tries, water == 'salt' or water == True, water == 'salt', custom_feature, custom_config)

def configured_patch_feature(rm: ResourceManager, name_parts: ResourceIdentifier, patch: PatchConfig, *patch_decorators: Json):
    feature = 'minecraft:simple_block'
    config = {'to_place': {'type': 'minecraft:simple_state_provider', 'state': utils.block_state(patch.block)}}
    singular_decorators = []

    if patch.any_water:
        feature = 'tfc:block_with_fluid'
        if patch.salt_water:
            singular_decorators.append(decorate_matching_blocks('tfc:fluid/salt_water'))
        else:
            singular_decorators.append(decorate_air_or_empty_fluid())
    else:
        singular_decorators.append(decorate_matching_blocks('minecraft:air'))

    if patch.custom_feature is not None:
        feature = patch.custom_feature
        config = config['to_place']  # assume that for custom features, it uses just a single state (not state provider)
        if patch.custom_config is not None:
            config = patch.custom_config

    heightmap: Heightmap = 'world_surface_wg'
    if patch.any_water:
        heightmap = 'ocean_floor_wg'
        singular_decorators.append(decorate_would_survive_with_fluid(patch.block))
    else:
        singular_decorators.append(decorate_would_survive(patch.block))

    res = utils.resource_location(rm.domain, name_parts)
    patch_feature = res.join() + '_patch'
    singular_feature = utils.resource_location(rm.domain, name_parts)

    rm.configured_feature(patch_feature, 'minecraft:random_patch', {
        'tries': patch.tries,
        'xz_spread': patch.xz_spread,
        'y_spread': patch.y_spread,
        'feature': singular_feature.join()
    })
    rm.configured_feature(singular_feature, feature, config)
    rm.placed_feature(patch_feature, patch_feature, *patch_decorators, decorate_biome())
<<<<<<< HEAD
    rm.placed_feature(singular_feature, singular_feature, decorate_heightmap(heightmap), *singular_decorators)
=======
    rm.placed_feature(singular_feature, singular_feature, decorate_air_or_empty_fluid(), decorate_heightmap(heightmap))
>>>>>>> a0157c0c

def configured_noise_plant_feature(rm: ResourceManager, name_parts: ResourceIdentifier, config: PlantConfig, *patch_decorators: Json, water: bool = True):
    res = utils.resource_location(rm.domain, name_parts)
    patch_feature = res.join() + '_patch'
    singular_feature = utils.resource_location(rm.domain, name_parts)
    placed_decorators = [decorate_heightmap('world_surface_wg'), decorate_air_or_empty_fluid(), decorate_would_survive(config.block)]
    if water:
        placed_decorators.append(decorate_shallow())

    rm.configured_feature(singular_feature, 'minecraft:simple_block', {
        'to_place': {
            'seed': 2345,
            'noise': normal_noise(-3, 1.0),
            'scale': 1.0,
            'states': [utils.block_state(config.block)],
            'variety': [1, 1],
            'slow_noise': normal_noise(-10, 1.0),
            'slow_scale': 1.0,
            'type': 'minecraft:dual_noise_provider'
        }
    })
    rm.configured_feature(patch_feature, 'minecraft:random_patch', {
        'tries': config.tries,
        'xz_spread': config.xz_spread,
        'y_spread': config.y_spread,
        'feature': singular_feature.join()
    })
    rm.placed_feature(patch_feature, patch_feature, *patch_decorators, decorate_biome())
    rm.placed_feature(singular_feature, singular_feature, *placed_decorators)

def normal_noise(first_octave: int, amplitude: float):
    return {'firstOctave': first_octave, 'amplitudes': [amplitude]}

def simple_state_provider(name: str) -> Dict[str, Any]:
    return {'type': 'minecraft:simple_state_provider', 'state': utils.block_state(name)}

# Vein Helper Functions

def vein_ore_blocks(vein: Vein, rock: str) -> List[Dict[str, Any]]:
    ore_blocks = [{
        'weight': vein.poor,
        'block': 'tfc:ore/poor_%s/%s' % (vein.ore, rock)
    }, {
        'weight': vein.normal,
        'block': 'tfc:ore/normal_%s/%s' % (vein.ore, rock)
    }, {
        'weight': vein.rich,
        'block': 'tfc:ore/rich_%s/%s' % (vein.ore, rock)
    }]
    if vein.spoiler_ore is not None and rock in vein.spoiler_rocks:
        p = vein.spoiler_rarity * 0.01  # as a percentage of the overall vein
        ore_blocks.append({
            'weight': int(100 * p / (1 - p)),
            'block': 'tfc:ore/%s/%s' % (vein.spoiler_ore, rock)
        })
    return ore_blocks

def vein_biome_filter(biome_filter: Optional[str] = None) -> Optional[List[Any]]:
    if biome_filter == 'river':
        return [{'category': 'river'}]
    elif biome_filter == 'volcanic':
        return [{'biome_dictionary': 'volcanic'}]
    elif biome_filter is not None:
        raise ValueError('Unknown biome filter %s? not sure how to handle...' % biome_filter)
    else:
        return None

def vein_density(density: int) -> float:
    assert 0 <= density <= 100, 'Invalid density: %s' % str(density)
    return round(density * 0.01, 2)


# Tree Helper Functions

def forest_config(min_rain: float, max_rain: float, min_temp: float, max_temp: float, tree: str, old_growth: bool):
    cfg = {
        'min_rain': min_rain,
        'max_rain': max_rain,
        'min_temp': min_temp,
        'max_temp': max_temp,
        'groundcover': ['tfc:wood/twig/%s' % tree],
        'normal_tree': 'tfc:tree/%s' % tree
    }
    if tree != 'palm':
        cfg['groundcover'].append('tfc:wood/fallen_leaves/%s' % tree)
    if tree not in ('acacia', 'willow'):
        cfg.update({'fallen_log': 'tfc:wood/log/%s' % tree})
    if tree not in ('palm', 'rosewood', 'sycamore'):
        cfg['bush_log'] = utils.block_state('tfc:wood/wood/%s[natural=true,axis=y]' % tree)
        cfg.update({'bush_leaves': 'tfc:wood/leaves/%s' % tree})
    if old_growth:
        cfg['old_growth_tree'] = 'tfc:tree/%s_large' % tree
    return cfg

def overlay_config(tree: str, min_height: int, max_height: int, width: int = 1, radius: int = 1, large: bool = False):
    block = 'tfc:wood/log/%s[axis=y,natural=true]' % tree
    if large:
        tree += '_large'
    return {
        'base': 'tfc:%s/base' % tree,
        'overlay': 'tfc:%s/overlay' % tree,
        'trunk': trunk_config(block, min_height, max_height, width),
        'radius': radius
    }

def random_config(tree: str, structure_count: int, radius: int = 1, large: bool = False, trunk: List = None):
    block = 'tfc:wood/log/%s[axis=y,natural=true]' % tree
    if large:
        tree += '_large'
    cfg = {
        'structures': ['tfc:%s/%d' % (tree, i) for i in range(1, 1 + structure_count)],
        'radius': radius
    }
    if trunk is not None:
        cfg['trunk'] = trunk_config(block, *trunk)
    return cfg

def stacked_config(tree: str, min_height: int, max_height: int, width: int, layers: List[Tuple[int, int, int]], radius: int = 1, large: bool = False):
    # layers consists of each layer, which is a (min_count, max_count, total_templates)
    block = 'tfc:wood/log/%s[axis=y,natural=true]' % tree
    if large:
        tree += '_large'
    return {
        'trunk': trunk_config(block, min_height, max_height, width),
        'layers': [{
            'templates': ['tfc:%s/layer%d_%d' % (tree, 1 + i, j) for j in range(1, 1 + layer[2])],
            'min_count': layer[0],
            'max_count': layer[1]
        } for i, layer in enumerate(layers)],
        'radius': radius
    }

def trunk_config(block: str, min_height: int, max_height: int, width: int):
    return {
        'state': utils.block_state(block),
        'min_height': min_height,
        'max_height': max_height,
        'width': width
    }


Heightmap = Literal['motion_blocking', 'motion_blocking_no_leaves', 'ocean_floor', 'ocean_floor_wg', 'world_surface', 'world_surface_wg']
HeightProviderType = Literal['constant', 'uniform', 'biased_to_bottom', 'very_biased_to_bottom', 'trapezoid', 'weighted_list']


# Decorators / Placements

def decorate_square() -> Json:
    return 'minecraft:in_square'

def decorate_biome() -> Json:
    return 'minecraft:biome'

def decorate_chance(rarity_or_probability: Union[int, float]) -> Json:
    return {'type': 'minecraft:rarity_filter', 'chance': round(1 / rarity_or_probability) if isinstance(rarity_or_probability, float) else rarity_or_probability}

def decorate_count(count: int) -> Json:
    return {'type': 'minecraft:count', 'count': count}

def decorate_shallow(depth: int = 5) -> Json:
    return {'type': 'tfc:shallow_water', 'max_depth': depth}

def decorate_heightmap(heightmap: Heightmap) -> Json:
    assert heightmap in typing.get_args(Heightmap)
    return 'minecraft:heightmap', {'heightmap': heightmap.upper()}

def decorate_range(min_y: VerticalAnchor, max_y: VerticalAnchor, bias: HeightProviderType = 'uniform') -> Json:
    return {
        'type': 'minecraft:height_range',
        'height': height_provider(min_y, max_y, bias)
    }

def decorate_carving_mask(min_y: Optional[VerticalAnchor] = None, max_y: Optional[VerticalAnchor] = None) -> Json:
    return {
        'type': 'tfc:carving_mask',
        'step': 'air',
        'min_y': utils.as_vertical_anchor(min_y) if min_y is not None else None,
        'max_y': utils.as_vertical_anchor(max_y) if max_y is not None else None
    }

def decorate_climate(min_temp: Optional[float] = None, max_temp: Optional[float] = None, min_rain: Optional[float] = None, max_rain: Optional[float] = None, needs_forest: Optional[bool] = False, fuzzy: Optional[bool] = None, min_forest: Optional[str] = None, max_forest: Optional[str] = None) -> Json:
    return {
        'type': 'tfc:climate',
        'min_temperature': min_temp,
        'max_temperature': max_temp,
        'min_rainfall': min_rain,
        'max_rainfall': max_rain,
        'min_forest': 'normal' if needs_forest else min_forest,
        'max_forest': max_forest,
        'fuzzy': fuzzy
    }

<<<<<<< HEAD
def decorate_matching_blocks(*blocks: str) -> Json:
    return decorate_block_predicate({
        'type': 'matching_blocks',
        'blocks': list(blocks)
    })
=======
def decorate_scanner(direction: str, max_steps: int) -> Json:
    return {
        'type': 'minecraft:environment_scan',
        'max_steps': max_steps,
        'direction_of_search': direction,
        'target_condition': {'type': 'minecraft:solid'},
        'allowed_search_condition': {'type': 'minecraft:matching_blocks', 'blocks': ['minecraft:air']}
    }

def decorate_random_offset(xz: int, y: int) -> Json:
    return {'xz_spread': xz, 'y_spread': y, 'type': 'minecraft:random_offset'}
>>>>>>> a0157c0c

def decorate_would_survive(block: str) -> Json:
    return decorate_block_predicate({
        'type': 'would_survive',
        'state': utils.block_state(block)
    })

def decorate_would_survive_with_fluid(block: str) -> Json:
    return decorate_block_predicate({
        'type': 'tfc:would_survive_with_fluid',
        'state': utils.block_state(block)
    })

def decorate_air_or_empty_fluid() -> Json:
    return decorate_block_predicate({'type': 'tfc:air_or_empty_fluid'})

def decorate_block_predicate(predicate: Json) -> Json:
    return {
        'type': 'block_predicate_filter',
        'predicate': predicate
    }

# Value Providers

def uniform_float(min_inclusive: float, max_exclusive: float) -> Dict[str, Any]:
    return {
        'type': 'uniform',
        'value': {
            'min_inclusive': min_inclusive,
            'max_exclusive': max_exclusive
        }
    }

def uniform_int(min_inclusive: int, max_inclusive: int) -> Dict[str, Any]:
    return {
        'type': 'uniform',
        'value': {
            'min_inclusive': min_inclusive,
            'max_inclusive': max_inclusive
        }
    }

def trapezoid_float(min_value: float, max_value: float, plateau: float) -> Dict[str, Any]:
    return {
        'type': 'trapezoid',
        'value': {
            'min': min_value,
            'max': max_value,
            'plateau': plateau
        }
    }

def height_provider(min_y: VerticalAnchor, max_y: VerticalAnchor, height_type: HeightProviderType = 'uniform') -> Dict[str, Any]:
    assert height_type in typing.get_args(HeightProviderType)
    return {
        'type': height_type,
        'min_inclusive': utils.as_vertical_anchor(min_y),
        'max_inclusive': utils.as_vertical_anchor(max_y)
    }


def make_biome(rm: ResourceManager, name: str, temp: BiomeTemperature, rain: BiomeRainfall, category: str, boulders: bool = False, spawnable: bool = True, ocean_features: Union[bool, Literal['both']] = False, lake_features: Union[bool, Literal['default']] = 'default', volcano_features: bool = False, reef_features: bool = False, hot_spring_features: Union[bool, Literal['empty']] = False):
    # Temperature properties
    if rain.id == 'arid':
        rain_type = 'none'
    elif temp.id in ('cold', 'frozen'):
        rain_type = 'snow'
    else:
        rain_type = 'rain'

    spawners = {}

    if ocean_features == 'both':  # Both applies both ocean + land features. True or false applies only one
        land_features = True
        ocean_features = True
    else:
        land_features = not ocean_features
    if lake_features == 'default':  # Default = Lakes are on all non-ocean biomes. True/False to force either way
        lake_features = not ocean_features

    dike_veins = []
    for rock, data in ROCKS.items():
        if data.category == 'igneous_intrusive':
            dike_veins += ['tfc:vein/%s_dike' % rock]

    # Features
    features = [
        ['tfc:erosion'],  # erosion
        ['tfc:underground_flood_fill_lake'],  # lakes
        [],  # soil disks
        ['tfc:vein/gravel', *dike_veins, *('tfc:vein/%s' % v for v in ORE_VEINS.keys())],  # veins
        ['tfc:cave_spike',
         'tfc:large_cave_spike',
         'tfc:water_spring',
         'tfc:lava_spring',
         'tfc:calcite',
         'tfc:mega_calcite',
         'tfc:icicle',
         'tfc:underground_loose_rocks',
         'tfc:underground_guano',
         'tfc:hanging_roots_patch'],  # underground decoration
        ['tfc:geode'],  # large features
        ['tfc:surface_loose_rocks'],  # surface decoration
        [], []  # unused
    ]

    if boulders:
        features[Decoration.LARGE_FEATURES] += ['tfc:raw_boulder', 'tfc:cobble_boulder']
        if rain.id in ('damp', 'wet'):
            features[Decoration.LARGE_FEATURES].append('tfc:mossy_boulder')

    # Oceans
    if ocean_features:
        if temp.id in ('cold', 'frozen'):
            features[Decoration.LARGE_FEATURES] += ['tfc:iceberg_packed', 'tfc:iceberg_blue', 'tfc:iceberg_packed_rare', 'tfc:iceberg_blue_rare']

        features[Decoration.SURFACE_DECORATION] += ['tfc:plant/%s_patch' % plant for plant, data in PLANTS.items() if data.type in OCEAN_PLANT_TYPES and not data.clay]

        if name == 'shore':
            features[Decoration.SURFACE_DECORATION] += ['tfc:%s_patch' % v for v in SHORE_DECORATORS]
        else:
            features[Decoration.SURFACE_DECORATION] += ['tfc:plant/giant_kelp_patch', 'tfc:plant/winged_kelp', 'tfc:plant/leafy_kelp']  # Kelp
            features[Decoration.SURFACE_DECORATION] += ['tfc:clam_patch', 'tfc:mollusk_patch', 'tfc:mussel_patch']

        spawners.update({
            'water_ambient': [entity for entity in OCEAN_AMBIENT.values()]
        })
    if category == 'river':
        spawners.update({
            'water_ambient': [entity for entity in LAKE_AMBIENT.values()]
        })

    if reef_features and temp.id in ('lukewarm', 'warm'):
        features[Decoration.LARGE_FEATURES].append('tfc:coral_reef')

    # Continental / Land Features
    if land_features:
        features[Decoration.SOIL_DISKS] += ['tfc:clay_disc_with_indicator', 'tfc:water_clay_disc_with_indicator', 'tfc:peat_disc', 'tfc:loam_disc']
        if temp.id in ('cold', 'frozen'):
            features[Decoration.SOIL_DISKS] += ['tfc:powder_snow']
        features[Decoration.LARGE_FEATURES] += ['tfc:forest', 'tfc:bamboo', 'tfc:cave_vegetation']
        features[Decoration.SURFACE_DECORATION] += ['tfc:plant/%s' % plant for plant in MISC_PLANT_FEATURES]

        features[Decoration.SURFACE_DECORATION] += ['tfc:%s_patch' % v for v in FOREST_DECORATORS if not ocean_features]

        # leaving freshwater plants to spawn anywhere so that they populate small lakes (something vanilla doesn't think to do)
        features[Decoration.SURFACE_DECORATION] += ['tfc:plant/%s_patch' % plant for plant, data in PLANTS.items() if data.type not in OCEAN_PLANT_TYPES and not data.clay]
        features[Decoration.SURFACE_DECORATION] += ['tfc:plant/moss_cover', 'tfc:plant/reindeer_lichen_cover', 'tfc:plant/morning_glory_cover', 'tfc:plant/tree_fern', 'tfc:plant/arundo']
        #features[Decoration.SURFACE_DECORATION] += ['tfc:plant/%s_bush' % berry for berry in BERRIES] todo: broken
        features[Decoration.SURFACE_DECORATION] += ['tfc:plant/%s' % fruit for fruit in FRUITS]

    if volcano_features:
        features[Decoration.LARGE_FEATURES] += ['tfc:volcano_rivulet', 'tfc:volcano_caldera', 'tfc:random_volcano_fissure']

    if hot_spring_features:  # can be True, 'empty'
        if hot_spring_features == 'empty':
            features[Decoration.LARGE_FEATURES].append('tfc:random_empty_hot_spring')
        else:
            features[Decoration.LARGE_FEATURES].append('tfc:random_active_hot_spring')

    if lake_features:
        features[Decoration.LAKES] += ['tfc:flood_fill_lake']

    features[Decoration.ICE_AND_SNOW].append('tfc:ice_and_snow')  # This must go last

    # Carvers
    air_carvers = ['tfc:cave', 'tfc:canyon']
    water_carvers = []

    # Generate based on properties
    rm.lang('biome.tfc.%s_%s_%s' % (name, temp.id, rain.id), '(%s / %s) %s' % (temp.id.title(), rain.id.title(), lang(name)))
    rm.biome(
        name_parts='%s_%s_%s' % (name, temp.id, rain.id),
        precipitation=rain_type,
        category=category,
        temperature=temp.temperature,
        downfall=rain.downfall,
        effects={
            'fog_color': DEFAULT_FOG_COLOR,
            'sky_color': DEFAULT_SKY_COLOR,
            'water_color': temp.water_color,
            'water_fog_color': temp.water_fog_color
        },
        spawners=spawners,
        air_carvers=air_carvers,
        water_carvers=water_carvers,
        features=features,
        player_spawn_friendly=spawnable
    )


def expand_rocks(rocks_list: List[str], path: Optional[str] = None) -> List[str]:
    rocks = []
    for rock_spec in rocks_list:
        if rock_spec in ROCKS:
            rocks.append(rock_spec)
        elif rock_spec in ROCK_CATEGORIES:
            rocks += [r for r, d in ROCKS.items() if d.category == rock_spec]
        else:
            raise RuntimeError('Unknown rock or rock category specification: %s at %s' % (rock_spec, path if path is not None else '??'))
    return rocks


def join_not_empty(c: str, *elements: str) -> str:
    return c.join((item for item in elements if item != ''))


def count_weighted_list(*pairs: Tuple[Any, int]) -> List[Any]:
    return [item for item, count in pairs for _ in range(count)]<|MERGE_RESOLUTION|>--- conflicted
+++ resolved
@@ -171,22 +171,7 @@
         'states': [{'replace': 'tfc:dirt/%s' % soil, 'with': 'tfc:peat'} for soil in SOIL_BLOCK_VARIANTS] +
                   [{'replace': 'tfc:grass/%s' % soil, 'with': 'tfc:peat_grass'} for soil in SOIL_BLOCK_VARIANTS]
     })
-<<<<<<< HEAD
     rm.placed_feature('peat_disc', 'tfc:peat_disc', decorate_chance(10), decorate_square(), decorate_heightmap('world_surface_wg'), decorate_climate(min_rain=350, min_temp=12))
-=======
-    rm.placed_feature('peat_disc', 'tfc:peat_disc', decorate_chance(80), decorate_square(), decorate_heightmap('world_surface_wg'), decorate_climate(min_rain=350), decorate_biome())
-
-    rm.configured_feature('loam_disc', 'tfc:soil_disc', {
-        'min_radius': 3,
-        'max_radius': 5,
-        'height': 3,
-        'states': [{'replace': 'tfc:dirt/%s' % soil, 'with': 'tfc:dirt/loam'} for soil in SOIL_BLOCK_VARIANTS] +
-                  [{'replace': 'tfc:grass/%s' % soil, 'with': 'tfc:grass/loam'} for soil in SOIL_BLOCK_VARIANTS] +
-                  [{'replace': 'tfc:clay/%s' % soil, 'with': 'tfc:clay/loam'} for soil in SOIL_BLOCK_VARIANTS] +
-                  [{'replace': 'tfc:clay_grass/%s' % soil, 'with': 'tfc:clay_grass/loam'} for soil in SOIL_BLOCK_VARIANTS]
-    })
-    rm.placed_feature('loam_disc', 'tfc:loam_disc', decorate_chance(200), decorate_square(), decorate_heightmap('world_surface_wg'), decorate_climate(min_rain=400, min_temp=0), decorate_biome())
->>>>>>> a0157c0c
 
     rm.configured_feature('cave_spike', 'tfc:cave_spike')
     rm.configured_feature('large_cave_spike', 'tfc:large_cave_spike')
@@ -560,7 +545,6 @@
     configured_plant_patch_feature(rm, ('plant', 'desert_flame'), plant_config('tfc:plant/desert_flame[age=1,stage=1]', 1, 10, 10), decorate_chance(5), decorate_square(), decorate_climate(0, 20, 40, 170, min_forest='none', max_forest='sparse'))
     configured_plant_patch_feature(rm, ('plant', 'anthurium'), plant_config('tfc:plant/anthurium[age=1,stage=1]', 1, 10, 10), decorate_chance(5), decorate_square(), decorate_climate(12, 40, 290, 500))
 
-<<<<<<< HEAD
     configured_placed_feature(rm, ('plant', 'hanging_vines'), 'tfc:weeping_vines', tall_plant_config('tfc:plant/hanging_vines_plant', 'tfc:plant/hanging_vines', 90, 10, 14, 21), decorate_heightmap('world_surface_wg'), decorate_square(), decorate_climate(16, 32, 150, 470, True, fuzzy=True), decorate_biome(), decorate_air_or_empty_fluid())
     configured_placed_feature(rm, ('plant', 'hanging_vines_cave'), 'tfc:weeping_vines', tall_plant_config('tfc:plant/hanging_vines_plant', 'tfc:plant/hanging_vines', 90, 10, 14, 22), decorate_carving_mask(30, 100), decorate_chance(0.003), decorate_climate(16, 32, 150, 470, True, fuzzy=True), decorate_biome(), decorate_air_or_empty_fluid())
     configured_placed_feature(rm, ('plant', 'liana'), 'tfc:weeping_vines', tall_plant_config('tfc:plant/liana_plant', 'tfc:plant/liana', 40, 10, 8, 16), decorate_carving_mask(30, 100), decorate_chance(0.003), decorate_climate(16, 32, 150, 470, True, fuzzy=True), decorate_biome())
@@ -568,16 +552,6 @@
     configured_placed_feature(rm, ('plant', 'arundo'), 'tfc:twisting_vines', tall_plant_config('tfc:plant/arundo_plant', 'tfc:plant/arundo', 70, 7, 5, 8), decorate_heightmap('world_surface_wg'), decorate_chance(3), decorate_square(), decorate_climate(5, 22, 100, 500), ('tfc:near_water', {'radius': 6}), decorate_biome(), decorate_air_or_empty_fluid())
     configured_placed_feature(rm, ('plant', 'winged_kelp'), 'tfc:kelp', tall_plant_config('tfc:plant/winged_kelp_plant', 'tfc:plant/winged_kelp', 64, 12, 14, 21), decorate_heightmap('ocean_floor_wg'), decorate_square(), decorate_chance(2), decorate_climate(-15, 15, 0, 450, fuzzy=True), decorate_biome(), decorate_air_or_empty_fluid())
     configured_placed_feature(rm, ('plant', 'leafy_kelp'), 'tfc:kelp', tall_plant_config('tfc:plant/leafy_kelp_plant', 'tfc:plant/leafy_kelp', 64, 12, 14, 21), decorate_heightmap('ocean_floor_wg'), decorate_square(), decorate_chance(2), decorate_climate(-20, 20, 0, 500, fuzzy=True), decorate_biome(), decorate_air_or_empty_fluid())
-=======
-    configured_placed_feature(rm, ('plant', 'hanging_vines'), 'tfc:weeping_vines', tall_plant_config('tfc:plant/hanging_vines_plant', 'tfc:plant/hanging_vines', 90, 10, 14, 21), decorate_heightmap('world_surface_wg'), decorate_air_or_empty_fluid(), decorate_square(), decorate_climate(16, 32, 150, 470, True, fuzzy=True), decorate_biome())
-    configured_placed_feature(rm, ('plant', 'hanging_vines_cave'), 'tfc:weeping_vines', tall_plant_config('tfc:plant/hanging_vines_plant', 'tfc:plant/hanging_vines', 90, 10, 14, 22), decorate_carving_mask(30, 100), decorate_chance(0.003), decorate_air_or_empty_fluid(), decorate_climate(16, 32, 150, 470, True, fuzzy=True), decorate_biome())
-    configured_placed_feature(rm, ('plant', 'liana'), 'tfc:weeping_vines', tall_plant_config('tfc:plant/liana_plant', 'tfc:plant/liana', 40, 10, 8, 16), decorate_carving_mask(30, 100), decorate_chance(0.003), decorate_climate(16, 32, 150, 470, True, fuzzy=True), decorate_biome())
-    configured_placed_feature(rm, ('plant', 'tree_fern'), 'tfc:twisting_vines', tall_plant_config('tfc:plant/tree_fern_plant', 'tfc:plant/tree_fern', 8, 7, 2, 6), decorate_heightmap('world_surface_wg'), decorate_chance(5), decorate_air_or_empty_fluid(), decorate_square(), decorate_climate(19, 50, 300, 500), decorate_biome())
-    configured_placed_feature(rm, ('plant', 'arundo'), 'tfc:twisting_vines', tall_plant_config('tfc:plant/arundo_plant', 'tfc:plant/arundo', 70, 7, 5, 8), decorate_heightmap('world_surface_wg'), decorate_chance(3), decorate_air_or_empty_fluid(), decorate_square(), decorate_climate(5, 22, 100, 500), ('tfc:near_water', {'radius': 6}), decorate_biome())
-    configured_placed_feature(rm, ('plant', 'winged_kelp'), 'tfc:kelp', tall_plant_config('tfc:plant/winged_kelp_plant', 'tfc:plant/winged_kelp', 64, 12, 14, 21), decorate_heightmap('ocean_floor_wg'), decorate_air_or_empty_fluid(), decorate_square(), decorate_chance(2), decorate_climate(-15, 15, 0, 450, fuzzy=True), decorate_biome())
-    configured_placed_feature(rm, ('plant', 'leafy_kelp'), 'tfc:kelp', tall_plant_config('tfc:plant/leafy_kelp_plant', 'tfc:plant/leafy_kelp', 64, 12, 14, 21), decorate_heightmap('ocean_floor_wg'), decorate_air_or_empty_fluid(), decorate_square(), decorate_chance(2), decorate_climate(-20, 20, 0, 500, fuzzy=True), decorate_biome())
-    configured_patch_feature(rm, ('plant', 'giant_kelp'), patch_config('tfc:plant/giant_kelp_flower[age=0,fluid=empty]', 2, 10, 20, water_agnostic=True, custom_feature='tfc:kelp_tree'), decorate_square(), decorate_climate(-18, 18, 0, 500, fuzzy=True), decorate_biome())
->>>>>>> a0157c0c
 
     configured_patch_feature(rm, ('plant', 'giant_kelp'), patch_config('tfc:plant/giant_kelp_flower[age=0,fluid=empty]', 2, 10, 20, water='salt', custom_feature='tfc:kelp_tree'), decorate_square(), decorate_climate(-18, 18, 0, 500, fuzzy=True))
 
@@ -820,11 +794,7 @@
     })
     rm.configured_feature(singular_feature, feature, config)
     rm.placed_feature(patch_feature, patch_feature, *patch_decorators, decorate_biome())
-<<<<<<< HEAD
     rm.placed_feature(singular_feature, singular_feature, decorate_heightmap(heightmap), *singular_decorators)
-=======
-    rm.placed_feature(singular_feature, singular_feature, decorate_air_or_empty_fluid(), decorate_heightmap(heightmap))
->>>>>>> a0157c0c
 
 def configured_noise_plant_feature(rm: ResourceManager, name_parts: ResourceIdentifier, config: PlantConfig, *patch_decorators: Json, water: bool = True):
     res = utils.resource_location(rm.domain, name_parts)
@@ -1017,13 +987,6 @@
         'fuzzy': fuzzy
     }
 
-<<<<<<< HEAD
-def decorate_matching_blocks(*blocks: str) -> Json:
-    return decorate_block_predicate({
-        'type': 'matching_blocks',
-        'blocks': list(blocks)
-    })
-=======
 def decorate_scanner(direction: str, max_steps: int) -> Json:
     return {
         'type': 'minecraft:environment_scan',
@@ -1035,7 +998,12 @@
 
 def decorate_random_offset(xz: int, y: int) -> Json:
     return {'xz_spread': xz, 'y_spread': y, 'type': 'minecraft:random_offset'}
->>>>>>> a0157c0c
+
+def decorate_matching_blocks(*blocks: str) -> Json:
+    return decorate_block_predicate({
+        'type': 'matching_blocks',
+        'blocks': list(blocks)
+    })
 
 def decorate_would_survive(block: str) -> Json:
     return decorate_block_predicate({
