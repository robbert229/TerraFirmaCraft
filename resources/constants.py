--- conflicted
+++ resolved
@@ -803,13 +803,8 @@
 
 SIMPLE_BLOCKS = ('peat', 'aggregate', 'fire_bricks', 'fire_clay_block')
 SIMPLE_ITEMS = ('alabaster_brick', 'blank_disc', 'blubber', 'brass_mechanisms', 'burlap_cloth', 'compost', 'daub', 'dirty_jute_net', 'empty_jar', 'empty_jar_with_lid', 'fire_clay', 'goat_horn', 'gem_saw', 'glow_arrow', 'glue', 'hematitic_glass_batch', 'jacks', 'jar_lid',
-<<<<<<< HEAD
-                'jute', 'jute_fiber', 'jute_net', 'lamp_glass', 'lens', 'mortar', 'olive_paste', 'olivine_glass_batch', 'paddle', 'papyrus', 'papyrus_strip', 'pure_nitrogen', 'pure_phosphorus', 'pure_potassium', 'rotten_compost', 'silica_glass_batch', 'silk_cloth', 'soaked_papyrus_strip', 'soot', 'spindle',
+                'jute', 'jute_fiber', 'jute_net', 'kaolin_clay', 'lamp_glass', 'lens', 'mortar', 'olive_paste', 'olivine_glass_batch', 'paddle', 'papyrus', 'papyrus_strip', 'pure_nitrogen', 'pure_phosphorus', 'pure_potassium', 'rotten_compost', 'silica_glass_batch', 'silk_cloth', 'soaked_papyrus_strip', 'soot', 'spindle',
                 'stick_bunch', 'stick_bundle', 'straw', 'unrefined_paper', 'volcanic_glass_batch', 'windmill_blade', 'wool', 'wool_cloth', 'wool_yarn', 'wrought_iron_grill')
-=======
-                'jute', 'jute_fiber', 'jute_net', 'kaolin_clay', 'lamp_glass', 'lens', 'mortar', 'olive_paste', 'olivine_glass_batch', 'paddle', 'papyrus', 'papyrus_strip', 'pure_nitrogen', 'pure_phosphorus', 'pure_potassium', 'rotten_compost', 'silica_glass_batch', 'silk_cloth', 'soaked_papyrus_strip', 'soot', 'spindle',
-                'stick_bunch', 'stick_bundle', 'straw', 'unrefined_paper', 'volcanic_glass_batch', 'wool', 'wool_cloth', 'wool_yarn', 'wrought_iron_grill')
->>>>>>> a7748fca
 GENERIC_POWDERS = {
     'charcoal': 'black',
     'coke': 'black',
@@ -880,11 +875,7 @@
 LAND_PREY = ('rabbit', 'fox', 'turtle', 'penguin', 'frog', 'deer', 'panda', 'grouse', 'pheasant', 'turkey', 'ocelot')
 LAND_NEUTRALS = ('boar', 'moose')
 
-<<<<<<< HEAD
-BLOCK_ENTITIES = ('log_pile', 'burning_log_pile', 'placed_item', 'pit_kiln', 'charcoal_forge', 'quern', 'scraping', 'crucible', 'bellows', 'composter', 'chest', 'trapped_chest', 'barrel', 'loom', 'sluice', 'tool_rack', 'sign', 'lamp', 'berry_bush', 'crop', 'firepit', 'pot', 'grill', 'pile', 'farmland', 'tick_counter', 'nest_box', 'bloomery', 'bloom', 'anvil', 'ingot_pile', 'sheet_pile', 'blast_furnace', 'large_vessel', 'powderkeg', 'powder_bowl', 'hot_poured_glass', 'glass_basin', 'axle', 'hand_wheel')
-=======
-BLOCK_ENTITIES = ('log_pile', 'burning_log_pile', 'placed_item', 'pit_kiln', 'charcoal_forge', 'quern', 'scraping', 'crucible', 'bellows', 'composter', 'chest', 'trapped_chest', 'barrel', 'loom', 'sluice', 'tool_rack', 'sign', 'lamp', 'berry_bush', 'crop', 'firepit', 'pot', 'grill', 'pile', 'farmland', 'tick_counter', 'nest_box', 'bloomery', 'bloom', 'anvil', 'ingot_pile', 'sheet_pile', 'blast_furnace', 'large_vessel', 'powderkeg', 'bowl', 'hot_poured_glass', 'glass_basin')
->>>>>>> a7748fca
+BLOCK_ENTITIES = ('log_pile', 'burning_log_pile', 'placed_item', 'pit_kiln', 'charcoal_forge', 'quern', 'scraping', 'crucible', 'bellows', 'composter', 'chest', 'trapped_chest', 'barrel', 'loom', 'sluice', 'tool_rack', 'sign', 'lamp', 'berry_bush', 'crop', 'firepit', 'pot', 'grill', 'pile', 'farmland', 'tick_counter', 'nest_box', 'bloomery', 'bloom', 'anvil', 'ingot_pile', 'sheet_pile', 'blast_furnace', 'large_vessel', 'powderkeg', 'bowl', 'hot_poured_glass', 'glass_basin', 'axle', 'hand_wheel')
 TANNIN_WOOD_TYPES = ('oak', 'birch', 'chestnut', 'douglas_fir', 'hickory', 'maple', 'sequoia')
 
 def spawner(entity: str, weight: int = 1, min_count: int = 1, max_count: int = 4) -> Dict[str, Any]:
