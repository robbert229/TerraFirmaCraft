#  Work under Copyright. Licensed under the EUPL.
#  See the project README.md and LICENSE.txt for more information.

from typing import Dict, List, NamedTuple, Sequence, Optional

Rock = NamedTuple('Rock', category=str, sand=str)
Metal = NamedTuple('Metal', tier=int, types=set, heat_capacity=float, melt_temperature=float)
MetalItem = NamedTuple('MetalItem', type=str, smelt_amount=int, parent_model=str, tag=Optional[str])
Ore = NamedTuple('Ore', metal=Optional[str], graded=bool)
OreGrade = NamedTuple('OreGrade', weight=int, grind_amount=int)
Vein = NamedTuple('Vein', ore=str, type=str, rarity=int, size=int, min_y=int, max_y=int, density=float, poor=float, normal=float, rich=float, rocks=List[str], spoiler_ore=str, spoiler_rarity=int, spoiler_rocks=List[str], biomes=Optional[str], height=Optional[int])
Plant = NamedTuple('Plant', clay=bool, min_temp=float, max_temp=float, min_rain=float, max_rain=float, type=str)
Wood = NamedTuple('Wood', temp=float, duration=int)
Berry = NamedTuple('Berry', min_temp=float, max_temp=float, min_rain=float, max_rain=float, type=str, min_forest=str, max_forest=str)
Fruit = NamedTuple('Fruit', min_temp=float, max_temp=float, min_rain=float, max_rain=float)


HORIZONTAL_DIRECTIONS: List[str] = ['east', 'west', 'north', 'south']

ROCK_CATEGORIES: List[str] = ['sedimentary', 'metamorphic', 'igneous_extrusive', 'igneous_intrusive']
ROCK_ITEMS: List[str] = ['axe', 'axe_head', 'hammer', 'hammer_head', 'hoe', 'hoe_head', 'javelin', 'javelin_head', 'knife', 'knife_head', 'shovel', 'shovel_head']

ROCKS: Dict[str, Rock] = {
    'chalk': Rock('sedimentary', 'white'),
    'chert': Rock('sedimentary', 'yellow'),
    'claystone': Rock('sedimentary', 'brown'),
    'conglomerate': Rock('sedimentary', 'green'),
    'dolomite': Rock('sedimentary', 'black'),
    'limestone': Rock('sedimentary', 'white'),
    'shale': Rock('sedimentary', 'black'),
    'gneiss': Rock('metamorphic', 'green'),
    'marble': Rock('metamorphic', 'yellow'),
    'phyllite': Rock('metamorphic', 'brown'),
    'quartzite': Rock('metamorphic', 'white'),
    'schist': Rock('metamorphic', 'green'),
    'slate': Rock('metamorphic', 'brown'),
    'diorite': Rock('igneous_intrusive', 'white'),
    'gabbro': Rock('igneous_intrusive', 'black'),
    'granite': Rock('igneous_intrusive', 'white'),
    'andesite': Rock('igneous_extrusive', 'red'),
    'basalt': Rock('igneous_extrusive', 'red'),
    'dacite': Rock('igneous_extrusive', 'red'),
    'rhyolite': Rock('igneous_extrusive', 'red')
}
METALS: Dict[str, Metal] = {
    'bismuth': Metal(1, {'part'}, 0.14, 270),
    'bismuth_bronze': Metal(2, {'part', 'tool', 'armor', 'utility'}, 0.35, 985),
    'black_bronze': Metal(2, {'part', 'tool', 'armor', 'utility'}, 0.35, 1070),
    'bronze': Metal(2, {'part', 'tool', 'armor', 'utility'}, 0.35, 950),
    'brass': Metal(2, {'part'}, 0.35, 930),
    'copper': Metal(1, {'part', 'tool', 'armor', 'utility'}, 0.35, 1080),
    'gold': Metal(1, {'part'}, 0.6, 1060),
    'nickel': Metal(1, {'part'}, 0.48, 1453),
    'rose_gold': Metal(1, {'part'}, 0.35, 960),
    'silver': Metal(1, {'part'}, 0.48, 961),
    'tin': Metal(1, {'part'}, 0.14, 230),
    'zinc': Metal(1, {'part'}, 0.21, 420),
    'sterling_silver': Metal(1, {'part'}, 0.35, 950),
    'wrought_iron': Metal(3, {'part', 'tool', 'armor', 'utility'}, 0.35, 1535),
    'cast_iron': Metal(1, {'part'}, 0.35, 1535),
    'pig_iron': Metal(3, set(), 0.35, 1535),
    'steel': Metal(4, {'part', 'tool', 'armor', 'utility'}, 0.35, 1540),
    'black_steel': Metal(5, {'part', 'tool', 'armor', 'utility'}, 0.35, 1485),
    'blue_steel': Metal(6, {'part', 'tool', 'armor', 'utility'}, 0.35, 1540),
    'red_steel': Metal(6, {'part', 'tool', 'armor', 'utility'}, 0.35, 1540),
    'weak_steel': Metal(4, set(), 0.35, 1540),
    'weak_blue_steel': Metal(5, set(), 0.35, 1540),
    'weak_red_steel': Metal(5, set(), 0.35, 1540),
    'high_carbon_steel': Metal(3, set(), 0.35, 1540),
    'high_carbon_black_steel': Metal(4, set(), 0.35, 1540),
    'high_carbon_blue_steel': Metal(5, set(), 0.35, 1540),
    'high_carbon_red_steel': Metal(5, set(), 0.35, 1540),
    'unknown': Metal(0, set(), 0.5, 1250)
}
METAL_BLOCKS: Dict[str, MetalItem] = {
    'anvil': MetalItem('utility', 1400, 'tfc:block/anvil', None),
    'lamp': MetalItem('utility', 100, 'tfc:block/lamp', None)
}
METAL_ITEMS: Dict[str, MetalItem] = {
    'ingot': MetalItem('all', 100, 'item/generated', 'forge:ingots'),
    'double_ingot': MetalItem('part', 200, 'item/generated', 'forge:double_ingots'),
    'sheet': MetalItem('part', 200, 'item/generated', 'forge:sheets'),
    'double_sheet': MetalItem('part', 400, 'item/generated', 'forge:double_sheets'),
    'rod': MetalItem('part', 100, 'item/generated', 'forge:rods'),

    'tuyere': MetalItem('tool', 100, 'item/generated', None),
    'pickaxe': MetalItem('tool', 100, 'item/handheld', None),
    'pickaxe_head': MetalItem('tool', 100, 'item/generated', None),
    'shovel': MetalItem('tool', 100, 'item/handheld', None),
    'shovel_head': MetalItem('tool', 100, 'item/generated', None),
    'axe': MetalItem('tool', 100, 'item/handheld', None),
    'axe_head': MetalItem('tool', 100, 'item/generated', None),
    'hoe': MetalItem('tool', 100, 'item/handheld', None),
    'hoe_head': MetalItem('tool', 100, 'item/generated', None),
    'chisel': MetalItem('tool', 100, 'item/handheld', None),
    'chisel_head': MetalItem('tool', 100, 'item/generated', None),
    'sword': MetalItem('tool', 100, 'item/handheld', None),
    'sword_blade': MetalItem('tool', 100, 'item/generated', None),
    'mace': MetalItem('tool', 100, 'item/handheld', None),
    'mace_head': MetalItem('tool', 100, 'item/generated', None),
    'saw': MetalItem('tool', 100, 'item/handheld', None),
    'saw_blade': MetalItem('tool', 100, 'item/generated', None),
    'javelin': MetalItem('tool', 100, 'item/handheld', None),
    'javelin_head': MetalItem('tool', 100, 'item/generated', None),
    'hammer': MetalItem('tool', 100, 'item/handheld', None),
    'hammer_head': MetalItem('tool', 100, 'item/generated', None),
    'propick': MetalItem('tool', 100, 'item/handheld', None),
    'propick_head': MetalItem('tool', 100, 'item/generated', None),
    'knife': MetalItem('tool', 100, 'tfc:item/handheld_flipped', None),
    'knife_blade': MetalItem('tool', 100, 'item/generated', None),
    'scythe': MetalItem('tool', 100, 'item/handheld', None),
    'scythe_blade': MetalItem('tool', 100, 'item/generated', None),
    'shears': MetalItem('tool', 200, 'item/handheld', None),

    'unfinished_helmet': MetalItem('armor', 400, 'item/generated', None),
    'helmet': MetalItem('armor', 600, 'item/generated', None),
    'unfinished_chestplate': MetalItem('armor', 400, 'item/generated', None),
    'chestplate': MetalItem('armor', 800, 'item/generated', None),
    'unfinished_greaves': MetalItem('armor', 400, 'item/generated', None),
    'greaves': MetalItem('armor', 600, 'item/generated', None),
    'unfinished_boots': MetalItem('armor', 200, 'item/generated', None),
    'boots': MetalItem('armor', 400, 'item/generated', None),

    'shield': MetalItem('tool', 400, 'item/handheld', None)
}
ORES: Dict[str, Ore] = {
    'native_copper': Ore('copper', True),
    'native_gold': Ore('gold', True),
    'hematite': Ore('cast_iron', True),
    'native_silver': Ore('silver', True),
    'cassiterite': Ore('tin', True),
    'bismuthinite': Ore('bismuth', True),
    'garnierite': Ore('nickel', True),
    'malachite': Ore('copper', True),
    'magnetite': Ore('cast_iron', True),
    'limonite': Ore('cast_iron', True),
    'sphalerite': Ore('zinc', True),
    'tetrahedrite': Ore('copper', True),
    'bituminous_coal': Ore(None, False),
    'lignite': Ore(None, False),
    'kaolinite': Ore(None, False),
    'gypsum': Ore(None, False),
    'graphite': Ore(None, False),
    'sulfur': Ore(None, False),
    'cinnabar': Ore(None, False),
    'cryolite': Ore(None, False),
    'saltpeter': Ore(None, False),
    'sylvite': Ore(None, False),
    'borax': Ore(None, False),
    'halite': Ore(None, False),
    'amethyst': Ore(None, False),
    'diamond': Ore(None, False),
    'emerald': Ore(None, False),
    'lapis_lazuli': Ore(None, False),
    'opal': Ore(None, False),
    'pyrite': Ore(None, False),
    'ruby': Ore(None, False),
    'sapphire': Ore(None, False),
    'topaz': Ore(None, False)
}
ORE_GRADES: Dict[str, OreGrade] = {
    'normal': OreGrade(50, 5),
    'poor': OreGrade(30, 3),
    'rich': OreGrade(20, 7)
}


def vein(ore: str, vein_type: str, rarity: int, size: int, min_y: int, max_y: int, density: float, poor: float, normal: float, rich: float, rocks: List[str], spoiler_ore: Optional[str] = None, spoiler_rarity: int = 0, spoiler_rocks: List[str] = None, biomes: str = None, height: int = 0):
    # Factory method to allow default values
    return Vein(ore, vein_type, rarity, size, min_y, max_y, density, poor, normal, rich, rocks, spoiler_ore, spoiler_rarity, spoiler_rocks, biomes, height)


ORE_VEINS: Dict[str, Vein] = {
    'normal_native_copper': vein('native_copper', 'cluster', 100, 20, 30, 100, 60, 20, 50, 30, ['igneous_extrusive']),
    'surface_native_copper': vein('native_copper', 'cluster', 40, 15, 60, 160, 60, 60, 30, 10, ['igneous_extrusive']),
    'normal_native_gold': vein('native_gold', 'cluster', 100, 20, 30, 100, 60, 20, 50, 30, ['igneous_extrusive', 'igneous_intrusive'], 'pyrite', 20, ['igneous_extrusive', 'igneous_intrusive']),
    'deep_native_gold': vein('native_gold', 'cluster', 120, 30, 5, 60, 60, 10, 30, 60, ['igneous_extrusive', 'igneous_intrusive'], 'pyrite', 10, ['igneous_extrusive', 'igneous_intrusive']),
    'normal_native_silver': vein('native_silver', 'cluster', 100, 20, 30, 100, 60, 20, 50, 30, ['granite', 'gneiss']),
    'poor_native_silver': vein('native_silver', 'cluster', 140, 15, 5, 100, 60, 60, 30, 10, ['granite', 'metamorphic']),
    'normal_hematite': vein('hematite', 'cluster', 100, 20, 30, 100, 60, 20, 50, 30, ['igneous_extrusive']),
    'deep_hematite': vein('hematite', 'cluster', 120, 30, 5, 60, 60, 10, 30, 60, ['igneous_extrusive']),
    'normal_cassiterite': vein('cassiterite', 'cluster', 100, 20, 30, 100, 60, 20, 50, 30, ['igneous_intrusive'], 'topaz', 10, ['granite']),
    'surface_cassiterite': vein('cassiterite', 'cluster', 40, 15, 60, 160, 60, 60, 30, 10, ['igneous_intrusive'], 'topaz', 20, ['granite']),
    'normal_bismuthinite': vein('bismuthinite', 'cluster', 100, 20, 30, 100, 60, 20, 50, 30, ['igneous_intrusive', 'sedimentary']),
    'surface_bismuthinite': vein('bismuthinite', 'cluster', 40, 15, 60, 160, 60, 60, 30, 10, ['igneous_intrusive', 'sedimentary']),
    'normal_garnierite': vein('garnierite', 'cluster', 100, 20, 30, 100, 60, 20, 50, 30, ['gabbro']),
    'poor_garnierite': vein('garnierite', 'cluster', 140, 15, 5, 100, 60, 60, 30, 10, ['igneous_intrusive']),
    'normal_malachite': vein('malachite', 'cluster', 100, 20, 30, 100, 60, 20, 50, 30, ['marble', 'limestone'], 'gypsum', 10, ['limestone']),
    'poor_malachite': vein('malachite', 'cluster', 140, 15, 5, 100, 60, 60, 30, 10, ['marble', 'limestone', 'phyllite', 'chalk', 'dolomite'], 'gypsum', 20, ['limestone']),
    'normal_magnetite': vein('magnetite', 'cluster', 100, 20, 30, 100, 60, 20, 50, 30, ['sedimentary']),
    'deep_magnetite': vein('magnetite', 'cluster', 120, 30, 5, 60, 60, 10, 30, 60, ['sedimentary']),
    'normal_limonite': vein('limonite', 'cluster', 100, 20, 30, 100, 60, 20, 50, 30, ['sedimentary'], 'ruby', 20, ['limestone', 'shale']),
    'deep_limonite': vein('limonite', 'cluster', 120, 30, 5, 60, 60, 10, 30, 60, ['sedimentary'], 'ruby', 10, ['limestone', 'shale']),
    'normal_sphalerite': vein('sphalerite', 'cluster', 100, 20, 30, 100, 60, 20, 50, 30, ['metamorphic']),
    'surface_sphalerite': vein('sphalerite', 'cluster', 40, 15, 60, 160, 60, 60, 30, 10, ['metamorphic']),
    'normal_tetrahedrite': vein('tetrahedrite', 'cluster', 100, 20, 30, 100, 60, 20, 50, 30, ['metamorphic']),
    'surface_tetrahedrite': vein('tetrahedrite', 'cluster', 40, 15, 60, 160, 60, 60, 30, 10, ['metamorphic']),
    'bituminous_coal': vein('bituminous_coal', 'cluster', 120, 10, 5, 100, 60, 0, 0, 0, ['sedimentary']),
    'lignite': vein('lignite', 'cluster', 120, 10, 5, 100, 60, 0, 0, 0, ['sedimentary']),
    'kaolinite': vein('kaolinite', 'cluster', 120, 10, 5, 100, 60, 0, 0, 0, ['sedimentary']),
    'graphite': vein('graphite', 'cluster', 120, 10, 5, 100, 60, 0, 0, 0, ['gneiss', 'marble', 'quartzite', 'schist']),
    'cinnabar': vein('cinnabar', 'cluster', 120, 10, 5, 100, 60, 0, 0, 0, ['igneous_extrusive', 'quartzite', 'shale'], 'opal', 10, ['quartzite']),
    'cryolite': vein('cryolite', 'cluster', 120, 10, 5, 100, 60, 0, 0, 0, ['granite']),
    'saltpeter': vein('saltpeter', 'cluster', 120, 10, 5, 100, 60, 0, 0, 0, ['sedimentary'], 'gypsum', 20, ['limestone']),
    'sulfur': vein('sulfur', 'cluster', 120, 10, 5, 100, 60, 0, 0, 0, ['igneous_extrusive'], 'gypsum', 20, ['rhyolite']),
    'sylvite': vein('sylvite', 'cluster', 120, 10, 5, 100, 60, 0, 0, 0, ['shale', 'claystone', 'chert']),
    'borax': vein('borax', 'cluster', 120, 10, 5, 100, 60, 0, 0, 0, ['slate']),
    'gypsum': vein('gypsum', 'disc', 120, 20, 70, 120, 60, 0, 0, 0, ['metamorphic']),
    'lapis_lazuli': vein('lapis_lazuli', 'cluster', 120, 10, 5, 100, 60, 0, 0, 0, ['limestone', 'marble']),
    'halite': vein('halite', 'disc', 120, 30, 70, 120, 80, 0, 0, 0, ['sedimentary']),
    'diamond': vein('diamond', 'pipe', 60, 60, 5, 140, 40, 0, 0, 0, ['gabbro']),
    'emerald': vein('emerald', 'pipe', 80, 60, 5, 140, 40, 0, 0, 0, ['igneous_intrusive']),
    'volcanic_sulfur': vein('sulfur', 'disc', 25, 14, 120, 150, 40, 0, 0, 0, ['igneous_extrusive', 'igneous_intrusive'], biomes='volcanic', height=6),
    'amethyst': vein('amethyst', 'disc', 14, 8, 60, 75, 20, 0, 0, 0, ['sedimentary', 'metamorphic'], biomes='lake', height=4),
    'opal': vein('opal', 'disc', 14, 8, 60, 75, 20, 0, 0, 0, ['sedimentary', 'igneous_extrusive'], biomes='lake', height=4)
}

ROCK_BLOCK_TYPES = ('raw', 'hardened', 'bricks', 'cobble', 'gravel', 'smooth', 'mossy_cobble', 'mossy_bricks', 'cracked_bricks', 'chiseled', 'spike', 'loose')
ROCK_BLOCKS_IN_JSON = ('raw', 'hardened', 'cobble', 'gravel', 'spike', 'loose')
CUTTABLE_ROCKS = ('raw', 'bricks', 'cobble', 'smooth', 'mossy_cobble', 'mossy_bricks', 'cracked_bricks')
ROCK_SPIKE_PARTS = ('base', 'middle', 'tip')
SAND_BLOCK_TYPES = ('brown', 'white', 'black', 'red', 'yellow', 'green', 'pink')
SOIL_BLOCK_TYPES = ('dirt', 'grass', 'grass_path', 'clay', 'clay_grass')
SOIL_BLOCK_VARIANTS = ('silt', 'loam', 'sandy_loam', 'silty_loam')

GEMS = ('amethyst', 'diamond', 'emerald', 'lapis_lazuli', 'opal', 'pyrite', 'ruby', 'sapphire', 'topaz')

MISC_GROUNDCOVER = ['bone', 'clam', 'driftwood', 'mollusk', 'mussel', 'pinecone', 'seaweed', 'stick', 'dead_grass', 'feather', 'flint', 'guano', 'podzol', 'rotten_flesh', 'salt_lick']

COLORS = ('white', 'orange', 'magenta', 'light_blue', 'yellow', 'lime', 'pink', 'gray', 'light_gray', 'cyan', 'purple', 'blue', 'brown', 'green', 'red', 'black')

WOODS: Dict[str, Wood] = {
    'acacia': Wood(650, 1000),
    'ash': Wood(696, 1250),
    'aspen': Wood(611, 1000),
    'birch': Wood(652, 1750),
    'blackwood': Wood(720, 1750),
    'chestnut': Wood(651, 1500),
    'douglas_fir': Wood(707, 1500),
    'hickory': Wood(762, 2000),
    'kapok': Wood(645, 1000),
    'maple': Wood(745, 2000),
    'oak': Wood(728, 2250),
    'palm': Wood(730, 1250),
    'pine': Wood(627, 1250),
    'rosewood': Wood(640, 1500),
    'sequoia': Wood(612, 1750),
    'spruce': Wood(608, 1500),
    'sycamore': Wood(653, 1750),
    'white_cedar': Wood(625, 1500),
    'willow': Wood(603, 1000)
}

PLANTS: Dict[str, Plant] = {
    'allium': Plant(False, 10, 18, 150, 400, 'standard'),
    'athyrium_fern': Plant(True, 20, 30, 200, 500, 'standard'),
    'badderlocks': Plant(False, -20, 20, 150, 500, 'emergent'),
    'barrel_cactus': Plant(False, -6, 50, 0, 85, 'cactus'),
    'black_orchid': Plant(False, 30, 41, 290, 410, 'standard'),
    'blood_lily': Plant(False, 33, 45, 200, 500, 'standard'),
    'blue_orchid': Plant(False, 8, 16, 250, 390, 'standard'),
    'butterfly_milkweed': Plant(False, -40, 25, 75, 300, 'standard'),
    'calendula': Plant(False, -5, 15, 130, 300, 'standard'),
    'canna': Plant(True, 30, 50, 270, 500, 'standard'),
    'cattail': Plant(False, -10, 50, 150, 500, 'emergent_fresh'),
    'coontail': Plant(False, 5, 50, 250, 500, 'grass_water_fresh'),
    'dandelion': Plant(False, 0, 22, 120, 400, 'standard'),
    'dead_bush': Plant(False, 10, 50, 0, 120, 'dry'),
    'duckweed': Plant(False, -34, 25, 0, 500, 'floating_fresh'),
    'eel_grass': Plant(False, -10, 25, 200, 500, 'grass_water_fresh'),
    'field_horsetail': Plant(False, 10, 26, 300, 500, 'standard'),
    'fountain_grass': Plant(False, -12, 40, 75, 150, 'short_grass'),
    'foxglove': Plant(False, 15, 29, 150, 300, 'tall_plant'),
    'goldenrod': Plant(True, 17, 33, 75, 310, 'standard'),
    'grape_hyacinth': Plant(False, 5, 33, 150, 250, 'standard'),
    'gutweed': Plant(False, -50, 50, 100, 500, 'water'),
    'guzmania': Plant(False, 15, 29, 290, 480, 'epiphyte'),
    'houstonia': Plant(False, -46, 10, 150, 500, 'standard'),
    'labrador_tea': Plant(False, -5, 9, 200, 380, 'standard'),
    'lady_fern': Plant(False, -50, 16, 200, 490, 'standard'),
    'licorice_fern': Plant(False, -15, 25, 300, 400, 'epiphyte'),
    'laminaria': Plant(False, -50, 12, 100, 500, 'water'),
    'lotus': Plant(False, 15, 50, 0, 500, 'floating_fresh'),
    'manatee_grass': Plant(False, 25, 50, 250, 500, 'grass_water'),
    'marigold': Plant(False, 20, 50, 50, 390, 'emergent_fresh'),
    'meads_milkweed': Plant(False, -10, 14, 130, 380, 'standard'),
    'milfoil': Plant(False, 5, 50, 250, 500, 'water_fresh'),
    'morning_glory': Plant(False, -11, 19, 300, 500, 'creeping'),
    'moss': Plant(False, -7, 30, 250, 450, 'creeping'),
    'nasturtium': Plant(False, -19, 0, 150, 380, 'standard'),
    'orchard_grass': Plant(False, -29, 27, 75, 300, 'short_grass'),
    'ostrich_fern': Plant(False, -49, 14, 290, 470, 'tall_plant'),
    'oxeye_daisy': Plant(False, 10, 40, 120, 300, 'standard'),
    'pampas_grass': Plant(True, 20, 50, 0, 200, 'tall_grass'),
    'perovskia': Plant(True, -50, 20, 0, 200, 'dry'),
    'pistia': Plant(False, 10, 45, 0, 400, 'floating_fresh'),
    'poppy': Plant(False, -40, 36, 150, 250, 'standard'),
    'primrose': Plant(False, -34, 33, 150, 300, 'standard'),
    'pulsatilla': Plant(False, -50, 30, 50, 200, 'standard'),
    'reindeer_lichen': Plant(False, 10, 33, 50, 470, 'creeping'),
    'rose': Plant(True, -5, 20, 150, 300, 'tall_plant'),
    'ryegrass': Plant(False, -10, 35, 150, 320, 'short_grass'),
    'sacred_datura': Plant(False, 18, 31, 75, 150, 'standard'),
    'sago': Plant(False, -10, 50, 200, 500, 'water_fresh'),
    'sagebrush': Plant(False, -34, 50, 0, 120, 'dry'),
    'sapphire_tower': Plant(False, 16, 39, 75, 200, 'tall_plant'),
    'sargassum': Plant(False, 0, 25, 0, 500, 'floating'),
    'scutch_grass': Plant(False, 0, 50, 150, 500, 'short_grass'),
    'snapdragon_pink': Plant(False, 24, 36, 150, 300, 'standard'),
    'snapdragon_red': Plant(False, 24, 36, 150, 300, 'standard'),
    'snapdragon_white': Plant(False, 24, 36, 150, 300, 'standard'),
    'snapdragon_yellow': Plant(False, 24, 36, 150, 300, 'standard'),
    'spanish_moss': Plant(False, 35, 41, 400, 500, 'hanging'),
    'star_grass': Plant(False, -50, 50, 50, 260, 'grass_water'),
    'strelitzia': Plant(False, 35, 50, 50, 300, 'standard'),
    'switchgrass': Plant(False, -29, 29, 110, 390, 'tall_grass'),
    'sword_fern': Plant(False, -40, 25, 100, 500, 'standard'),
    'tall_fescue_grass': Plant(False, -10, 15, 280, 430, 'tall_grass'),
    'timothy_grass': Plant(False, 15, 29, 289, 500, 'short_grass'),
    'toquilla_palm': Plant(False, 25, 50, 250, 500, 'tall_plant'),
    'trillium': Plant(False, 10, 33, 150, 300, 'standard'),
    'tropical_milkweed': Plant(False, 28, 41, 120, 300, 'standard'),
    'tulip_orange': Plant(False, -34, 0, 100, 200, 'standard'),
    'tulip_pink': Plant(False, -34, 0, 100, 200, 'standard'),
    'tulip_red': Plant(False, -34, 0, 100, 200, 'standard'),
    'tulip_white': Plant(False, -34, 0, 100, 200, 'standard'),
    'turtle_grass': Plant(False, -50, 25, 240, 500, 'grass_water'),
    'vriesea': Plant(False, 22, 31, 200, 400, 'epiphyte'),
    'water_canna': Plant(True, 0, 36, 150, 500, 'floating_fresh'),
    'water_lily': Plant(False, -5, 38, 0, 500, 'floating_fresh'),
    'yucca': Plant(False, -34, 36, 0, 75, 'dry')
}

PLANT_COLORS: Dict[str, List[str]] = {
    'white': ['houstonia', 'oxeye_daisy', 'primrose', 'snapdragon_white', 'trillium', 'spanish_moss', 'tulip_white'],
    'orange': ['butterfly_milkweed', 'canna', 'nasturtium', 'strelitzia', 'tulip_orange', 'water_canna'],
    'magenta': ['athyrium_fern', 'morning_glory', 'pulsatilla'],
    'light_blue': ['labrador_tea', 'sapphire_tower'],
    'yellow': ['calendula', 'dandelion', 'meads_milkweed', 'goldenrod', 'snapdragon_yellow'],
    'lime': ['moss'],
    'pink': ['foxglove', 'sacred_datura', 'tulip_pink', 'snapdragon_pink'],
    'light_gray': ['yucca'],
    'purple': ['allium', 'black_orchid', 'perovskia'],
    'blue': ['blue_orchid', 'grape_hyacinth'],
    'brown': ['field_horsetail', 'sargassum'],
    'green': ['barrel_cactus', 'reindeer_lichen'],
    'red': ['guzmania', 'poppy', 'rose', 'snapdragon_red', 'tropical_milkweed', 'tulip_red', 'vriesea']
}

SIMPLE_ITEMS = ('alabaster_brick', 'brass_mechanisms', 'burlap_cloth', 'dirty_jute_net', 'fire_clay', 'firestarter', 'glass_shard', 'glue',
                'halter', 'jute', 'jute_disc', 'jute_fiber', 'jute_net', 'mortar', 'olive_jute_disc', 'olive_paste', 'silk_cloth', 'spindle',
                'stick_bunch', 'stick_bundle', 'straw', 'wool', 'wool_cloth', 'wool_yarn', 'wrought_iron_grill')
GENERIC_POWDERS = ('charcoal', 'coke', 'graphite', 'hematite', 'kaolinite', 'limonite', 'malachite')
POWDERS = ('fertilizer', 'flux', 'salt', 'saltpeter', 'sulfur', 'wood_ash')
PAIRED_POTTERY = ('bowl', 'fire_brick', 'pot', 'spindle_head', 'vessel')
UNFIRED_ITEMS = ('brick', 'crucible', 'flower_pot', 'jug')
VANILLA_TOOL_MATERIALS = ('netherite', 'diamond', 'iron', 'stone', 'wooden', 'golden')
SHORE_DECORATORS = ['driftwood', 'clam', 'mollusk', 'mussel', 'sticks_shore', 'seaweed']
FOREST_DECORATORS = ['sticks_forest', 'pinecone', 'salt_lick', 'dead_grass', 'podzol']
OCEAN_PLANT_TYPES = ['grass_water', 'floating', 'water', 'emergent', 'tall_water']
MISC_PLANT_FEATURES = ['hanging_vines', 'hanging_vines_cave', 'ivy', 'jungle_vines', 'liana']

BERRIES: Dict[str, Berry] = {
    'blackberry': Berry(7, 20, 100, 400, 'spreading', 'edge', 'edge'),
    'raspberry': Berry(5, 20, 100, 400, 'spreading', 'edge', 'edge'),
    'blueberry': Berry(7, 25, 100, 400, 'spreading', 'edge', 'edge'),
    'elderberry': Berry(10, 29, 100, 400, 'spreading', 'edge', 'edge'),
    'bunchberry': Berry(15, 30, 100, 400, 'stationary', 'edge', 'normal'),
    'gooseberry': Berry(5, 27, 100, 400, 'stationary', 'none', 'sparse'),
    'snowberry': Berry(-5, 18, 100, 400, 'stationary', 'normal', 'old_growth'),
    'cloudberry': Berry(3, 17, 80, 370, 'stationary', 'normal', 'old_growth'),
    'strawberry': Berry(5, 28, 100, 400, 'stationary', 'none', 'sparse'),
    'wintergreen_berry': Berry(-5, 17, 100, 400, 'stationary', 'old_growth', 'old_growth'),
    'cranberry': Berry(-5, 17, 250, 500, 'waterlogged', 'edge', 'old_growth')
}

FRUITS: Dict[str, Fruit] = {
    'banana': Fruit(23, 35, 280, 480),
    'cherry': Fruit(5, 21, 100, 350),
    'green_apple': Fruit(8, 25, 110, 280),
    'lemon': Fruit(10, 30, 180, 470),
    'olive': Fruit(13, 30, 150, 380),
    'orange': Fruit(23, 36, 250, 480),
    'peach': Fruit(9, 27, 60, 230),
    'plum': Fruit(18, 31, 250, 400),
    'red_apple': Fruit(9, 25, 100, 280)
}

GRAINS = ('barley', 'maize', 'oat', 'rice', 'rye', 'wheat')
GRAIN_SUFFIXES = ('', '_grain', '_flour', '_dough', '_bread')

# This is here because it's used all over, and it's easier to import with all constants
def lang(key: str, *args) -> str:
    return ((key % args) if len(args) > 0 else key).replace('_', ' ').replace('/', ' ').title()


def lang_enum(name: str, values: Sequence[str]) -> Dict[str, str]:
    return dict(('tfc.enum.%s.%s' % (name, value), lang(value)) for value in values)


# This is here as it's used only once in a generic lang call by generate_resources.py
DEFAULT_LANG = {
    # Misc
    'generator.tfc.tng': 'TerraFirmaCraft',
    'death.attack.grill': '%1$s grilled themself to death',
    'death.attack.grill.player': '%1$s grilled themselves while trying to escape %2$s',
    'death.attack.pot': '%1$s boiled themselves into soup',
    'death.attack.pot.player': '%1$s boiled themself while trying to escape %2$s',
    'tfc.tile_entity.pot': 'Pot',
    'tfc.tile_entity.grill': 'Grill',
    'tfc.tile_entity.firepit': 'Firepit',
    'tfc.tile_entity.log_pile': 'Log Pile',
<<<<<<< HEAD
    'tfc.tile_entity.charcoal_forge': 'Forge',
=======
    'item.tfc.handstone': 'Handstone',
>>>>>>> cc08a576
    # Item groups
    'itemGroup.tfc.earth': 'TFC Earth',
    'itemGroup.tfc.ores': 'TFC Ores',
    'itemGroup.tfc.rock': 'TFC Rock Stuffs',
    'itemGroup.tfc.metal': 'TFC Metal Stuffs',
    'itemGroup.tfc.wood': 'TFC Wooden Stuffs',
    'itemGroup.tfc.flora': 'TFC Flora',
    'itemGroup.tfc.devices': 'TFC Devices',
    'itemGroup.tfc.food': 'TFC Food',
    'itemGroup.tfc.misc': 'TFC Misc',
    'itemGroup.tfc.decorations': 'TFC Decorations',
    # Containers
    'tfc.screen.calendar': 'Calendar',
    'tfc.screen.nutrition': 'Nutrition',
    'tfc.screen.climate': 'Climate',
    # Tooltips
    'tfc.tooltip.metal': '§fMetal:§7 %s',
    'tfc.tooltip.units': '%d units',
    'tfc.tooltip.forging': '§f - Can Work',
    'tfc.tooltip.welding': '§f - Can Weld',
    'tfc.tooltip.fuel': 'Fuel Duration: %d Temp: %d',
    'tfc.tooltip.calendar_days_years': '%d, %04d',
    'tfc.tooltip.calendar_season': 'Season : ',
    'tfc.tooltip.calendar_day': 'Day : ',
    'tfc.tooltip.calendar_birthday': '%s\'s Birthday!',
    'tfc.tooltip.calendar_date': 'Date : ',
    'tfc.tooltip.climate_plate_tectonics_classification': 'Region: ',
    'tfc.tooltip.climate_koppen_climate_classification': 'Climate: ',
    'tfc.tooltip.climate_average_temperature': 'Avg. Temp: %s\u00b0C',
    'tfc.tooltip.climate_annual_rainfall': 'Annual Rainfall: %smm',
    'tfc.tooltip.climate_current_temp': 'Current Temp: %s\u00b0C',
    'tfc.tooltip.debug_times': 'PT: %d | CT: %d | DT: %d',
    'tfc.tooltip.f3_rainfall': 'Rainfall: %s',
    'tfc.tooltip.f3_average_temperature': 'Avg. Temp: %s\u00b0C',
    'tfc.tooltip.f3_temperature': 'Actual. Temp: %s\u00b0C',
    'tfc.tooltip.f3_forest_type': 'Forest Type: ',
    'tfc.tooltip.f3_forest_properties': 'Forest Density = %s, Weirdness = %s',
    'tfc.tooltip.f3_invalid_chunk_data': 'Invalid Chunk Data',
    'tfc.tooltip.debug_tag': 'Tag: %s',

    # Commands
    'tfc.commands.time.query.daytime': 'The day time is %s',
    'tfc.commands.time.query.game_time': 'The game time is %s',
    'tfc.commands.time.query.day': 'The day is %s',
    'tfc.commands.time.query.player_ticks': 'The player ticks is %s',
    'tfc.commands.time.query.calendar_ticks': 'The calendar ticks is %s',
    'tfc.commands.heat.set_heat': 'Held item heat set to %s',
    'tfc.commands.clear_world.starting': 'Clearing world. Prepare for lag...',
    'tfc.commands.clear_world.done': 'Cleared %d Block(s).',
    'tfc.commands.player.query_hunger': 'Hunger is %s',
    'tfc.commands.player.query_saturation': 'Saturation is %s',
    'tfc.commands.locatevein.unknown_vein': 'Unknown vein: %s',
    'tfc.commands.locatevein.vein_not_found': 'Unable to find vein %s within reasonable distance (16 chunks radius)',

    # ENUMS

    **dict(('tfc.enum.tier.tier_%s' % tier, 'Tier %s' % lang(tier)) for tier in ('0', 'i', 'ii', 'iii', 'iv', 'v', 'vi')),
    **lang_enum('heat', ('warming', 'hot', 'very_hot', 'faint_red', 'dark_red', 'bright_red', 'orange', 'yellow', 'yellow_white', 'white', 'brilliant_white')),
    **lang_enum('month', ('january', 'february', 'march', 'april', 'may', 'june', 'july', 'august', 'september', 'october', 'november', 'december')),
    **lang_enum('day', ('monday', 'tuesday', 'wednesday', 'thursday', 'friday', 'saturday', 'sunday')),
    **lang_enum('foresttype', ('sparse', 'old_growth', 'normal', 'edge', 'none')),
    **lang_enum('koppenclimateclassification', ('arctic', 'tundra', 'subarctic', 'cold_desert', 'hot_desert', 'temperate', 'subtropical', 'humid_subtropical', 'humid_oceanic', 'humid_subtropical', 'tropical_savanna', 'tropical_rainforest')),
    'tfc.enum.platetectonicsclassification.oceanic': 'Oceanic Plate',
    'tfc.enum.platetectonicsclassification.continental_low': 'Low Altitude Continental',
    'tfc.enum.platetectonicsclassification.continental_mid': 'Mid Altitude Continental',
    'tfc.enum.platetectonicsclassification.continental_high': 'High Altitude Continental',
    'tfc.enum.platetectonicsclassification.ocean_ocean_diverging': 'Oceanic Rift',
    'tfc.enum.platetectonicsclassification.ocean_ocean_converging': 'Oceanic Orogeny',
    'tfc.enum.platetectonicsclassification.ocean_continent_diverging': 'Coastal Rift',
    'tfc.enum.platetectonicsclassification.ocean_continent_converging': 'Subduction Zone',
    'tfc.enum.platetectonicsclassification.continent_continent_diverging': 'Continental Rift',
    'tfc.enum.platetectonicsclassification.continent_continent_converging': 'Orogenic Belt',
    'tfc.enum.season.january': 'Winter',
    'tfc.enum.season.february': 'Late Winter',
    'tfc.enum.season.march': 'Early Spring',
    'tfc.enum.season.april': 'Spring',
    'tfc.enum.season.may': 'Late Spring',
    'tfc.enum.season.june': 'Early Summer',
    'tfc.enum.season.july': 'Summer',
    'tfc.enum.season.august': 'Late Summer',
    'tfc.enum.season.september': 'Early Autumn',
    'tfc.enum.season.october': 'Autumn',
    'tfc.enum.season.november': 'Late Autumn',
    'tfc.enum.season.december': 'Early Winter',
    'tfc.enum.size.tiny': 'Tiny',
    'tfc.enum.size.very_small': 'Very Small',
    'tfc.enum.size.small': 'Small',
    'tfc.enum.size.normal': 'Normal',
    'tfc.enum.size.large': 'Large',
    'tfc.enum.size.very_large': 'Very Large',
    'tfc.enum.size.huge': 'Huge',
    'tfc.enum.weight.very_light': 'Very Light',
    'tfc.enum.weight.light': 'Light',
    'tfc.enum.weight.medium': 'Medium',
    'tfc.enum.weight.heavy': 'Heavy',
    'tfc.enum.weight.very_heavy': 'Very Heavy',
    'tfc.thatch_bed.use': 'This bed is too uncomfortable to sleep in.',
    'tfc.thatch_bed.thundering': 'You are too scared to sleep.',

    **dict(('metal.tfc.%s' % metal, lang(metal)) for metal in METALS.keys())
}<|MERGE_RESOLUTION|>--- conflicted
+++ resolved
@@ -410,11 +410,8 @@
     'tfc.tile_entity.grill': 'Grill',
     'tfc.tile_entity.firepit': 'Firepit',
     'tfc.tile_entity.log_pile': 'Log Pile',
-<<<<<<< HEAD
     'tfc.tile_entity.charcoal_forge': 'Forge',
-=======
     'item.tfc.handstone': 'Handstone',
->>>>>>> cc08a576
     # Item groups
     'itemGroup.tfc.earth': 'TFC Earth',
     'itemGroup.tfc.ores': 'TFC Ores',
