#  Work under Copyright. Licensed under the EUPL.
#  See the project README.md and LICENSE.txt for more information.

from typing import Dict, List, NamedTuple, Sequence, Optional, Literal, Tuple, Any

Tier = Literal['stone', 'copper', 'bronze', 'wrought_iron', 'steel', 'black_steel', 'colored_steel']
RockCategory = Literal['sedimentary', 'metamorphic', 'igneous_extrusive', 'igneous_intrusive']
BerryBushType = Literal['stationary', 'spreading', 'waterlogged']
Rock = NamedTuple('Rock', category=RockCategory, sand=str)
Metal = NamedTuple('Metal', tier=int, types=set, heat_capacity=float, melt_temperature=float, melt_metal=Optional[str])
MetalItem = NamedTuple('MetalItem', type=str, smelt_amount=int, parent_model=str, tag=Optional[str], mold=bool)
Ore = NamedTuple('Ore', metal=Optional[str], graded=bool, required_tool=Tier, tag=str)
OreGrade = NamedTuple('OreGrade', weight=int, grind_amount=int)
Vein = NamedTuple('Vein', ore=str, type=str, rarity=int, size=int, min_y=int, max_y=int, density=float, poor=float, normal=float, rich=float, rocks=List[str], spoiler_ore=str, spoiler_rarity=int, spoiler_rocks=List[str], biomes=Optional[str], height=Optional[int], deposits=bool)
Plant = NamedTuple('Plant', clay=bool, min_temp=float, max_temp=float, min_rain=float, max_rain=float, type=str)
Wood = NamedTuple('Wood', temp=float, duration=int)
Berry = NamedTuple('Berry', min_temp=float, max_temp=float, min_rain=float, max_rain=float, type=BerryBushType, min_forest=str, max_forest=str)
Fruit = NamedTuple('Fruit', min_temp=float, max_temp=float, min_rain=float, max_rain=float)
Crop = NamedTuple('Crop', type=str, stages=int)

# Melting Temps
POTTERY_MELT = 1200 - 1

# Heat Capacities
POTTERY_HC = 0.2

HORIZONTAL_DIRECTIONS: List[str] = ['east', 'west', 'north', 'south']

ROCK_CATEGORIES: List[str] = ['sedimentary', 'metamorphic', 'igneous_extrusive', 'igneous_intrusive']
ROCK_CATEGORY_ITEMS: List[str] = ['axe', 'hammer', 'hoe', 'javelin', 'knife', 'shovel']

TOOL_TAGS: Dict[str, str] = {
    # Rock
    'axe': 'axes',
    'hammer': 'hammers',
    'hoe': 'hoes',
    'javelin': 'javelins',
    'knife': 'knives',
    'shovel': 'shovels',
    # Metal Only
    'pickaxe': 'pickaxes',
    'chisel': 'chisels',
    'mace': 'maces',
    'sword': 'swords',
    'saw': 'saws',
    'propick': 'propicks',
    'scythe': 'scythes',
    'shears': 'shears',
    'tuyere': 'tuyeres'
}

ROCKS: Dict[str, Rock] = {
    'granite': Rock('igneous_intrusive', 'white'),
    'diorite': Rock('igneous_intrusive', 'white'),
    'gabbro': Rock('igneous_intrusive', 'black'),
    'shale': Rock('sedimentary', 'black'),
    'claystone': Rock('sedimentary', 'brown'),
    'limestone': Rock('sedimentary', 'white'),
    'conglomerate': Rock('sedimentary', 'green'),
    'dolomite': Rock('sedimentary', 'black'),
    'chert': Rock('sedimentary', 'yellow'),
    'chalk': Rock('sedimentary', 'white'),
    'rhyolite': Rock('igneous_extrusive', 'red'),
    'basalt': Rock('igneous_extrusive', 'red'),
    'andesite': Rock('igneous_extrusive', 'red'),
    'dacite': Rock('igneous_extrusive', 'red'),
    'quartzite': Rock('metamorphic', 'white'),
    'slate': Rock('metamorphic', 'brown'),
    'phyllite': Rock('metamorphic', 'brown'),
    'schist': Rock('metamorphic', 'green'),
    'gneiss': Rock('metamorphic', 'green'),
    'marble': Rock('metamorphic', 'yellow')
}
METALS: Dict[str, Metal] = {
    'bismuth': Metal(1, {'part'}, 0.14, 270, None),
    'bismuth_bronze': Metal(2, {'part', 'tool', 'armor', 'utility'}, 0.35, 985, None),
    'black_bronze': Metal(2, {'part', 'tool', 'armor', 'utility'}, 0.35, 1070, None),
    'bronze': Metal(2, {'part', 'tool', 'armor', 'utility'}, 0.35, 950, None),
    'brass': Metal(2, {'part'}, 0.35, 930, None),
    'copper': Metal(1, {'part', 'tool', 'armor', 'utility'}, 0.35, 1080, None),
    'gold': Metal(1, {'part'}, 0.6, 1060, None),
    'nickel': Metal(1, {'part'}, 0.48, 1453, None),
    'rose_gold': Metal(1, {'part'}, 0.35, 960, None),
    'silver': Metal(1, {'part'}, 0.48, 961, None),
    'tin': Metal(1, {'part'}, 0.14, 230, None),
    'zinc': Metal(1, {'part'}, 0.21, 420, None),
    'sterling_silver': Metal(1, {'part'}, 0.35, 950, None),
    'wrought_iron': Metal(3, {'part', 'tool', 'armor', 'utility'}, 0.35, 1535, 'cast_iron'),
    'cast_iron': Metal(1, {'part'}, 0.35, 1535, None),
    'pig_iron': Metal(3, set(), 0.35, 1535, None),
    'steel': Metal(4, {'part', 'tool', 'armor', 'utility'}, 0.35, 1540, None),
    'black_steel': Metal(5, {'part', 'tool', 'armor', 'utility'}, 0.35, 1485, None),
    'blue_steel': Metal(6, {'part', 'tool', 'armor', 'utility'}, 0.35, 1540, None),
    'red_steel': Metal(6, {'part', 'tool', 'armor', 'utility'}, 0.35, 1540, None),
    'weak_steel': Metal(4, set(), 0.35, 1540, None),
    'weak_blue_steel': Metal(5, set(), 0.35, 1540, None),
    'weak_red_steel': Metal(5, set(), 0.35, 1540, None),
    'high_carbon_steel': Metal(3, set(), 0.35, 1540, 'pig_iron'),
    'high_carbon_black_steel': Metal(4, set(), 0.35, 1540, 'weak_steel'),
    'high_carbon_blue_steel': Metal(5, set(), 0.35, 1540, 'weak_blue_steel'),
    'high_carbon_red_steel': Metal(5, set(), 0.35, 1540, 'weak_red_steel'),
    'unknown': Metal(0, set(), 0.5, 400, None)
}
METAL_BLOCKS: Dict[str, MetalItem] = {
    'anvil': MetalItem('utility', 1400, 'tfc:block/anvil', None, False),
    'chain': MetalItem('utility', 100, 'tfc:block/chain', None, False),
    'lamp': MetalItem('utility', 100, 'tfc:block/lamp', None, False),
    'trapdoor': MetalItem('utility', 200, 'tfc:block/trapdoor', None, False)
}
METAL_ITEMS: Dict[str, MetalItem] = {
    'ingot': MetalItem('all', 100, 'item/generated', 'forge:ingots', True),
    'double_ingot': MetalItem('part', 200, 'item/generated', 'forge:double_ingots', False),
    'sheet': MetalItem('part', 200, 'item/generated', 'forge:sheets', False),
    'double_sheet': MetalItem('part', 400, 'item/generated', 'forge:double_sheets', False),
    'rod': MetalItem('part', 100, 'item/generated', 'forge:rods', False),

    'tuyere': MetalItem('tool', 100, 'item/generated', None, False),
    'fish_hook': MetalItem('tool', 100, 'item/generated', None, False),
    'fishing_rod': MetalItem('tool', 100, 'item/generated', None, False),
    'pickaxe': MetalItem('tool', 100, 'item/handheld', None, False),
    'pickaxe_head': MetalItem('tool', 100, 'item/generated', None, True),
    'shovel': MetalItem('tool', 100, 'item/handheld', None, False),
    'shovel_head': MetalItem('tool', 100, 'item/generated', None, True),
    'axe': MetalItem('tool', 100, 'item/handheld', None, False),
    'axe_head': MetalItem('tool', 100, 'item/generated', None, True),
    'hoe': MetalItem('tool', 100, 'item/handheld', None, False),
    'hoe_head': MetalItem('tool', 100, 'item/generated', None, True),
    'chisel': MetalItem('tool', 100, 'item/handheld', None, False),
    'chisel_head': MetalItem('tool', 100, 'item/generated', None, True),
    'sword': MetalItem('tool', 200, 'item/handheld', None, False),
    'sword_blade': MetalItem('tool', 200, 'item/generated', None, True),
    'mace': MetalItem('tool', 200, 'item/handheld', None, False),
    'mace_head': MetalItem('tool', 200, 'item/generated', None, True),
    'saw': MetalItem('tool', 100, 'item/handheld', None, False),
    'saw_blade': MetalItem('tool', 100, 'item/generated', None, True),
    'javelin': MetalItem('tool', 100, 'item/handheld', None, False),
    'javelin_head': MetalItem('tool', 100, 'item/generated', None, True),
    'hammer': MetalItem('tool', 100, 'item/handheld', None, False),
    'hammer_head': MetalItem('tool', 100, 'item/generated', None, True),
    'propick': MetalItem('tool', 100, 'item/handheld', None, False),
    'propick_head': MetalItem('tool', 100, 'item/generated', None, True),
    'knife': MetalItem('tool', 100, 'tfc:item/handheld_flipped', None, False),
    'knife_blade': MetalItem('tool', 100, 'item/generated', None, True),
    'scythe': MetalItem('tool', 100, 'item/handheld', None, False),
    'scythe_blade': MetalItem('tool', 100, 'item/generated', None, True),
    'shears': MetalItem('tool', 200, 'item/handheld', None, False),

    'unfinished_helmet': MetalItem('armor', 400, 'item/generated', None, False),
    'helmet': MetalItem('armor', 600, 'item/generated', None, False),
    'unfinished_chestplate': MetalItem('armor', 400, 'item/generated', None, False),
    'chestplate': MetalItem('armor', 800, 'item/generated', None, False),
    'unfinished_greaves': MetalItem('armor', 400, 'item/generated', None, False),
    'greaves': MetalItem('armor', 600, 'item/generated', None, False),
    'unfinished_boots': MetalItem('armor', 200, 'item/generated', None, False),
    'boots': MetalItem('armor', 400, 'item/generated', None, False),

    'shield': MetalItem('tool', 400, 'item/handheld', None, False)
}
METAL_ITEMS_AND_BLOCKS = {**METAL_ITEMS, **METAL_BLOCKS}
METAL_TOOL_HEADS = ('chisel', 'hammer', 'hoe', 'javelin', 'knife', 'mace', 'pickaxe', 'propick', 'saw', 'scythe', 'shovel', 'sword', 'axe')
ORES: Dict[str, Ore] = {
    'native_copper': Ore('copper', True, 'copper', 'copper'),
    'native_gold': Ore('gold', True, 'copper', 'gold'),
    'hematite': Ore('cast_iron', True, 'copper', 'iron'),
    'native_silver': Ore('silver', True, 'copper', 'silver'),
    'cassiterite': Ore('tin', True, 'copper', 'tin'),
    'bismuthinite': Ore('bismuth', True, 'copper', 'bismuth'),
    'garnierite': Ore('nickel', True, 'bronze', 'nickel'),
    'malachite': Ore('copper', True, 'copper', 'copper'),
    'magnetite': Ore('cast_iron', True, 'copper', 'iron'),
    'limonite': Ore('cast_iron', True, 'copper', 'iron'),
    'sphalerite': Ore('zinc', True, 'copper', 'zinc'),
    'tetrahedrite': Ore('copper', True, 'copper', 'copper'),
    'bituminous_coal': Ore(None, False, 'copper', 'coal'),
    'lignite': Ore(None, False, 'copper', 'coal'),
    'kaolinite': Ore(None, False, 'copper', 'kaolinite'),
    'gypsum': Ore(None, False, 'copper', 'gypsum'),
    'graphite': Ore(None, False, 'copper', 'graphite'),
    'sulfur': Ore(None, False, 'copper', 'sulfur'),
    'cinnabar': Ore(None, False, 'bronze', 'redstone'),
    'cryolite': Ore(None, False, 'bronze', 'redstone'),
    'saltpeter': Ore(None, False, 'copper', 'saltpeter'),
    'sylvite': Ore(None, False, 'copper', 'sylvite'),
    'borax': Ore(None, False, 'copper', 'borax'),
    'halite': Ore(None, False, 'bronze', 'halite'),
    'amethyst': Ore(None, False, 'steel', 'amethyst'),  # Mohs: 7
    'diamond': Ore(None, False, 'black_steel', 'diamond'),  # Mohs: 10
    'emerald': Ore(None, False, 'steel', 'emerald'),  # Mohs: 7.5-8
    'lapis_lazuli': Ore(None, False, 'wrought_iron', 'lapis'),  # Mohs: 5-6
    'opal': Ore(None, False, 'wrought_iron', 'opal'),  # Mohs: 5.5-6.5
    'pyrite': Ore(None, False, 'copper', 'pyrite'),
    'ruby': Ore(None, False, 'black_steel', 'ruby'),  # Mohs: 9
    'sapphire': Ore(None, False, 'black_steel', 'sapphire'),  # Mohs: 9
    'topaz': Ore(None, False, 'steel', 'topaz')  # Mohs: 8
}
ORE_GRADES: Dict[str, OreGrade] = {
    'normal': OreGrade(50, 5),
    'poor': OreGrade(30, 3),
    'rich': OreGrade(20, 7)
}
DEFAULT_FORGE_ORE_TAGS: List[str] = ['coal', 'diamond', 'emerald', 'gold', 'iron', 'lapis', 'netherite_scrap', 'quartz', 'redstone']


def vein(ore: str, vein_type: str, rarity: int, size: int, min_y: int, max_y: int, density: float, poor: float, normal: float, rich: float, rocks: List[str], spoiler_ore: Optional[str] = None, spoiler_rarity: int = 0, spoiler_rocks: List[str] = None, biomes: str = None, height: int = 0, deposits: bool = False):
    # Factory method to allow default values
    return Vein(ore, vein_type, rarity, size, min_y, max_y, density, poor, normal, rich, rocks, spoiler_ore, spoiler_rarity, spoiler_rocks, biomes, height, deposits)


def preset_vein(ore: str, vein_type: str, rocks: List[str], spoiler_ore: Optional[str] = None, spoiler_rarity: int = 0, spoiler_rocks: List[str] = None, biomes: str = None, height: int = 0, preset: Tuple[int, int, int, int, int, int, int, int] = None, deposits: bool = False):
    assert preset is not None
    return Vein(ore, vein_type, preset[0], preset[1], preset[2], preset[3], preset[4], preset[5], preset[6], preset[7], rocks, spoiler_ore, spoiler_rarity, spoiler_rocks, biomes, height, deposits)


# Default parameters for common ore veins
# rarity, size, min_y, max_y, density, poor, normal, rich
POOR_METAL_ORE = (80, 15, 0, 100, 40, 40, 30, 10)
NORMAL_METAL_ORE = (60, 20, -32, 75, 60, 20, 50, 30)
DEEP_METAL_ORE = (100, 30, -64, 30, 70, 10, 30, 60)
SURFACE_METAL_ORE = (20, 15, 60, 210, 50, 60, 30, 10)

POOR_S_METAL_ORE = (100, 12, 0, 100, 40, 60, 30, 10)
NORMAL_S_METAL_ORE = (70, 15, -32, 60, 60, 20, 50, 30)
DEEP_S_METAL_ORE = (110, 25, -64, 30, 70, 10, 30, 60)

DEEP_MINERAL_ORE = (90, 10, -48, 100, 60, 0, 0, 0)
HIGH_MINERAL_ORE = (90, 10, 0, 210, 60, 0, 0, 0)

ORE_VEINS: Dict[str, Vein] = {
    'normal_native_copper': preset_vein('native_copper', 'cluster', ['igneous_extrusive'], preset=NORMAL_METAL_ORE),
    'surface_native_copper': preset_vein('native_copper', 'cluster', ['igneous_extrusive'], preset=SURFACE_METAL_ORE, deposits=True),
    'normal_native_gold': preset_vein('native_gold', 'cluster', ['igneous_extrusive', 'igneous_intrusive'], 'pyrite', 20, ['igneous_extrusive', 'igneous_intrusive'], preset=NORMAL_S_METAL_ORE),
    'deep_native_gold': preset_vein('native_gold', 'cluster', ['igneous_extrusive', 'igneous_intrusive'], 'pyrite', 10, ['igneous_extrusive', 'igneous_intrusive'], preset=DEEP_S_METAL_ORE),
    'normal_native_silver': preset_vein('native_silver', 'cluster', ['granite', 'gneiss'], preset=NORMAL_METAL_ORE),
    'poor_native_silver': preset_vein('native_silver', 'cluster', ['granite', 'metamorphic'], preset=POOR_METAL_ORE),
    'normal_hematite': preset_vein('hematite', 'cluster', ['igneous_extrusive'], preset=NORMAL_METAL_ORE),
    'deep_hematite': preset_vein('hematite', 'cluster', ['igneous_extrusive'], preset=DEEP_METAL_ORE),
    'normal_cassiterite': preset_vein('cassiterite', 'cluster', ['igneous_intrusive'], 'topaz', 10, ['granite'], preset=NORMAL_METAL_ORE),
    'surface_cassiterite': preset_vein('cassiterite', 'cluster', ['igneous_intrusive'], 'topaz', 20, ['granite'], preset=SURFACE_METAL_ORE, deposits=True),
    'normal_bismuthinite': preset_vein('bismuthinite', 'cluster', ['igneous_intrusive', 'sedimentary'], preset=NORMAL_METAL_ORE),
    'surface_bismuthinite': preset_vein('bismuthinite', 'cluster', ['igneous_intrusive', 'sedimentary'], preset=SURFACE_METAL_ORE),
    'normal_garnierite': preset_vein('garnierite', 'cluster', ['gabbro'], preset=NORMAL_S_METAL_ORE),
    'poor_garnierite': preset_vein('garnierite', 'cluster', ['igneous_intrusive'], preset=POOR_S_METAL_ORE),
    'normal_malachite': preset_vein('malachite', 'cluster', ['marble', 'limestone'], 'gypsum', 10, ['limestone'], preset=NORMAL_METAL_ORE),
    'poor_malachite': preset_vein('malachite', 'cluster', ['marble', 'limestone', 'phyllite', 'chalk', 'dolomite'], 'gypsum', 20, ['limestone'], preset=POOR_METAL_ORE),
    'normal_magnetite': preset_vein('magnetite', 'cluster', ['sedimentary'], preset=NORMAL_METAL_ORE),
    'deep_magnetite': preset_vein('magnetite', 'cluster', ['sedimentary'], preset=DEEP_METAL_ORE),
    'normal_limonite': preset_vein('limonite', 'cluster', ['sedimentary'], 'ruby', 20, ['limestone', 'shale'], preset=NORMAL_METAL_ORE),
    'deep_limonite': preset_vein('limonite', 'cluster', ['sedimentary'], 'ruby', 10, ['limestone', 'shale'], preset=DEEP_METAL_ORE),
    'normal_sphalerite': preset_vein('sphalerite', 'cluster', ['metamorphic'], preset=NORMAL_METAL_ORE),
    'surface_sphalerite': preset_vein('sphalerite', 'cluster', ['metamorphic'], preset=SURFACE_METAL_ORE),
    'normal_tetrahedrite': preset_vein('tetrahedrite', 'cluster', ['metamorphic'], preset=NORMAL_METAL_ORE),
    'surface_tetrahedrite': preset_vein('tetrahedrite', 'cluster', ['metamorphic'], preset=SURFACE_METAL_ORE),

    'bituminous_coal': preset_vein('bituminous_coal', 'cluster', ['sedimentary'], preset=HIGH_MINERAL_ORE),
    'lignite': preset_vein('lignite', 'cluster', ['sedimentary'], preset=DEEP_MINERAL_ORE),
    'kaolinite': preset_vein('kaolinite', 'cluster', ['sedimentary'], preset=HIGH_MINERAL_ORE),
    'graphite': preset_vein('graphite', 'cluster', ['gneiss', 'marble', 'quartzite', 'schist'], preset=DEEP_MINERAL_ORE),
    'cinnabar': preset_vein('cinnabar', 'cluster', ['igneous_extrusive', 'quartzite', 'shale'], 'opal', 10, ['quartzite'], preset=DEEP_MINERAL_ORE),
    'cryolite': preset_vein('cryolite', 'cluster', ['granite'], preset=DEEP_MINERAL_ORE),
    'saltpeter': preset_vein('saltpeter', 'cluster', ['sedimentary'], 'gypsum', 20, ['limestone'], preset=DEEP_MINERAL_ORE),
    'sulfur': preset_vein('sulfur', 'cluster', ['igneous_extrusive'], 'gypsum', 20, ['rhyolite'], preset=HIGH_MINERAL_ORE),
    'sylvite': preset_vein('sylvite', 'cluster', ['shale', 'claystone', 'chert'], preset=HIGH_MINERAL_ORE),
    'borax': preset_vein('borax', 'cluster', ['slate'], preset=HIGH_MINERAL_ORE),
    'gypsum': vein('gypsum', 'disc', 120, 20, 30, 90, 60, 0, 0, 0, ['metamorphic']),
    'lapis_lazuli': preset_vein('lapis_lazuli', 'cluster', ['limestone', 'marble'], preset=DEEP_MINERAL_ORE),
    'halite': vein('halite', 'disc', 120, 30, 30, 90, 80, 0, 0, 0, ['sedimentary']),
    'diamond': vein('diamond', 'pipe', 60, 60, -64, 100, 40, 0, 0, 0, ['gabbro']),
    'emerald': vein('emerald', 'pipe', 80, 60, -64, 100, 40, 0, 0, 0, ['igneous_intrusive']),
    'volcanic_sulfur': vein('sulfur', 'disc', 25, 14, 80, 180, 40, 0, 0, 0, ['igneous_extrusive', 'igneous_intrusive'], biomes='#tfc:is_volcanic', height=6),
    'amethyst': vein('amethyst', 'disc', 14, 8, 40, 60, 20, 0, 0, 0, ['sedimentary', 'metamorphic'], biomes='#tfc:is_river', height=4),
    'opal': vein('opal', 'disc', 14, 8, 40, 60, 20, 0, 0, 0, ['sedimentary', 'igneous_extrusive'], biomes='#tfc:is_river', height=4)
}

DEPOSIT_RARES: Dict[str, str] = {
    'granite': 'topaz',
    'diorite': 'emerald',
    'gabbro': 'diamond',
    'shale': 'borax',
    'claystone': 'amethyst',
    'limestone': 'lapis_lazuli',
    'conglomerate':'lignite',
    'dolomite': 'amethyst',
    'chert': 'ruby',
    'chalk': 'sapphire',
    'rhyolite': 'pyrite',
    'basalt': 'pyrite',
    'andesite': 'pyrite',
    'dacite': 'pyrite',
    'quartzite': 'opal',
    'slate': 'pyrite',
    'phyllite': 'pyrite',
    'schist': 'pyrite',
    'gneiss': 'gypsum',
    'marble': 'lapis_lazuli'
}

ROCK_BLOCK_TYPES = ('raw', 'hardened', 'bricks', 'cobble', 'gravel', 'smooth', 'mossy_cobble', 'mossy_bricks', 'cracked_bricks', 'chiseled', 'spike', 'loose', 'pressure_plate', 'button')
ROCK_BLOCKS_IN_JSON = ('raw', 'hardened', 'cobble', 'gravel', 'spike', 'loose')
CUTTABLE_ROCKS = ('raw', 'bricks', 'cobble', 'smooth', 'mossy_cobble', 'mossy_bricks', 'cracked_bricks')
ROCK_SPIKE_PARTS = ('base', 'middle', 'tip')
SAND_BLOCK_TYPES = ('brown', 'white', 'black', 'red', 'yellow', 'green', 'pink')
SANDSTONE_BLOCK_TYPES = ('raw', 'smooth', 'cut')
SOIL_BLOCK_TYPES = ('dirt', 'grass', 'grass_path', 'clay', 'clay_grass', 'farmland', 'rooted_dirt', 'mud', 'mud_bricks', 'drying_bricks')
SOIL_BLOCK_VARIANTS = ('silt', 'loam', 'sandy_loam', 'silty_loam')
ORE_DEPOSITS = ('native_copper', 'cassiterite', 'native_silver', 'native_gold')

GEMS = ('amethyst', 'diamond', 'emerald', 'lapis_lazuli', 'opal', 'pyrite', 'ruby', 'sapphire', 'topaz')

MISC_GROUNDCOVER = ['bone', 'clam', 'driftwood', 'mollusk', 'mussel', 'pinecone', 'seaweed', 'stick', 'dead_grass', 'feather', 'flint', 'guano', 'humus', 'rotten_flesh', 'salt_lick']

COLORS = ('white', 'orange', 'magenta', 'light_blue', 'yellow', 'lime', 'pink', 'gray', 'light_gray', 'cyan', 'purple', 'blue', 'brown', 'green', 'red', 'black')

SIMPLE_FLUIDS = ('brine', 'curdled_milk', 'limewater', 'lye', 'milk_vinegar', 'olive_oil', 'olive_oil_water', 'tallow', 'tannin', 'vinegar')
ALCOHOLS = ('beer', 'cider', 'rum', 'sake', 'vodka', 'whiskey', 'corn_whiskey', 'rye_whiskey')

WOODS: Dict[str, Wood] = {
    'acacia': Wood(650, 1000),
    'ash': Wood(696, 1250),
    'aspen': Wood(611, 1000),
    'birch': Wood(652, 1750),
    'blackwood': Wood(720, 1750),
    'chestnut': Wood(651, 1500),
    'douglas_fir': Wood(707, 1500),
    'hickory': Wood(762, 2000),
    'kapok': Wood(645, 1000),
    'maple': Wood(745, 2000),
    'oak': Wood(728, 2250),
    'palm': Wood(730, 1250),
    'pine': Wood(627, 1250),
    'rosewood': Wood(640, 1500),
    'sequoia': Wood(612, 1750),
    'spruce': Wood(608, 1500),
    'sycamore': Wood(653, 1750),
    'white_cedar': Wood(625, 1500),
    'willow': Wood(603, 1000)
}

CROPS: Dict[str, Crop] = {
    'barley': Crop('default', 8),
    'oat': Crop('default', 8),
    'rye': Crop('default', 8),
    'maize': Crop('double', 6),
    'wheat': Crop('default', 8),
    'rice': Crop('default', 8),
    'beet': Crop('default', 6),
    'cabbage': Crop('default', 6),
    'carrot': Crop('default', 5),
    'garlic': Crop('default', 5),
    'green_bean': Crop('double_stick', 8),
    'potato': Crop('default', 7),
    'onion': Crop('default', 7),
    'soybean': Crop('default', 7),
    'squash': Crop('default', 8),
    'sugarcane': Crop('double', 8),
    'tomato': Crop('double_stick', 8),
    'jute': Crop('double', 6)
}

PLANTS: Dict[str, Plant] = {
    'athyrium_fern': Plant(True, -10, 14, 270, 500, 'standard'),
    'canna': Plant(True, 10, 40, 270, 500, 'standard'),
    'goldenrod': Plant(True, -16, 6, 75, 310, 'standard'),
    'pampas_grass': Plant(True, 12, 40, 0, 300, 'tall_grass'),
    'perovskia': Plant(True, -6, 12, 0, 270, 'dry'),

    'bluegrass': Plant(False, -4, 12, 110, 280, 'short_grass'),
    'bromegrass': Plant(False, 4, 20, 140, 360, 'short_grass'),
    'fountain_grass': Plant(False, 0, 26, 75, 150, 'short_grass'),
    'manatee_grass': Plant(False, 12, 40, 250, 500, 'grass_water'),
    'orchard_grass': Plant(False, -30, 10, 75, 300, 'short_grass'),
    'ryegrass': Plant(False, -24, 40, 150, 320, 'short_grass'),
    'scutch_grass': Plant(False, 0, 40, 150, 500, 'short_grass'),
    'star_grass': Plant(False, 2, 40, 50, 260, 'grass_water'),
    'timothy_grass': Plant(False, -22, 16, 289, 500, 'short_grass'),
    'raddia_grass': Plant(False, 18, 40, 330, 500, 'short_grass'),

    'allium': Plant(False, -10, -2, 150, 400, 'standard'),
    'anthurium': Plant(False, 12, 40, 290, 500, 'standard'),
    'arrowhead': Plant(False, -10, 22, 180, 500, 'emergent_fresh'),
    'houstonia': Plant(False, -12, 10, 150, 500, 'standard'),
    'badderlocks': Plant(False, -18, 2, 150, 500, 'emergent'),
    'barrel_cactus': Plant(False, 4, 18, 0, 85, 'cactus'),
    'blood_lily': Plant(False, 8, 18, 200, 500, 'standard'),
    'blue_orchid': Plant(False, 10, 40, 250, 390, 'standard'),
    'blue_ginger': Plant(False, 16, 26, 300, 450, 'standard'),
    'cattail': Plant(False, -16, 22, 150, 500, 'emergent_fresh'),
    'calendula': Plant(False, 4, 22, 130, 300, 'standard'),
    'laminaria': Plant(False, -24, -2, 100, 500, 'water'),
    'marigold': Plant(False, -8, 18, 50, 390, 'emergent_fresh'),
    'bur_reed': Plant(False, -16, 4, 250, 400, 'emergent_fresh'),
    'butterfly_milkweed': Plant(False, -16, 18, 75, 300, 'standard'),
    'black_orchid': Plant(False, 14, 40, 290, 410, 'standard'),
    'coontail': Plant(False, 2, 18, 250, 500, 'grass_water_fresh'),
    'dandelion': Plant(False, -22, 40, 120, 400, 'standard'),
    'dead_bush': Plant(False, -12, 40, 0, 120, 'dry'),
    'desert_flame': Plant(False, 0, 20, 40, 170, 'standard'),
    'duckweed': Plant(False, -18, 2, 0, 500, 'floating_fresh'),
    'eel_grass': Plant(False, 6, 40, 200, 500, 'grass_water_fresh'),
    'field_horsetail': Plant(False, -12, 20, 300, 500, 'standard'),
    'foxglove': Plant(False, -8, 16, 150, 300, 'tall_plant'),
    'grape_hyacinth': Plant(False, -10, 10, 150, 250, 'standard'),
    'gutweed': Plant(False, -6, 18, 100, 500, 'water'),
    'heliconia': Plant(False, 14, 40, 320, 500, 'standard'),
    'hibiscus': Plant(False, 10, 24, 260, 450, 'tall_plant'),
    'kangaroo_paw': Plant(False, 14, 40, 100, 300, 'standard'),
    'king_fern': Plant(False, 18, 40, 350, 500, 'tall_plant'),
    'labrador_tea': Plant(False, -18, 0, 200, 380, 'standard'),
    'lady_fern': Plant(False, -10, 8, 200, 500, 'standard'),
    'licorice_fern': Plant(False, 2, 10, 300, 400, 'epiphyte'),
    'lilac': Plant(False, -10, 6, 150, 300, 'tall_plant'),
    'lotus': Plant(False, -4, 18, 0, 500, 'floating_fresh'),
    'meads_milkweed': Plant(False, -10, 2, 130, 380, 'standard'),
    'milfoil': Plant(False, -14, 22, 250, 500, 'water_fresh'),
    'morning_glory': Plant(False, -11, 19, 300, 500, 'creeping'),
    'moss': Plant(False, -7, 30, 250, 450, 'creeping'),
    'nasturtium': Plant(False, 6, 22, 150, 380, 'standard'),
    'ostrich_fern': Plant(False, -14, 6, 290, 470, 'tall_plant'),
    'oxeye_daisy': Plant(False, -14, 10, 120, 300, 'standard'),
    'phragmite': Plant(False, -6, 18, 50, 250, 'emergent_fresh'),
    'pickerelweed': Plant(False, -14, 16, 200, 500, 'emergent_fresh'),
    'pistia': Plant(False, 6, 26, 0, 400, 'floating_fresh'),
    'poppy': Plant(False, -12, 14, 150, 250, 'standard'),
    'primrose': Plant(False, -8, 10, 150, 300, 'standard'),
    'pulsatilla': Plant(False, -10, 2, 50, 200, 'standard'),
    'red_sealing_wax_palm': Plant(False, 18, 40, 280, 500, 'tall_plant'),
    'reindeer_lichen': Plant(False, -24, -8, 50, 470, 'creeping'),
    'rose': Plant(True, -5, 20, 150, 300, 'tall_plant'),
    'sacred_datura': Plant(False, 4, 18, 75, 150, 'standard'),
    'sagebrush': Plant(False, -10, 14, 0, 120, 'dry'),
    'sago': Plant(False, -18, 18, 200, 500, 'water_fresh'),
    'sapphire_tower': Plant(False, 10, 22, 75, 200, 'tall_plant'),
    'sargassum': Plant(False, -10, 16, 0, 500, 'floating'),
    'guzmania': Plant(False, 20, 40, 290, 480, 'epiphyte'),
    'silver_spurflower': Plant(False, 14, 24, 230, 400, 'standard'),
    'snapdragon_pink': Plant(False, 16, 24, 150, 300, 'standard'),
    'snapdragon_red': Plant(False, 12, 20, 150, 300, 'standard'),
    'snapdragon_white': Plant(False, 8, 16, 150, 300, 'standard'),
    'snapdragon_yellow': Plant(False, 6, 24, 150, 300, 'standard'),
    'spanish_moss': Plant(False, 8, 22, 400, 500, 'hanging'),
    'strelitzia': Plant(False, 14, 26, 50, 300, 'standard'),
    'switchgrass': Plant(False, -6, 22, 110, 390, 'tall_grass'),
    'sword_fern': Plant(False, -12, 12, 100, 500, 'standard'),
    'tall_fescue_grass': Plant(False, -10, 10, 280, 430, 'tall_grass'),
    'toquilla_palm': Plant(False, 16, 40, 250, 500, 'tall_plant'),
    'trillium': Plant(False, -10, 8, 250, 500, 'standard'),
    'tropical_milkweed': Plant(False, 8, 24, 120, 300, 'standard'),
    'tulip_orange': Plant(False, 2, 10, 200, 400, 'standard'),
    'tulip_pink': Plant(False, -6, 2, 200, 400, 'standard'),
    'tulip_red': Plant(False, 0, 4, 200, 400, 'standard'),
    'tulip_white': Plant(False, -12, -4, 200, 400, 'standard'),
    'turtle_grass': Plant(False, 14, 40, 240, 500, 'grass_water'),
    'vriesea': Plant(False, 14, 40, 200, 400, 'epiphyte'),
    'water_canna': Plant(True, 0, 36, 150, 500, 'floating_fresh'),
    'water_lily': Plant(False, -12, 40, 0, 500, 'floating_fresh'),
    'water_taro': Plant(False, 12, 40, 260, 500, 'emergent_fresh'),
    'yucca': Plant(False, -4, 22, 0, 75, 'dry'),
}
UNIQUE_PLANTS: List[str] = ['hanging_vines_plant', 'hanging_vines', 'liana_plant', 'liana', 'tree_fern_plant', 'tree_fern', 'arundo_plant', 'arundo', 'dry_phragmite', 'dry_phragmite_plant', 'winged_kelp_plant', 'winged_kelp', 'leafy_kelp_plant', 'leafy_kelp', 'giant_kelp_plant', 'giant_kelp_flower', 'ivy', 'jungle_vines']
SEAWEED: List[str] = ['sago', 'gutweed', 'laminaria', 'milfoil']
CORALS: List[str] = ['tube', 'brain', 'bubble', 'fire', 'horn']
CORAL_BLOCKS: List[str] = ['dead_coral', 'dead_coral', 'dead_coral_fan', 'coral_fan', 'dead_coral_wall_fan', 'coral_wall_fan']

PLANT_COLORS: Dict[str, List[str]] = {
    'white': ['houstonia', 'oxeye_daisy', 'primrose', 'snapdragon_white', 'trillium', 'spanish_moss', 'tulip_white'],
    'orange': ['butterfly_milkweed', 'canna', 'nasturtium', 'strelitzia', 'tulip_orange', 'water_canna'],
    'magenta': ['athyrium_fern', 'morning_glory', 'pulsatilla'],
    'light_blue': ['labrador_tea', 'sapphire_tower'],
    'yellow': ['calendula', 'dandelion', 'meads_milkweed', 'goldenrod', 'snapdragon_yellow'],
    'lime': ['moss'],
    'pink': ['foxglove', 'sacred_datura', 'tulip_pink', 'snapdragon_pink'],
    'light_gray': ['yucca'],
    'purple': ['allium', 'black_orchid', 'perovskia'],
    'blue': ['blue_orchid', 'grape_hyacinth'],
    'brown': ['field_horsetail', 'sargassum'],
    'green': ['barrel_cactus', 'reindeer_lichen'],
    'red': ['guzmania', 'poppy', 'rose', 'snapdragon_red', 'tropical_milkweed', 'tulip_red', 'vriesea']
}

COLOR_COMBOS = [
    ('red', 'yellow', 'orange'),
    ('blue', 'white', 'light_blue'),
    ('purple', 'pink', 'magenta'),
    ('red', 'white', 'pink'),
    ('white', 'gray', 'light_gray'),
    ('white', 'black', 'gray'),
    ('green', 'white', 'lime'),
    ('green', 'blue', 'cyan'),
    ('red', 'blue', 'purple'),
    ('yellow', 'blue', 'green')
]

SIMPLE_BLOCKS = ('peat', 'aggregate', 'fire_bricks', 'fire_clay_block', 'thatch')
SIMPLE_ITEMS = ('alabaster_brick', 'blubber', 'brass_mechanisms', 'burlap_cloth', 'compost', 'daub', 'dirty_jute_net', 'fire_clay', 'firestarter', 'glass_shard', 'glow_arrow', 'glue',
                'halter', 'jute', 'jute_fiber', 'jute_net', 'mortar', 'olive_paste', 'pure_nitrogen', 'pure_phosphorus', 'pure_potassium', 'rotten_compost', 'silk_cloth', 'spindle',
                'stick_bunch', 'stick_bundle', 'straw', 'wool', 'wool_cloth', 'wool_yarn', 'wrought_iron_grill')
GENERIC_POWDERS = ('charcoal', 'coke', 'graphite', 'hematite', 'kaolinite', 'limonite', 'malachite', 'sylvite')
POWDERS = ('flux', 'salt', 'saltpeter', 'sulfur', 'wood_ash')
VANILLA_DYED_ITEMS = ('wool', 'carpet', 'bed', 'terracotta', 'stained_glass', 'stained_glass_pane', 'banner', 'glazed_terracotta')
SIMPLE_POTTERY = ('bowl', 'fire_brick', 'pot', 'spindle_head', 'vessel')
SIMPLE_UNFIRED_POTTERY = ('brick', 'crucible', 'flower_pot', 'jug', 'pan')
VANILLA_TOOL_MATERIALS = ('netherite', 'diamond', 'iron', 'stone', 'wooden', 'golden')
SHORE_DECORATORS = ('driftwood', 'clam', 'mollusk', 'mussel', 'seaweed', 'sticks_shore', 'guano')
FOREST_DECORATORS = ('sticks_forest', 'pinecone', 'salt_lick', 'dead_grass', 'humus', 'rotten_flesh')
OCEAN_PLANT_TYPES = ('grass_water', 'floating', 'water', 'emergent', 'tall_water')
MISC_PLANT_FEATURES = ('hanging_vines', 'hanging_vines_cave', 'ivy', 'jungle_vines', 'liana', 'moss_cover_patch', 'reindeer_lichen_cover_patch', 'morning_glory_cover_patch', 'tree_fern', 'arundo')
SURFACE_GRASS_FEATURES = ('fountain_', 'orchard_', 'rye', 'scutch_', 'timothy_', 'brome', 'blue', 'raddia_')
UNDERGROUND_FEATURES = ('cave_spike', 'large_cave_spike', 'water_spring', 'lava_spring', 'calcite', 'mega_calcite', 'icicle', 'underground_loose_rocks', 'underground_guano_patch', 'hanging_roots_patch')

BERRIES: Dict[str, Berry] = {
    'blackberry': Berry(7, 24, 100, 500, 'spreading', 'edge', 'edge'),
    'raspberry': Berry(5, 25, 100, 500, 'spreading', 'edge', 'edge'),
    'blueberry': Berry(7, 29, 100, 500, 'spreading', 'edge', 'edge'),
    'elderberry': Berry(10, 33, 100, 500, 'spreading', 'edge', 'edge'),
    'bunchberry': Berry(15, 35, 100, 500, 'stationary', 'edge', 'normal'),
    'gooseberry': Berry(5, 27, 100, 500, 'stationary', 'none', 'sparse'),
    'snowberry': Berry(-5, 18, 100, 500, 'stationary', 'normal', 'old_growth'),
    'cloudberry': Berry(3, 17, 80, 500, 'stationary', 'normal', 'old_growth'),
    'strawberry': Berry(5, 28, 100, 500, 'stationary', 'none', 'sparse'),
    'wintergreen_berry': Berry(-5, 17, 100, 500, 'stationary', 'old_growth', 'old_growth'),
    'cranberry': Berry(-5, 17, 250, 500, 'waterlogged', 'edge', 'old_growth')
}

FRUITS: Dict[str, Fruit] = {
    'banana': Fruit(23, 35, 280, 480),
    'cherry': Fruit(5, 21, 100, 350),
    'green_apple': Fruit(8, 25, 110, 280),
    'lemon': Fruit(10, 30, 180, 470),
    'olive': Fruit(13, 30, 150, 380),
    'orange': Fruit(23, 36, 250, 480),
    'peach': Fruit(9, 27, 60, 230),
    'plum': Fruit(18, 31, 250, 400),
    'red_apple': Fruit(9, 25, 100, 280)
}
NORMAL_FRUIT_TREES: List[str] = [k for k in FRUITS.keys() if k != 'banana']

GRAINS = ('barley', 'maize', 'oat', 'rice', 'rye', 'wheat')
GRAIN_SUFFIXES = ('', '_grain', '_flour', '_dough', '_bread')
<<<<<<< HEAD
VEGETABLES = ('beet', 'cabbage', 'carrot', 'garlic', 'green_bean', 'green_bell_pepper', 'onion', 'potato', 'red_bell_pepper', 'soybean', 'squash', 'tomato', 'yellow_bell_pepper', 'cheese', 'cooked_egg', 'dried_seaweed', 'dried_kelp', 'cattail_root', 'taro_root', 'sugarcane')
MEATS = ('beef', 'pork', 'chicken', 'quail', 'mutton', 'bear', 'horse_meat', 'pheasant', 'venison', 'wolf', 'rabbit', 'hyena', 'duck', 'chevon', 'gran_feline', 'camelidae', 'cod', 'bluegill', 'salmon', 'tropical_fish', 'turtle', 'calamari', 'shellfish')
=======
VEGETABLES = ('beet', 'cabbage', 'carrot', 'garlic', 'green_bean', 'green_bell_pepper', 'onion', 'potato', 'red_bell_pepper', 'soybean', 'squash', 'tomato', 'yellow_bell_pepper', 'cheese', 'cooked_egg', 'boiled_egg', 'dried_seaweed', 'dried_kelp', 'cattail_root', 'taro_root', 'sugarcane', 'cooked_rice')
MEATS = ('beef', 'pork', 'chicken', 'mutton', 'bear', 'horse_meat', 'pheasant', 'venison', 'wolf', 'rabbit', 'hyena', 'duck', 'chevon', 'gran_feline', 'camelidae', 'cod', 'bluegill', 'salmon', 'tropical_fish', 'turtle', 'calamari', 'shellfish')
>>>>>>> 0eafe93f
NUTRIENTS = ('grain', 'fruit', 'vegetables', 'protein', 'dairy')

SPAWN_EGG_ENTITIES = ('isopod', 'lobster', 'crayfish', 'cod', 'pufferfish', 'tropical_fish', 'jellyfish', 'orca', 'dolphin', 'salmon', 'bluegill', 'manatee', 'penguin', 'turtle', 'vulture', 'horseshoe_crab', 'polar_bear', 'grizzly_bear', 'black_bear', 'cougar', 'panther', 'lion', 'sabertooth', 'squid', 'octopoteuthis', 'pig', 'cow', 'goat', 'yak', 'alpaca', 'musk_ox', 'sheep', 'chicken', 'duck', 'quail')
BUCKETABLE_FISH = ('cod', 'pufferfish', 'tropical_fish', 'jellyfish', 'salmon', 'bluegill')

BLOCK_ENTITIES = ('log_pile', 'burning_log_pile', 'placed_item', 'pit_kiln', 'charcoal_forge', 'quern', 'scraping', 'crucible', 'bellows', 'composter', 'chest', 'trapped_chest', 'barrel', 'loom', 'sluice', 'tool_rack', 'sign', 'lamp', 'berry_bush', 'crop', 'firepit', 'pot', 'grill', 'pile', 'farmland', 'tick_counter', 'nest_box', 'bloomery', 'bloom', 'anvil', 'ingot_pile', 'sheet_pile', 'blast_furnace', 'large_vessel', 'powderkeg')
TANNIN_WOOD_TYPES = ('oak', 'birch', 'chestnut', 'douglas_fir', 'hickory', 'maple', 'sequoia')

def spawner(entity: str, weight: int = 1, min_count: int = 1, max_count: int = 4) -> Dict[str, Any]:
    return {
        'type': entity,
        'weight': weight,
        'minCount': min_count,
        'maxCount': max_count
    }


OCEAN_AMBIENT: Dict[str, Dict[str, Any]] = {
    'isopod': spawner('tfc:isopod'),
    'lobster': spawner('tfc:lobster'),
    'horseshoe_crab': spawner('tfc:horseshoe_crab'),
    'cod': spawner('tfc:cod', weight=10),
    'pufferfish': spawner('tfc:pufferfish', max_count=2),
    'tropical_fish': spawner('tfc:tropical_fish', weight=10, max_count=6),
    'jellyfish': spawner('tfc:jellyfish', min_count=2, max_count=6)
}

OCEAN_CREATURES: Dict[str, Dict[str, Any]] = {
    'orca': spawner('tfc:orca', min_count=1, max_count=3),
    'dolphin': spawner('tfc:dolphin', min_count=1, max_count=3),
    'squid': spawner('tfc:squid', min_count=1, max_count=3)
}

UNDERGROUND_WATER_CREATURES: Dict[str, Dict[str, Any]] = {
    'octopoteuthis': spawner('tfc:octopoteuthis', min_count=1, max_count=2)
}

LAKE_AMBIENT: Dict[str, Dict[str, Any]] = {
    'salmon': spawner('tfc:salmon', min_count=2, max_count=6, weight=10),
    'bluegill': spawner('tfc:bluegill', min_count=2, max_count=4, weight=10),
    'crayfish': spawner('tfc:crayfish', min_count=1, max_count=4, weight=3)
}

LAKE_CREATURES: Dict[str, Dict[str, Any]] = {
    'manatee': spawner('tfc:manatee', min_count=1, max_count=2)
}

SHORE_CREATURES: Dict[str, Dict[str, Any]] = {
    'penguin': spawner('tfc:penguin', min_count=2, max_count=5),
    'turtle': spawner('tfc:turtle', min_count=2, max_count=5)
}

LAND_CREATURES: Dict[str, Dict[str, Any]] = {
    'pig': spawner('tfc:pig', min_count=1, max_count=4),
    'cow': spawner('tfc:cow', min_count=1, max_count=4),
    'goat': spawner('tfc:goat', min_count=1, max_count=4),
    'yak': spawner('tfc:yak', min_count=1, max_count=4),
    'alpaca': spawner('tfc:alpaca', min_count=1, max_count=4),
<<<<<<< HEAD
    'sheep': spawner('tfc:sheep', min_count=1, max_count=4),
    'musk_ox': spawner('tfc:musk_ox', min_count=1, max_count=4),
    'chicken': spawner('tfc:chicken', min_count=2, max_count=6),
    'duck': spawner('tfc:duck', min_count=2, max_count=6),
    'quail': spawner('tfc:quail', min_count=2, max_count=6),
=======
    'chicken': spawner('tfc:chicken', min_count=2, max_count=6),
>>>>>>> 0eafe93f
    'polar_bear': spawner('tfc:polar_bear', min_count=1, max_count=1),
    'grizzly_bear': spawner('tfc:grizzly_bear', min_count=1, max_count=1),
    'black_bear': spawner('tfc:black_bear', min_count=1, max_count=1),
    'lion': spawner('tfc:lion', min_count=1, max_count=3),
    'sabertooth': spawner('tfc:sabertooth', min_count=1, max_count=1),
}

DISABLED_VANILLA_RECIPES = ('flint_and_steel', 'turtle_helmet', 'campfire', 'bucket', 'composter', 'tinted_glass', 'enchanting_table', 'bowl', 'blaze_rod', 'bone_meal', 'flower_pot', 'painting', 'torch', 'soul_torch', 'sticky_piston', 'clock', 'compass', 'wool', 'hay_block', 'anvil', 'wheat', 'lapis_lazuli')
ARMOR_SECTIONS = ('chestplate', 'leggings', 'boots', 'helmet')
VANILLA_ARMOR_TYPES = ('leather', 'golden', 'iron', 'diamond', 'netherite')
VANILLA_TOOLS = ('sword', 'shovel', 'pickaxe', 'axe', 'hoe')

# This is here because it's used all over, and it's easier to import with all constants
def lang(key: str, *args) -> str:
    return ((key % args) if len(args) > 0 else key).replace('_', ' ').replace('/', ' ').title()


def lang_enum(name: str, values: Sequence[str]) -> Dict[str, str]:
    return dict(('tfc.enum.%s.%s' % (name, value), lang(value)) for value in values)


# This is here as it's used only once in a generic lang call by generate_resources.py
DEFAULT_LANG = {
    # Misc
    'generator.tfc.tng': 'TerraFirmaCraft',
    'death.attack.tfc.grill': '%1$s grilled themself to death',
    'death.attack.tfc.grill.player': '%1$s grilled themselves while trying to escape %2$s',
    'death.attack.tfc.pot': '%1$s boiled themselves into soup',
    'death.attack.tfc.pot.player': '%1$s boiled themself while trying to escape %2$s',
    'death.attack.tfc.dehydration': '%1$s dehydrated to death',
    'death.attack.tfc.dehydration.player': '%1$s dehydrated to death while trying to escape %2$s',
    'effect.tfc.pinned': 'Pinned',
    'effect.tfc.ink': 'Ink',
    'effect.tfc.glow_ink': 'Glowing Ink',
    'item.minecraft.glow_ink_sac': 'Glowing Ink Sac',
    'subtitles.block.tfc.tool_rack.place_item': 'Item placed on Tool Rack',
    'subtitles.block.tfc.wattle.dyed': 'Wattle stained',
    'subtitles.block.tfc.wattle.daubed': 'Wattle daubed',
    'subtitles.block.tfc.wattle.woven': 'Wattle woven',
    'subtitles.item.tfc.pan.use': 'Pan sifting',
    'subtitles.block.tfc.scribing_table.rename_item': 'Player scribbling',
    'subtitles.block.tfc.vessel.opened': 'Vessel opened',
    'subtitles.block.tfc.vessel.closed': 'Vessel closed',
    'tfc.key.place_block': 'Place Block',
    'tfc.key.cycle_chisel_mode': 'Cycle Chisel Mode',
    'tfc.key.stack_food': 'Stack Food',
    # Sounds todo: subtitles for everything and standardize the format
    'tfc.animal.alpaca.ambient': 'Alpaca Bleats',
    'tfc.animal.alpaca.hurt': 'Alpaca Yelps',
    'tfc.animal.alpaca.death': 'Alpaca Dies',
    'tfc.animal.alpaca.step': 'Alpaca Steps',
    'tfc.animal.yak.ambient': 'Yak Grumbles',
    'tfc.animal.yak.hurt': 'Yak Groans',
    'tfc.animal.yak.death': 'Yak Dies',
    'tfc.animal.yak.step': 'Yak Steps',
    'tfc.animal.musk_ox.ambient': 'Musk Ox Pants',
    'tfc.animal.musk_ox.hurt': 'Musk Ox Bellows',
    'tfc.animal.musk_ox.death': 'Musk Ox Dies',
    'tfc.animal.musk_ox.step': 'Musk Ox Steps',
    'tfc.animal.duck.ambient': 'Duck Quacks',
    'tfc.animal.duck.hurt': 'Duck Quacks Angrily',
    'tfc.animal.duck.death': 'Duck Dies',
    'tfc.animal.duck.step': 'Duck Steps',
    'tfc.animal.quail.ambient': 'Quail Calls',
    'tfc.animal.quail.hurt': 'Quail Yelps',
    'tfc.animal.quail.death': 'Quail Dies',
    'tfc.animal.quail.step': 'Quail Steps',
    'tfc.animal.predator.sleep': 'Predator Sleeps',
    'tfc.animal.cougar.death': 'Cougar Dies',
    'tfc.animal.cougar.attack': 'Cougar Roars',
    'tfc.animal.cougar.ambient': 'Cougar Screams',
    'tfc.animal.cougar.hurt': "Cougar Yowls",
    'tfc.animal.lion.death': 'Lion Dies',
    'tfc.animal.lion.attack': 'Lion Roars',
    'tfc.animal.lion.ambient': 'Lion Grunts',
    'tfc.animal.lion.hurt': "Lion Roars",
    'tfc.animal.sabertooth.death': 'Sabertooth Dies',
    'tfc.animal.sabertooth.attack': 'Sabertooth Roars',
    'tfc.animal.sabertooth.ambient': 'Sabertooth Calls',
    'tfc.animal.sabertooth.hurt': "Sabertooth Yowls",

    # Item groups
    'itemGroup.tfc.earth': 'TFC Earth',
    'itemGroup.tfc.ores': 'TFC Ores',
    'itemGroup.tfc.rock': 'TFC Rock Stuffs',
    'itemGroup.tfc.metals': 'TFC Metal Stuffs',
    'itemGroup.tfc.wood': 'TFC Wooden Stuffs',
    'itemGroup.tfc.flora': 'TFC Flora',
    'itemGroup.tfc.devices': 'TFC Devices',
    'itemGroup.tfc.food': 'TFC Food',
    'itemGroup.tfc.misc': 'TFC Misc',
    'itemGroup.tfc.decorations': 'TFC Decorations',
    # Containers
    'tfc.screen.calendar': 'Calendar',
    'tfc.screen.nutrition': 'Nutrition',
    'tfc.screen.climate': 'Climate',
    'tfc.screen.rock_knapping': 'Rock Knapping',
    'tfc.screen.clay_knapping': 'Clay Knapping',
    'tfc.screen.fire_clay_knapping': 'Fire Clay Knapping',
    'tfc.screen.leather_knapping': 'Leather Knapping',
    'tfc.screen.scribing_table': 'Rename Items',
    # Tooltips
    'tfc.tooltip.forging': '§f - Can Work',
    'tfc.tooltip.welding': '§f - Can Weld',
    'tfc.tooltip.danger': '§f - Danger!!',
    'tfc.tooltip.anvil_plan': 'Plans',
    'tfc.tooltip.calendar_days_years': '%d, %04d',
    'tfc.tooltip.calendar_season': 'Season : ',
    'tfc.tooltip.calendar_day': 'Day : ',
    'tfc.tooltip.calendar_birthday': '%s\'s Birthday!',
    'tfc.tooltip.calendar_date': 'Date : ',
    'tfc.tooltip.climate_plate_tectonics_classification': 'Region: ',
    'tfc.tooltip.climate_koppen_climate_classification': 'Climate: ',
    'tfc.tooltip.climate_average_temperature': 'Avg. Temp: %s\u00b0C',
    'tfc.tooltip.climate_annual_rainfall': 'Annual Rainfall: %smm',
    'tfc.tooltip.climate_current_temp': 'Current Temp: %s\u00b0C',
    'tfc.tooltip.f3_rainfall': 'Rainfall: %s',
    'tfc.tooltip.f3_average_temperature': 'Avg. Temp: %s\u00b0C',
    'tfc.tooltip.f3_temperature': 'Actual. Temp: %s\u00b0C',
    'tfc.tooltip.f3_forest_type': 'Forest Type: ',
    'tfc.tooltip.f3_forest_properties': 'Forest Density = %s, Weirdness = %s',
    'tfc.tooltip.f3_invalid_chunk_data': 'Invalid Chunk Data',
    'tfc.tooltip.food_expiry_date': 'Expires on: ',
    'tfc.tooltip.food_expiry_left': 'Expires in: ',
    'tfc.tooltip.food_expiry_and_days_left': ' (in ',
    'tfc.tooltip.food_expiry_and_days_left_close': ')',
    'tfc.tooltip.food_infinite_expiry': 'Never expires',
    'tfc.tooltip.food_rotten': 'Rotten!',
    'tfc.tooltip.food_rotten_special': 'Ewwww, are you really thinking of eating that? It looks disgusting',
    'tfc.tooltip.nutrition': 'Nutrition:',
    'tfc.tooltip.nutrition_saturation': ' - Saturation: %s%%',
    'tfc.tooltip.nutrition_water': ' - Water: %s%%',
    'tfc.tooltip.nutrition_none': '- None!',
    'tfc.tooltip.hold_shift_for_nutrition_info': 'Hold (Shift) for Nutrition Info',
    'tfc.tooltip.salad': 'Salad',
    'tfc.tooltip.contents': 'Contents:',
    'tfc.tooltip.propick.found_very_large': 'Found a very large sample of',
    'tfc.tooltip.propick.found_large': 'Found a large sample of',
    'tfc.tooltip.propick.found_medium': 'Found a medium sample of',
    'tfc.tooltip.propick.found_small': 'Found a small sample of',
    'tfc.tooltip.propick.found_traces': 'Found traces of',
    'tfc.tooltip.propick.found': 'Found',
    'tfc.tooltip.propick.nothing': 'Found nothing.',
    'tfc.tooltip.propick.accuracy': 'Accuracy: %s%%',
    'tfc.tooltip.pan.contents': '§7Contains ',
    'tfc.tooltip.pan.water': 'You need to stand in water to be able to pan.',
    'tfc.tooltip.small_vessel.inventory_too_hot': 'Too hot to open!',
    'tfc.tooltip.small_vessel.alloy_solid': 'Contents have solidified!',
    'tfc.tooltip.small_vessel.alloy_molten': 'Contents are still liquid!',
    'tfc.tooltip.small_vessel.contents': 'Contents:',
    'tfc.tooltip.small_vessel.solid': '- Solid.',
    'tfc.tooltip.small_vessel.molten': '- Molten!',
    'tfc.tooltip.small_vessel.still_has_unmelted_items': 'Contains un-melted items!',
    'tfc.tooltip.food_trait.salted': 'Salted',
    'tfc.tooltip.food_trait.brined': 'Brined',
    'tfc.tooltip.food_trait.pickled': 'Pickled',
    'tfc.tooltip.food_trait.preserved': 'Preserved',
    'tfc.tooltip.food_trait.vinegar': 'Preserved in Vinegar',
    'tfc.tooltip.food_trait.charcoal_grilled': 'Charcoal Grilled',
    'tfc.tooltip.food_trait.wood_grilled': 'Wood Grilled',
    'tfc.tooltip.food_trait.burnt_to_a_crisp': 'Burnt to a crisp!',
    'tfc.tooltip.item_melts_into': '§7Melts into %s mB of §f',
    'tfc.tooltip.item_melts_into_open': '§7 (at ',
    'tfc.tooltip.item_melts_into_close': '§7)',
    'tfc.tooltip.fuel_burns_at': '§7Burns at §f',
    'tfc.tooltip.fuel_burns_at_duration': '§7 for §f',
    'tfc.tooltip.time_delta_hours_minutes': '%s:%s',
    'tfc.tooltip.time_delta_days': '%s day(s)',
    'tfc.tooltip.time_delta_months_days': '%s month(s) and %s day(s)',
    'tfc.tooltip.time_delta_years_months_days': '%s year(s), %s month(s) and %s day(s)',
    'tfc.tooltip.temperature_celsius': '%s\u00b0C',
    'tfc.tooltip.temperature_fahrenheit': '%s\u00b0F',
    'tfc.tooltip.fluid_units': '%s mB',
    'tfc.tooltip.fluid_units_of': '%s mB of ',
    'tfc.tooltip.less_than_one_fluid_units': '< 1 mB',
    'tfc.tooltip.farmland.mature': '§aMature',
    'tfc.tooltip.farmland.hydration': '§1Hydration: §r%s%%',
    'tfc.tooltip.farmland.hydration_too_low': ' - §4Too low! §r(>%s%%)',
    'tfc.tooltip.farmland.hydration_too_high': ' - §4Too high! §r(<%s%%)',
    'tfc.tooltip.farmland.temperature': '§4Temperature: §r%s\u00b0C',
    'tfc.tooltip.farmland.temperature_too_low': ' - §4Too low! §r(>%s\u00b0C)',
    'tfc.tooltip.farmland.temperature_too_high': ' - §4Too high! §r(<%s\u00b0C)',
    'tfc.tooltip.farmland.just_right': ' - §2Good§r',
    'tfc.tooltip.farmland.nutrients': '§b(N) Nitrogen: §r%s%%, §6(P) Phosphorus: §r%s%%, §d(K) Potassium: §r%s%%',
    'tfc.tooltip.fertilizer.nitrogen': '§b(N) Nitrogen: §r%s%%',
    'tfc.tooltip.fertilizer.phosphorus': '§6(P) Phosphorus: §r%s%%',
    'tfc.tooltip.fertilizer.potassium': '§d(K) Potassium: §r%s%%',
    'tfc.tooltip.seal_barrel': 'Seal',
    'tfc.tooltip.unseal_barrel': 'Unseal',
    'tfc.tooltip.while_sealed': 'While sealed',
    'tfc.tooltip.while_sealed_description': 'While the barrel is sealed and the required fluid is present',
    'tfc.tooltip.anvil_is_too_low_tier_to_weld': 'The Anvil is not a high enough tier to weld that!',
    'tfc.tooltip.anvil_is_too_low_tier_to_work': 'The Anvil is not a high enough tier to work that!',
    'tfc.tooltip.not_hot_enough_to_weld': 'Not hot enough to weld!',
    'tfc.tooltip.not_hot_enough_to_work': 'Not hot enough to work!',
    'tfc.tooltip.no_flux_to_weld': 'There is no flux in the anvil!',
    'tfc.tooltip.hammer_required_to_work': 'A hammer is required to work in the anvil!',
    'tfc.tooltip.anvil_has_been_worked': 'Worked',
    'tfc.tooltip.blast_furnace_ore': 'Input: %d / %d',
    'tfc.tooltip.blast_furnace_fuel': 'Fuel: %d / %d',
    'tfc.tooltip.fertilized': '§6Fertilized',
    'tfc.tooltip.egg_hatch': 'Will hatch in %s days',
    'tfc.tooltip.egg_hatch_today': 'Will hatch today!',
    'tfc.tooltip.fishing.bait': '§6Bait: ',
    'tfc.tooltip.animal.pregnant': 'This %s is pregnant!',
    'tfc.tooltip.animal.male_milk': 'This %s is a male.',
    'tfc.tooltip.animal.old': 'This %s is too old to produce.',
    'tfc.tooltip.animal.young': 'This %s is too young to produce.',
    'tfc.tooltip.animal.low_familiarity': 'This %s is not familiar enough to produce.',
    'tfc.tooltip.animal.no_milk': 'This %s has no milk.',
    'tfc.tooltip.animal.no_wool': 'This %s has no wool.',
    'tfc.tooltip.scribing_table.missingink': 'Ink is missing!',
    'tfc.tooltip.scribing_table.invalidink': 'Item isn\'t ink!',

    # Commands

    'tfc.commands.time.query.daytime': 'The day time is %s',
    'tfc.commands.time.query.game_time': 'The game time is %s',
    'tfc.commands.time.query.day': 'The day is %s',
    'tfc.commands.time.query.player_ticks': 'The player ticks is %s',
    'tfc.commands.time.query.calendar_ticks': 'The calendar ticks is %s',
    'tfc.commands.heat.set_heat': 'Held item heat set to %s',
    'tfc.commands.clear_world.starting': 'Clearing world. Prepare for lag...',
    'tfc.commands.clear_world.done': 'Cleared %d Block(s).',
    'tfc.commands.countblock.done': 'Found %d %s',
    'tfc.commands.player.query_hunger': 'Hunger is %s / 20',
    'tfc.commands.player.query_saturation': 'Saturation is %s / 20',
    'tfc.commands.player.query_water': 'Water is %s / 100',
    'tfc.commands.player.query_nutrition': 'Player nutrition:',
    'tfc.commands.player.fail_invalid_food_stats': 'Player does not have any TFC nutrition or hydration data',
    'tfc.commands.locatevein.unknown_vein': 'Unknown vein: %s',
    'tfc.commands.locatevein.vein_not_found': 'Unable to find vein %s within reasonable distance (16 chunks radius)',
    'tfc.commands.locate.invalid_biome': 'Invalid biome: \"%s\"',
    'tfc.commands.locate.invalid_biome_source': 'This world does not have a compatible biome source',
    'tfc.commands.locate.not_found': 'Could not find a biome of type \"%s\" within reasonable distance',
    'tfc.commands.locate.volcano_not_found': 'Could not find a volcano within reasonable distance',

    # Entities
    'entity.tfc.cod': 'Cod',
    'entity.tfc.pufferfish': 'Pufferfish',
    'entity.tfc.tropical_fish': 'Tropical Fish',
    'entity.tfc.salmon': 'Salmon',
    'entity.tfc.bluegill': 'Bluegill',
    'entity.tfc.jellyfish': 'Jellyfish',
    'entity.tfc.manatee': 'Manatee',
    'entity.tfc.orca': 'Orca',
    'entity.tfc.dolphin': 'Dolphin',
    'entity.tfc.isopod': 'Isopod',
    'entity.tfc.lobster': 'Lobster',
    'entity.tfc.crayfish': 'Crayfish',
    'entity.tfc.horseshoe_crab': 'Horseshoe Crab',
    'entity.tfc.penguin': 'Penguin',
    'entity.tfc.turtle': 'Turtle',
    'entity.tfc.pig': 'Pig',
    'entity.tfc.pig.male': 'Pig',
    'entity.tfc.pig.female': 'Sow',
    'entity.tfc.cow': 'Cow',
    'entity.tfc.cow.female': 'Cow',
    'entity.tfc.cow.male': 'Bull',
    'entity.tfc.goat': 'Goat',
    'entity.tfc.goat.female': 'Nanny Goat',
    'entity.tfc.goat.male': 'Billy Goat',
    'entity.tfc.alpaca': 'Alpaca',
    'entity.tfc.alpaca.female': 'Female Alpaca',
    'entity.tfc.alpaca.male': 'Male Alpaca',
    'entity.tfc.sheep': 'Sheep',
    'entity.tfc.sheep.female': 'Ewe',
    'entity.tfc.sheep.male': 'Ram',
    'entity.tfc.musk_ox': 'Musk Ox',
    'entity.tfc.musk_ox.female': 'Musk Ox Cow',
    'entity.tfc.musk_ox.male': 'Musk Ox Bull',
    'entity.tfc.yak': 'Yak',
    'entity.tfc.yak.female': 'Female Yak',
    'entity.tfc.yak.male': 'Male Yak',
    'entity.tfc.polar_bear': 'Polar Bear',
    'entity.tfc.grizzly_bear': 'Grizzly Bear',
    'entity.tfc.black_bear': 'Black Bear',
    'entity.tfc.cougar': 'Cougar',
    'entity.tfc.panther': 'Panther',
    'entity.tfc.lion': 'Lion',
    'entity.tfc.sabertooth': 'Sabertooth',
    'entity.tfc.falling_block': 'Falling Block',
    'entity.tfc.fishing_bobber': 'Fishing Bobber',
    'entity.tfc.squid': 'Squid',
    'entity.tfc.octopoteuthis': 'Octopoteuthis',
    'entity.tfc.glow_arrow': 'Glowing Arrow',
    'entity.tfc.thrown_javelin': 'Javelin',
    'entity.tfc.seat': 'Seat',
    'entity.tfc.chicken': 'Chicken',
    'entity.tfc.chicken.male': 'Rooster',
    'entity.tfc.chicken.female': 'Chicken',
    'entity.tfc.duck': 'Duck',
    'entity.tfc.duck.male': 'Drake',
    'entity.tfc.duck.female': 'Duck',
    'entity.tfc.quail': 'Quail',
    **{'entity.tfc.boat.%s' % wood : lang('%s boat', wood) for wood in WOODS.keys()},

    # Enums

    **dict(('tfc.enum.tier.tier_%s' % tier, 'Tier %s' % lang(tier)) for tier in ('0', 'i', 'ii', 'iii', 'iv', 'v', 'vi')),
    **lang_enum('heat', ('warming', 'hot', 'very_hot', 'faint_red', 'dark_red', 'bright_red', 'orange', 'yellow', 'yellow_white', 'white', 'brilliant_white')),
    **lang_enum('month', ('january', 'february', 'march', 'april', 'may', 'june', 'july', 'august', 'september', 'october', 'november', 'december')),
    **lang_enum('day', ('monday', 'tuesday', 'wednesday', 'thursday', 'friday', 'saturday', 'sunday')),
    **lang_enum('foresttype', ('sparse', 'old_growth', 'normal', 'edge', 'none')),
    **lang_enum('koppenclimateclassification', ('arctic', 'tundra', 'subarctic', 'cold_desert', 'hot_desert', 'temperate', 'subtropical', 'humid_subtropical', 'humid_oceanic', 'humid_subtropical', 'tropical_savanna', 'tropical_rainforest')),
    **dict(('tfc.enum.platetectonicsclassification.%s' % k, v) for k, v in {
        'oceanic': 'Oceanic',
        'continental_low': 'Low Altitude Continental',
        'continental_mid': 'Mid Altitude Continental',
        'continental_high': 'High Altitude Continental',
        'ocean_ocean_diverging': 'Mid-Ocean Ridge',
        'ocean_ocean_converging_lower': 'Oceanic Subduction',
        'ocean_ocean_converging_upper': 'Oceanic Subduction',
        'ocean_continent_converging_lower': 'Continental Subduction',
        'ocean_continent_converging_upper': 'Continental Subduction',
        'continent_continent_diverging': 'Continental Rift',
        'continent_continent_converging': 'Orogenic Belt',
        'continental_shelf': 'Continental Shelf'
    }.items()),
    'tfc.enum.season.january': 'Winter',
    'tfc.enum.season.february': 'Late Winter',
    'tfc.enum.season.march': 'Early Spring',
    'tfc.enum.season.april': 'Spring',
    'tfc.enum.season.may': 'Late Spring',
    'tfc.enum.season.june': 'Early Summer',
    'tfc.enum.season.july': 'Summer',
    'tfc.enum.season.august': 'Late Summer',
    'tfc.enum.season.september': 'Early Autumn',
    'tfc.enum.season.october': 'Autumn',
    'tfc.enum.season.november': 'Late Autumn',
    'tfc.enum.season.december': 'Early Winter',
    'tfc.enum.size.tiny': 'Tiny',
    'tfc.enum.size.very_small': 'Very Small',
    'tfc.enum.size.small': 'Small',
    'tfc.enum.size.normal': 'Normal',
    'tfc.enum.size.large': 'Large',
    'tfc.enum.size.very_large': 'Very Large',
    'tfc.enum.size.huge': 'Huge',
    'tfc.enum.weight.very_light': 'Very Light',
    'tfc.enum.weight.light': 'Light',
    'tfc.enum.weight.medium': 'Medium',
    'tfc.enum.weight.heavy': 'Heavy',
    'tfc.enum.weight.very_heavy': 'Very Heavy',
    'tfc.enum.nutrient.grain': 'Grain',
    'tfc.enum.nutrient.fruit': 'Fruit',
    'tfc.enum.nutrient.vegetables': 'Vegetables',
    'tfc.enum.nutrient.protein': 'Protein',
    'tfc.enum.nutrient.dairy': 'Dairy',
    'tfc.enum.forgingbonus.none': 'No Forging Bonus',
    'tfc.enum.forgingbonus.poorly_forged': 'Poorly Forged',
    'tfc.enum.forgingbonus.well_forged': 'Well Forged',
    'tfc.enum.forgingbonus.expertly_forged': 'Expertly Forged',
    'tfc.enum.forgingbonus.perfectly_forged': 'Perfectly Forged!',
    'tfc.enum.forgestep.hit': 'Hit',
    'tfc.enum.forgestep.hit_light': 'Light Hit',
    'tfc.enum.forgestep.hit_medium': 'Medium Hit',
    'tfc.enum.forgestep.hit_hard': 'Hard Hit',
    'tfc.enum.forgestep.draw': 'Draw',
    'tfc.enum.forgestep.punch': 'Punch',
    'tfc.enum.forgestep.bend': 'Bend',
    'tfc.enum.forgestep.upset': 'Upset',
    'tfc.enum.forgestep.shrink': 'Shrink',
    'tfc.enum.order.any': 'Any',
    'tfc.enum.order.last': 'Last',
    'tfc.enum.order.not_last': 'Not Last',
    'tfc.enum.order.second_last': 'Second Last',
    'tfc.enum.order.third_last': 'Third Last',

    'tfc.thatch_bed.use': 'This bed is too uncomfortable to sleep in.',
    'tfc.thatch_bed.thundering': 'You are too scared to sleep.',
    'tfc.composter.rotten': 'This composter is smelly and might attract animals. You should empty it.',
    'tfc.composter.too_many_greens': 'This composter has enough green items',
    'tfc.composter.too_many_browns': 'This composter has enough brown items',
    'tfc.chisel.cannot_place': 'The chiseled version of this block cannot exist here',
    'tfc.chisel.no_recipe': 'This block cannot be chiseled',
    'tfc.chisel.bad_fluid': 'The chiseled version of this block cannot contain the fluid here',
    'tfc.fishing.no_bait': 'This fishing rod needs bait!',
    'tfc.fishing.pulled_too_hard': 'You pulled too hard, and the fish got away with the bait.',

    **dict(('metal.tfc.%s' % metal, lang(metal)) for metal in METALS.keys()),

    'tfc.jei.heating': 'Heating Recipe',
    'tfc.jei.quern': 'Quern Recipe',
    'tfc.jei.scraping': 'Scraping Recipe',
    'tfc.jei.clay_knapping': 'Clay Knapping Recipe',
    'tfc.jei.fire_clay_knapping': 'Fire Clay Knapping Recipe',
    'tfc.jei.leather_knapping': 'Leather Knapping Recipe',
    'tfc.jei.rock_knapping': 'Rock Knapping Recipe',
    'tfc.jei.soup_pot': 'Soup Pot',
    'tfc.jei.simple_pot': 'Pot',
    'tfc.jei.casting': 'Casting',
    'tfc.jei.alloying': 'Alloying',
    'tfc.jei.loom': 'Loom',
    'tfc.jei.instant_barrel': 'Instant Barrel Recipe',
    'tfc.jei.sealed_barrel': 'Sealed Barrel Recipe',
    'tfc.jei.bloomery': 'Bloomery',
    'tfc.jei.welding': 'Welding',
    'tfc.jei.anvil': 'Anvil',
    'tfc.jei.chisel': 'Chisel',

    # jei tooltips
    'tfc.jei.compost_greens': 'This item can be added to the Composter as a green item. Composters need four green and four brown items to work.',
    'tfc.jei.compost_browns': 'This item can be added to the Composter as a brown item. Composters need four green and four brown items to work.',
    'tfc.jei.compost_poisons': 'This item poisons compost in the Composter. This causes it to produce rotten compost.',
    'tfc.jei.compost': 'This fertilizer is made by adding four green items and four brown items to the Composter, and waiting for a while.',
    'tfc.jei.rotten_compost': 'This kills plants. It is made by adding compost poisons to the Composter.',


}

# Automatically Generated by generate_trees.py
TREE_SAPLING_DROP_CHANCES = {
    'acacia': 0.0210,
    'ash': 0.0153,
    'aspen': 0.0306,
    'birch': 0.0306,
    'blackwood': 0.0557,
    'chestnut': 0.0153,
    'douglas_fir': 0.0388,
    'hickory': 0.0388,
    'kapok': 0.0067,
    'maple': 0.0153,
    'oak': 0.0057,
    'palm': 0.0651,
    'pine': 0.0388,
    'rosewood': 0.0057,
    'sequoia': 0.0170,
    'spruce': 0.0170,
    'sycamore': 0.0153,
    'white_cedar': 0.0204,
    'willow': 0.0092
}<|MERGE_RESOLUTION|>--- conflicted
+++ resolved
@@ -535,13 +535,8 @@
 
 GRAINS = ('barley', 'maize', 'oat', 'rice', 'rye', 'wheat')
 GRAIN_SUFFIXES = ('', '_grain', '_flour', '_dough', '_bread')
-<<<<<<< HEAD
-VEGETABLES = ('beet', 'cabbage', 'carrot', 'garlic', 'green_bean', 'green_bell_pepper', 'onion', 'potato', 'red_bell_pepper', 'soybean', 'squash', 'tomato', 'yellow_bell_pepper', 'cheese', 'cooked_egg', 'dried_seaweed', 'dried_kelp', 'cattail_root', 'taro_root', 'sugarcane')
+VEGETABLES = ('beet', 'cabbage', 'carrot', 'garlic', 'green_bean', 'green_bell_pepper', 'onion', 'potato', 'red_bell_pepper', 'soybean', 'squash', 'tomato', 'yellow_bell_pepper', 'cheese', 'cooked_egg', 'boiled_egg', 'dried_seaweed', 'dried_kelp', 'cattail_root', 'taro_root', 'sugarcane', 'cooked_rice')
 MEATS = ('beef', 'pork', 'chicken', 'quail', 'mutton', 'bear', 'horse_meat', 'pheasant', 'venison', 'wolf', 'rabbit', 'hyena', 'duck', 'chevon', 'gran_feline', 'camelidae', 'cod', 'bluegill', 'salmon', 'tropical_fish', 'turtle', 'calamari', 'shellfish')
-=======
-VEGETABLES = ('beet', 'cabbage', 'carrot', 'garlic', 'green_bean', 'green_bell_pepper', 'onion', 'potato', 'red_bell_pepper', 'soybean', 'squash', 'tomato', 'yellow_bell_pepper', 'cheese', 'cooked_egg', 'boiled_egg', 'dried_seaweed', 'dried_kelp', 'cattail_root', 'taro_root', 'sugarcane', 'cooked_rice')
-MEATS = ('beef', 'pork', 'chicken', 'mutton', 'bear', 'horse_meat', 'pheasant', 'venison', 'wolf', 'rabbit', 'hyena', 'duck', 'chevon', 'gran_feline', 'camelidae', 'cod', 'bluegill', 'salmon', 'tropical_fish', 'turtle', 'calamari', 'shellfish')
->>>>>>> 0eafe93f
 NUTRIENTS = ('grain', 'fruit', 'vegetables', 'protein', 'dairy')
 
 SPAWN_EGG_ENTITIES = ('isopod', 'lobster', 'crayfish', 'cod', 'pufferfish', 'tropical_fish', 'jellyfish', 'orca', 'dolphin', 'salmon', 'bluegill', 'manatee', 'penguin', 'turtle', 'vulture', 'horseshoe_crab', 'polar_bear', 'grizzly_bear', 'black_bear', 'cougar', 'panther', 'lion', 'sabertooth', 'squid', 'octopoteuthis', 'pig', 'cow', 'goat', 'yak', 'alpaca', 'musk_ox', 'sheep', 'chicken', 'duck', 'quail')
@@ -600,15 +595,11 @@
     'goat': spawner('tfc:goat', min_count=1, max_count=4),
     'yak': spawner('tfc:yak', min_count=1, max_count=4),
     'alpaca': spawner('tfc:alpaca', min_count=1, max_count=4),
-<<<<<<< HEAD
     'sheep': spawner('tfc:sheep', min_count=1, max_count=4),
     'musk_ox': spawner('tfc:musk_ox', min_count=1, max_count=4),
     'chicken': spawner('tfc:chicken', min_count=2, max_count=6),
     'duck': spawner('tfc:duck', min_count=2, max_count=6),
     'quail': spawner('tfc:quail', min_count=2, max_count=6),
-=======
-    'chicken': spawner('tfc:chicken', min_count=2, max_count=6),
->>>>>>> 0eafe93f
     'polar_bear': spawner('tfc:polar_bear', min_count=1, max_count=1),
     'grizzly_bear': spawner('tfc:grizzly_bear', min_count=1, max_count=1),
     'black_bear': spawner('tfc:black_bear', min_count=1, max_count=1),
