--- conflicted
+++ resolved
@@ -15,7 +15,7 @@
 
 ROCK_CATEGORIES: List[str] = ['sedimentary', 'metamorphic', 'igneous_extrusive', 'igneous_intrusive']
 ROCK_ITEMS: List[str] = ['axe', 'axe_head', 'hammer', 'hammer_head', 'hoe', 'hoe_head', 'javelin', 'javelin_head', 'knife', 'knife_head', 'shovel', 'shovel_head']
-MISC_ROCK_ITEMS: List[str] = ['brick','rock']
+MISC_ROCK_ITEMS: List[str] = ['brick', 'rock']
 
 ROCKS: Dict[str, Rock] = {
     'chalk': Rock('sedimentary', 'yellow'),
@@ -161,57 +161,51 @@
     'rich': OreGrade(20)
 }
 ORE_VEINS: Dict[str, Vein] = {
-        'normal_native_copper': Vein('native_copper', 'cluster', 100, 20, 30, 100, 60, 20, 50, 30, ['igneous_extrusive']),
-        'surface_native_copper': Vein('native_copper', 'cluster', 80, 15, 60, 120, 60, 60, 30, 10, ['igneous_extrusive']),
-        'normal_native_gold': Vein('native_gold', 'cluster', 100, 20, 30, 100, 60, 20, 50, 30, ['igneous_extrusive', 'igneous_intrusive']),
-        'deep_native_gold': Vein('native_gold', 'cluster', 120, 30, 5, 60, 60, 10, 30, 60, ['igneous_extrusive', 'igneous_intrusive']),
-        'normal_native_silver': Vein('native_silver', 'cluster', 100, 20, 30, 100, 60, 20, 50, 30, ['granite', 'gneiss']),
-        'poor_native_silver': Vein('native_silver', 'cluster', 140, 15, 5, 100, 60, 60, 30, 10, ['granite', 'metamorphic']),
-        'normal_hematite': Vein('hematite', 'cluster', 100, 20, 30, 100, 60, 20, 50, 30, ['igneous_extrusive']),
-        'deep_hematite': Vein('hematite', 'cluster', 120, 30, 5, 60, 60, 10, 30, 60, ['igneous_extrusive']),
-        'normal_cassiterite': Vein('cassiterite', 'cluster', 100, 20, 30, 100, 60, 20, 50, 30, ['igneous_intrusive']),
-        'surface_cassiterite': Vein('cassiterite', 'cluster', 80, 15, 60, 120, 60, 60, 30, 10, ['igneous_intrusive']),
-        'normal_bismuthinite': Vein('bismuthinite', 'cluster', 100, 20, 30, 100, 60, 20, 50, 30, ['igneous_intrusive', 'sedimentary']),
-        'surface_bismuthinite': Vein('bismuthinite', 'cluster', 80, 15, 60, 120, 60, 60, 30, 10, ['igneous_intrusive', 'sedimentary']),
-        'normal_garnierite': Vein('garnierite', 'cluster', 100, 20, 30, 100, 60, 20, 50, 30, ['gabbro']),
-        'poor_garnierite': Vein('garnierite', 'cluster', 140, 15, 5, 100, 60, 60, 30, 10, ['igneous_intrusive']),
-        'normal_malachite': Vein('malachite', 'cluster', 100, 20, 30, 100, 60, 20, 50, 30, ['marble', 'limestone']),
-        'poor_malachite': Vein('malachite', 'cluster', 140, 15, 5, 100, 60, 60, 30, 10, ['marble', 'limestone', 'phyllite', 'chalk', 'dolomite']),
-        'normal_magnetite': Vein('magnetite', 'cluster', 100, 20, 30, 100, 60, 20, 50, 30, ['sedimentary']),
-        'deep_magnetite': Vein('magnetite', 'cluster', 120, 30, 5, 60, 60, 10, 30, 60, ['sedimentary']),
-        'normal_limonite': Vein('limonite', 'cluster', 100, 20, 30, 100, 60, 20, 50, 30, ['sedimentary']),
-        'deep_limonite': Vein('limonite', 'cluster', 120, 30, 5, 60, 60, 10, 30, 60, ['sedimentary']),
-        'normal_sphalerite': Vein('sphalerite', 'cluster', 100, 20, 30, 100, 60, 20, 50, 30, ['metamorphic']),
-        'surface_sphalerite': Vein('sphalerite', 'cluster', 80, 15, 60, 120, 60, 60, 30, 10, ['metamorphic']),
-        'normal_tetrahedrite': Vein('tetrahedrite', 'cluster', 100, 20, 30, 100, 60, 20, 50, 30, ['metamorphic']),
-        'surface_tetrahedrite': Vein('tetrahedrite', 'cluster', 80, 15, 60, 120, 60, 60, 30, 10, ['metamorphic']),
-
-        'bituminous_coal': Vein('bituminous_coal', 'cluster', 120, 10, 5, 100, 60, 0, 0, 0, ['sedimentary']),
-        'lignite': Vein('lignite', 'cluster', 120, 10, 5, 100, 60, 0, 0, 0, ['sedimentary']),
-        'kaolinite': Vein('kaolinite', 'cluster', 120, 10, 5, 100, 60, 0, 0, 0, ['sedimentary']),
-        'graphite': Vein('graphite', 'cluster', 120, 10, 5, 100, 60, 0, 0, 0, ['gneiss', 'marble', 'quartzite', 'schist']),
-        'cinnabar': Vein('cinnabar', 'cluster', 120, 10, 5, 100, 60, 0, 0, 0, ['igneous_extrusive', 'quartzite', 'shale']),
-        'cryolite': Vein('cryolite', 'cluster', 120, 10, 5, 100, 60, 0, 0, 0, ['granite']),
-        'saltpeter': Vein('saltpeter', 'cluster', 120, 10, 5, 100, 60, 0, 0, 0, ['sedimentary']),
-        'sulfur': Vein('sulfur', 'cluster', 120, 10, 5, 100, 60, 0, 0, 0, ['igneous_extrusive']),
-        'sylvite': Vein('sylvite', 'cluster', 120, 10, 5, 100, 60, 0, 0, 0, ['shale', 'claystone', 'chert']),
-        'borax': Vein('borax', 'cluster', 120, 10, 5, 100, 60, 0, 0, 0, ['slate']),
-        'gypsum': Vein('gypsum', 'cluster', 120, 10, 5, 100, 60, 0, 0, 0, ['metamorphic']),
-        'lapis_lazuli': Vein('lapis_lazuli', 'cluster', 120, 10, 5, 100, 60, 0, 0, 0, ['limestone', 'marble']),
-        'ruby': Vein('ruby', 'cluster', 80, 6, 5, 50, 70, 0, 0, 0, ['sedimentary']),
-        'sapphire': Vein('sapphire', 'cluster', 80, 6, 5, 59, 70, 0, 0, 0, ['metamorphic']),
-        'pyrite': Vein('pyrite', 'cluster', 100, 20, 30, 100, 60, 0, 0, 0, ['igneous_extrusive', 'igneous_intrusive']),
-        'topaz': Vein('topaz', 'cluster', 80, 6, 96, 255, 60, 0, 0, 0, ['granite', 'rhyolite']),
-
-        'clay': Vein('clay', 'disc', 20, 14, 90, 120, 100, 0, 0, 0, ['soil']),
-        'peat': Vein('peat', 'disc', 50, 25, 90, 120, 100, 0, 0, 0, ['soil']),
-        'gravel': Vein('gravel', 'disc', 100, 40, 20, 80, 60, 0, 0, 0, ['sedimentary', 'metamorphic', 'igneous_extrusive', 'igneous_intrusive']),
-        'halite': Vein('halite', 'disc', 120, 30, 80, 100, 80, 0, 0, 0, ['sedimentary']),
-        'amethyst': Vein('amethyst', 'disc', 20, 8, 80, 100, 50, 0, 0, 0, ['sedimentary']),
-        'opal': Vein('opal', 'disc', 20, 8, 80, 100, 50, 0, 0, 0, ['sedimentary']),
-
-        'diamond': Vein('diamond', 'pipe', 60, 60, 5, 140, 40, 0, 0, 0, ['gabbro']),
-        'emerald': Vein('emerald', 'pipe', 80, 60, 5, 140, 40, 0, 0, 0, ['igneous_intrusive']),
+    'normal_native_copper': Vein('native_copper', 'cluster', 100, 20, 30, 100, 60, 20, 50, 30, ['igneous_extrusive']),
+    'surface_native_copper': Vein('native_copper', 'cluster', 80, 15, 60, 120, 60, 60, 30, 10, ['igneous_extrusive']),
+    'normal_native_gold': Vein('native_gold', 'cluster', 100, 20, 30, 100, 60, 20, 50, 30, ['igneous_extrusive', 'igneous_intrusive']),
+    'deep_native_gold': Vein('native_gold', 'cluster', 120, 30, 5, 60, 60, 10, 30, 60, ['igneous_extrusive', 'igneous_intrusive']),
+    'normal_native_silver': Vein('native_silver', 'cluster', 100, 20, 30, 100, 60, 20, 50, 30, ['granite', 'gneiss']),
+    'poor_native_silver': Vein('native_silver', 'cluster', 140, 15, 5, 100, 60, 60, 30, 10, ['granite', 'metamorphic']),
+    'normal_hematite': Vein('hematite', 'cluster', 100, 20, 30, 100, 60, 20, 50, 30, ['igneous_extrusive']),
+    'deep_hematite': Vein('hematite', 'cluster', 120, 30, 5, 60, 60, 10, 30, 60, ['igneous_extrusive']),
+    'normal_cassiterite': Vein('cassiterite', 'cluster', 100, 20, 30, 100, 60, 20, 50, 30, ['igneous_intrusive']),
+    'surface_cassiterite': Vein('cassiterite', 'cluster', 80, 15, 60, 120, 60, 60, 30, 10, ['igneous_intrusive']),
+    'normal_bismuthinite': Vein('bismuthinite', 'cluster', 100, 20, 30, 100, 60, 20, 50, 30, ['igneous_intrusive', 'sedimentary']),
+    'surface_bismuthinite': Vein('bismuthinite', 'cluster', 80, 15, 60, 120, 60, 60, 30, 10, ['igneous_intrusive', 'sedimentary']),
+    'normal_garnierite': Vein('garnierite', 'cluster', 100, 20, 30, 100, 60, 20, 50, 30, ['gabbro']),
+    'poor_garnierite': Vein('garnierite', 'cluster', 140, 15, 5, 100, 60, 60, 30, 10, ['igneous_intrusive']),
+    'normal_malachite': Vein('malachite', 'cluster', 100, 20, 30, 100, 60, 20, 50, 30, ['marble', 'limestone']),
+    'poor_malachite': Vein('malachite', 'cluster', 140, 15, 5, 100, 60, 60, 30, 10, ['marble', 'limestone', 'phyllite', 'chalk', 'dolomite']),
+    'normal_magnetite': Vein('magnetite', 'cluster', 100, 20, 30, 100, 60, 20, 50, 30, ['sedimentary']),
+    'deep_magnetite': Vein('magnetite', 'cluster', 120, 30, 5, 60, 60, 10, 30, 60, ['sedimentary']),
+    'normal_limonite': Vein('limonite', 'cluster', 100, 20, 30, 100, 60, 20, 50, 30, ['sedimentary']),
+    'deep_limonite': Vein('limonite', 'cluster', 120, 30, 5, 60, 60, 10, 30, 60, ['sedimentary']),
+    'normal_sphalerite': Vein('sphalerite', 'cluster', 100, 20, 30, 100, 60, 20, 50, 30, ['metamorphic']),
+    'surface_sphalerite': Vein('sphalerite', 'cluster', 80, 15, 60, 120, 60, 60, 30, 10, ['metamorphic']),
+    'normal_tetrahedrite': Vein('tetrahedrite', 'cluster', 100, 20, 30, 100, 60, 20, 50, 30, ['metamorphic']),
+    'surface_tetrahedrite': Vein('tetrahedrite', 'cluster', 80, 15, 60, 120, 60, 60, 30, 10, ['metamorphic']),
+
+    'bituminous_coal': Vein('bituminous_coal', 'cluster', 120, 10, 5, 100, 60, 0, 0, 0, ['sedimentary']),
+    'lignite': Vein('lignite', 'cluster', 120, 10, 5, 100, 60, 0, 0, 0, ['sedimentary']),
+    'kaolinite': Vein('kaolinite', 'cluster', 120, 10, 5, 100, 60, 0, 0, 0, ['sedimentary']),
+    'graphite': Vein('graphite', 'cluster', 120, 10, 5, 100, 60, 0, 0, 0, ['gneiss', 'marble', 'quartzite', 'schist']),
+    'cinnabar': Vein('cinnabar', 'cluster', 120, 10, 5, 100, 60, 0, 0, 0, ['igneous_extrusive', 'quartzite', 'shale']),
+    'cryolite': Vein('cryolite', 'cluster', 120, 10, 5, 100, 60, 0, 0, 0, ['granite']),
+    'saltpeter': Vein('saltpeter', 'cluster', 120, 10, 5, 100, 60, 0, 0, 0, ['sedimentary']),
+    'sulfur': Vein('sulfur', 'cluster', 120, 10, 5, 100, 60, 0, 0, 0, ['igneous_extrusive']),
+    'sylvite': Vein('sylvite', 'cluster', 120, 10, 5, 100, 60, 0, 0, 0, ['shale', 'claystone', 'chert']),
+    'borax': Vein('borax', 'cluster', 120, 10, 5, 100, 60, 0, 0, 0, ['slate']),
+    'gypsum': Vein('gypsum', 'cluster', 120, 10, 5, 100, 60, 0, 0, 0, ['metamorphic']),
+    'lapis_lazuli': Vein('lapis_lazuli', 'cluster', 120, 10, 5, 100, 60, 0, 0, 0, ['limestone', 'marble']),
+
+    'clay': Vein('clay', 'disc', 20, 14, 90, 120, 100, 0, 0, 0, ['soil']),
+    'peat': Vein('peat', 'disc', 50, 25, 90, 120, 100, 0, 0, 0, ['soil']),
+    'gravel': Vein('gravel', 'disc', 100, 40, 20, 80, 60, 0, 0, 0, ['sedimentary', 'metamorphic', 'igneous_extrusive', 'igneous_intrusive']),
+    'halite': Vein('halite', 'disc', 120, 30, 80, 100, 80, 0, 0, 0, ['sedimentary']),
+
+    'diamond': Vein('diamond', 'pipe', 60, 60, 5, 140, 40, 0, 0, 0, ['gabbro']),
+    'emerald': Vein('emerald', 'pipe', 80, 60, 5, 140, 40, 0, 0, 0, ['igneous_intrusive']),
 }
 ROCK_BLOCK_TYPES = ['raw', 'bricks', 'cobble', 'gravel', 'smooth', 'mossy_cobble', 'mossy_bricks', 'cracked_bricks', 'chiseled', 'spike']
 CUTTABLE_ROCKS = ['raw', 'bricks', 'cobble', 'smooth', 'mossy_cobble', 'mossy_bricks', 'cracked_bricks']
@@ -220,10 +214,11 @@
 SOIL_BLOCK_TYPES = ['dirt', 'grass', 'grass_path', 'clay', 'clay_grass']
 SOIL_BLOCK_VARIANTS = ['silt', 'loam', 'sandy_loam', 'silty_loam']
 
-GEMS = ['amethyst','diamond','emerald','lapis_lazuli','opal','pyrite','ruby','sapphire','topaz']
-GEM_GRADES = ['cut','uncut','powder']
-
-COLORS = ['white','orange','magenta','light_blue','yellow','lime','pink','gray','light_gray','cyan','purple','blue','brown','green','red','black']
+GEMS = ['amethyst', 'diamond', 'emerald', 'lapis_lazuli', 'opal', 'pyrite', 'ruby', 'sapphire', 'topaz']
+GEM_GRADES = ['cut', 'uncut', 'powder']
+
+COLORS = ['white', 'orange', 'magenta', 'light_blue', 'yellow', 'lime', 'pink', 'gray', 'light_gray', 'cyan', 'purple', 'blue', 'brown', 'green', 'red', 'black']
+
 
 # This is here because it's used all over, and it's easier to import with all constants
 def lang(key: str, *args) -> str:
@@ -239,25 +234,12 @@
     # Item groups
     'itemGroup.tfc.rock.blocks': 'TFC Rock Blocks',
     'itemGroup.tfc.metals': 'TFC Metals',
-<<<<<<< HEAD
+    'itemGroup.tfc.gems': 'TFC Gems',
+    'itemGroup.tfc.misc': 'TFC Misc',
+    'itemGroup.tfc.decorations': 'TFC Decorations',
     # Containers
     'tfc.screen.calendar': 'Calendar',
     'tfc.screen.nutrition': 'Nutrition',
-=======
-    'itemGroup.tfc.gems': 'TFC Gems',
-    'itemGroup.tfc.misc': 'TFC Misc',
-    'itemGroup.tfc.decorations': 'TFC Decorations',
-    # Metal Tiers
-    **dict(
-        ('tfc.enum.tier.tier_%s' % tier, 'Tier %s' % lang(tier))
-        for tier in ('0', 'i', 'ii', 'iii', 'iv', 'v', 'vi')
-    ),
-    # Heat
-    **dict(
-        ('tfc.enum.heat.%s' % heat, '%s' % lang(heat))
-        for heat in ('warming', 'hot', 'very_hot', 'faint_red', 'dark_red', 'bright_red', 'orange', 'yellow', 'yellow_white', 'white', 'brilliant_white')
-    ),
->>>>>>> a24edd61
     # Tooltips
     'tfc.tooltip.metal': '§fMetal:§7 %s',
     'tfc.tooltip.units': '%d units',
@@ -280,7 +262,6 @@
     'tfc.commands.time.query.player_ticks': 'The player ticks is %s',
     'tfc.commands.time.query.calendar_ticks': 'The calendar ticks is %s',
     'tfc.command.heat': 'Held item heat set to %s',
-<<<<<<< HEAD
     'tfc.command.clear_world.starting': 'Clearing world. Prepare for lag...',
     'tfc.command.clear_world.done': 'Cleared.',
 
@@ -304,18 +285,4 @@
     'tfc.enum.season.december': 'Winter',
 
     **dict(('metal.tfc.%s' % metal, lang('%s' % metal)) for metal in METALS.keys())
-=======
-    'tfc.command.clear_world_done': 'Cleared.',
-    # Paths
-    'block.tfc.grass_path.loam': 'Loam Grass Path',
-    'block.tfc.grass_path.silt': 'Silt Grass Path',
-    'block.tfc.grass_path.sandy_loam': 'Sandy Loam Grass Path',
-    'block.tfc.grass_path.silty_loam': 'Silty Loam Grass Path',
-    # Metals
-    **dict(
-        ('metal.tfc.%s' % metal, lang('%s' % metal))
-        for metal in METALS.keys()
-    )
-
->>>>>>> a24edd61
 }