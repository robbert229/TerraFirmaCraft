"""

=== Translation / Localization Tools ===

Translating the book is difficult and annoying. This allows you to translate one file, keep it up to date when the book updates, and output the entire book without changing any of the content.

In order to use, all you need to do is run

> python resources book --translate <lang>

Where <lang> is your language, i.e. en_us. This will do several things
- If a <lang>.json file does not already exist, create one
- If a <lang>.json file already exists, it will read it and use it to translate text in the book
- Finally, the <lang>.json will be updated with all text actually used by the book, and missing entries will be filled in.


=== Style Guide ===

- Entries and categories are named in easy to understand resource location IDs, matching the actual in-game name wherever possible
- The book is written, generally, in second-person as guide (i.e. using 'you' pronouns)
- It SHOULD contain all information that someone would NEED to play TFC, to a reasonable degree of competence.
- It SHOULD NOT consider itself a complete reference for every added recipe, block, item, etc. (i.e. NO 'See page 143 for all crafting recipes)
- It SHOULD be devoid of subjective opinion or other player suggestions (i.e. NO 'some people prefer to skip copper tools instead of bronze').
- It MAY contain jokes or references, as long as they do not obscure the actual meaning of things.
- It SHOULD use straightforward descriptions of particular mechanics, assuming no knowledge about TFC (i.e. YES 'In order to build a fire pit, first throw (Q) a log, and three sticks onto the ground...')
- It SHOULD NOT lock content behind any advancements unless that is specifically meant to be hidden / easter egg content
- It SHOULD use crafting recipes, images, multiblocks, and other custom page types where necessary in order to improve or better the explanations being made (i.e. NO 'In order to craft a pickaxe, place the pickaxe head on top of the stick in a crafting grid')
- It SHOULD NOT contain technical/implementation details that are either beyond the obvious, not needed in order to play the game, or intended for pack maker consumption (i.e. NO 'In order to build a fire pit, throw (Q) one log item matching the tfc:fire_pit_logs tag...')
- It SHOULD NOT document bugs, unintentional features, exploits, or ANYTHING that might be resolved at a later date (i.e. 'Dont let a glow squid escape water, or your game may crash')
- It SHOULD NOT make explicit or implicit reference to other mod or addon mechanics (i.e. 'Food preservation can be done with ... or if you have TFC Tech, with a freezer')

Other writing guides (these are enforced by resource generation):

- All entries SHOULD begin with a text() page, as Patchouli creates a standardized title page for the entry when done this way.
- All entries SHOULD have an even number of pages, as it prevents adding additional implicit empty() pages at the end of the entry.
- It MAY use page_break() to enforce that specific pages are grouped together

All the documentation on entry(), category(), all the book page functions, are copied from the Patchouli documentation, found here:
https://vazkiimods.github.io/Patchouli/docs/reference/overview

=== Dev Environment Setup ===

This enables hot reloading of book content and assets.

1. Run 'python resources book --local <.minecraft directory>' with the parameter --local set to the .minecraft/ directory of a local minecraft instance. It should say "copying into local instance at <path>"
2. Compile TFC (gradlew build) and run in this local instance
3. There will now be two books:
    /give @p patchouli:guide_book{"patchouli:book":"tfc:field_guide"}  // This is the TFC book, used by the inventory screen
    /give @p patchouli:guide_book{"patchouli:book":"patchouli:field_guide"} // This it the Patchouli namespaced book, which is hot reloadable. It is loaded from /.minecraft/patchouli_books/
4. The latter book can be hot reloaded at any time:
    4.1. Run generate_book.py with the above environment variable
    4.2. While in creative, go to the book main landing page, and shift-right-click the little pen/pencil icon.

Reloading assets - tips for creating a custom resource pack. The following command just zips up two files and places the zip in the resource pack directory, ready to be enabled:

jar -cMf "<root directory>\.minecraft\resourcepacks\book-images.zip" pack.mcmeta assets

Simply copy the /assets/tfc/textures/gui/book directory from /src/ into a different folder so you ONLY get those assets in the reloadable resource pack (makes things much faster)

=== Image Standards ===

In addition, here's some useful things for dev work, and also making standardized images:

- Images of scenery are taken in screenshots, a square section is copied and downsized to 400 x 400, and then placed in the top left corner of a 512 x 512 image
- Images of guis are taken in screenshots, then JUST THE GUI (so erase all those little pixels in the corner) is copied out. A 256 x 256 image is used, and the gui is placed horizontally centered on the FIRST 200 PIXELS (so a 176 pixel wide gui image is placed with 12 blank pixels to its left).
- Make the inventory clean, but also believable (i.e. if you were just talking about items X, Y, Z, have those items in your inventory. Don't make the inventory a focal point of the image.
- DO NOT include the book item in your inventory in screenshots! It is unobtainable in survival!
- For multiple images in the same location, i.e. to show a sort of 'animated' style, use /tp @p x y z pitch yaw to get an exact positioning before taking screenshots.

"""

from argparse import ArgumentParser
from typing import Optional

from constants import CROPS, METALS, FRUITS, BERRIES
from patchouli import *

GRADES = ['poor', 'normal', 'rich']  # Sorted so they appear in a nice order for animation
GRADES_ALL = ['small', 'poor', 'normal', 'rich']
TOOL_METALS = [key for key, val in METALS.items() if 'tool' in val.types]


class LocalInstance:
    INSTANCE_DIR = None

    @staticmethod
    def wrap(rm: ResourceManager):
        def data(name_parts: ResourceIdentifier, data_in: JsonObject):
            return rm.write((LocalInstance.INSTANCE_DIR, '/'.join(utils.str_path(name_parts))), data_in)

        if LocalInstance.INSTANCE_DIR is not None:
            rm.data = data
            return rm
        return None


def main_with_args():
    parser = ArgumentParser('generate_book.py')
    parser.add_argument('--translate', type=str, default='en_us', help='The language to translate to')
    parser.add_argument('--local', type=str, default=None, help='The directory of a local .minecraft to copy into')

    args = parser.parse_args()
    main(args.translate, args.local, False)


def main(translate_lang: str, local_minecraft_dir: Optional[str], validate: bool, validating_rm: ResourceManager = None):
    LocalInstance.INSTANCE_DIR = local_minecraft_dir

    rm = ResourceManager('tfc', './src/main/resources')
    if validate:
        rm = validating_rm
    i18n = I18n(translate_lang, validate)

    print('Writing book at %s' % translate_lang)
    make_book(rm, i18n)

    i18n.flush()

    if LocalInstance.wrap(rm):
        print('Copying %s book into local instance at: %s' % (translate_lang, LocalInstance.INSTANCE_DIR))
        make_book(rm, I18n(translate_lang, validate), local_instance=True)


def make_book(rm: ResourceManager, i18n: I18n, local_instance: bool = False, reverse_translate: bool = False):
    book = Book(rm, 'field_guide', {}, i18n, local_instance, reverse_translate)

    book.template('multimultiblock', custom_component(0, 0, 'MultiMultiBlockComponent', {'multiblocks': '#multiblocks'}), text_component(0, 115))

    book.template('rock_knapping_recipe', custom_component(0, 0, 'RockKnappingComponent', {'recipes': '#recipes'}), text_component(0, 99))
    book.template('clay_knapping_recipe', custom_component(0, 0, 'ClayKnappingComponent', {'recipe': '#recipe'}), text_component(0, 99))
    book.template('fire_clay_knapping_recipe', custom_component(0, 0, 'FireClayKnappingComponent', {'recipe': '#recipe'}), text_component(0, 99))
    book.template('leather_knapping_recipe', custom_component(0, 0, 'LeatherKnappingComponent', {'recipe': '#recipe'}), text_component(0, 99))

    book.template('quern_recipe', custom_component(0, 0, 'QuernComponent', {'recipe': '#recipe'}), text_component(0, 45))
    book.template('heat_recipe', custom_component(0, 0, 'HeatingComponent', {'recipe': '#recipe'}), text_component(0, 45))
    book.template('anvil_recipe', custom_component(0, 0, 'AnvilComponent', {'recipe': '#recipe'}), text_component(0, 45))
    book.template('welding_recipe', custom_component(0, 0, 'WeldingComponent', {'recipe': '#recipe'}), text_component(0, 45))
    book.template('sealed_barrel_recipe', custom_component(0, 0, 'SealedBarrelComponent', {'recipe': '#recipe'}), text_component(0, 45))
    book.template('instant_barrel_recipe', custom_component(0, 0, 'InstantBarrelComponent', {'recipe': '#recipe'}), text_component(0, 45))
    book.template('loom_recipe', custom_component(0, 0, 'LoomComponent', {'recipe': '#recipe'}), text_component(0, 45))

    book.category('the_world', 'The World', 'All about the natural world around you.', 'tfc:grass/loam', is_sorted=True, entries=(
        entry('biomes', 'Biomes', 'tfc:textures/gui/book/icons/biomes.png', pages=(
            # Overview of biomes and what they are, and what they affect
            # Rough overview of how biomes spawn in terms of where to find them
            # Previews of most/all biomes in a showcase mode
            text('The world is made up of $(thing)biomes$(). Biomes determine the rough shape of the landscape, the surface material, and some other features. There are several different types of biomes to explore, including oceans, river canyons, plains, hills, and mountains.'),
            text('The next few pages show a few (but not all) of the biomes that you might find in the world.'),
            page_break(),
            text('Plains are a low elevation biome, similar to hills, just above sea level. They are flat, and can contain fields of grasses and flowers, or they may be forested.', title='Plains'),
            image('tfc:textures/gui/book/biomes/plains.png', text_contents='A Plains.').anchor('plains'),
            text('Both Hills and Rolling Hills are low to mid elevation biomes often bordering plains or higher elevation regions. Large boulders can be found here, and rarely the empty remains of volcanic hot springs.', title='Hills & Rolling Hills').anchor('hills'),
            image('tfc:textures/gui/book/biomes/rolling_hills_with_river.png', text_contents='A Rolling Hills with a river winding through it.'),
            text('Badlands are a mid elevation continental biome, often found near plateaus, mountains, or rolling hills. Ridges with layers of sand and sandstone are common. The types of sand vary, and badlands can either be red/brown, or yellow/white, or somewhere inbetween.', title='Badlands').anchor('badlands'),
            image('tfc:textures/gui/book/biomes/badlands.png', text_contents='A Badlands.'),
            text('Plateaus are a high elevation continental biome. They are similar to plains but at a higher altitude - flat, grassy areas. Plateaus can have frequent boulders dotted across them, and dry or empty hot springs are occasional sightings here.', title='Plateaus').anchor('plateau'),
            image('tfc:textures/gui/book/biomes/plateau.png', text_contents='A Plateau with a deep river canyon running through it.'),
            text('In high elevation areas, multiple types of mountains may be found. Old Mountains are shorter and smoother, while Mountains stretch tall with rocky cliff faces. Mountains formed in areas of high tectonic activity can also generate hot springs and rare volcanoes.', title='Mountains').anchor('mountains'),
            image('tfc:textures/gui/book/biomes/old_mountains.png', text_contents='Old Mountains with a hot spring on the snowy slopes.'),
            text('In the opposite environment to towering mountains, a Lowlands can appear as a swampy, water filled biome. At or below sea level, with plenty of fresh water, they can also contain mud and plenty of vegetation.', title='Lowlands').anchor('lowlands'),
            image('tfc:textures/gui/book/biomes/lowlands.png', text_contents='A Lowlands.'),
            text('The low canyons is another low elevation continental biome, often found bordering oceans or other low elevation biomes. It is a moderately hilly area with frequent twisting ponds. It is similar to a Geologic Shield, and empty inactive hot springs can appear here.', title='Low Canyons').anchor('low_canyons'),
            image('tfc:textures/gui/book/biomes/low_canyons.png', text_contents='A Low Canyons.'),
            text('Similar to the $(l:the_world/biomes#low_canyons)Low Canyons$(), the Canyons is a mid elevation continental biome with moderate hills and frequent twisting ponds and lakes. This is a very geologically active area, with frequent short and stubby volcanoes, boulders, and active hot springs', title='Canyons').anchor('canyons'),
            image('tfc:textures/gui/book/biomes/canyons.png', text_contents='A Canyons, with a volcano in the distance.'),
            text('The vast oceans of TerraFirmaCraft separate continents from each other. Oceans are large featureless expanses of water on the surface, but underneath various plants, sea creatures, and kelp will be found. In colder climates, oceans can be occupied by towering icebergs and floating chunks of sea ice.', title='Oceans').anchor('ocean'),
            image('tfc:textures/gui/book/biomes/ocean.png', text_contents='An ocean, pictured standing on the coast.'),
        )),
        entry('waterways', 'Where the River Flows', 'tfc:textures/gui/book/icons/rivers.png', pages=(
            # Overview of rivers, oceans, and lakes
            # Minor mention of underground rivers and lakes
            # Resources found in rivers + lakes: ore deposits and other gem ores
            text('While exploring, you might come across large bodies of water: rivers, lakes, or vast oceans. Rivers and lakes contain $(thing)freshwater$(), while oceans contain $(thing)saltwater$(). Drinking freshwater can restore your thirst, however drinking saltwater will deplete it over time.'),
            image('tfc:textures/gui/book/biomes/river.png', text_contents='A river.'),
            text('Rivers in TerraFirmaCraft have $(thing)current$(). They will push along items, players, and entities the same as flowing water. River currents will ultimately lead out to $(l:the_world/biomes#ocean)Oceans$(), joining up with other branches along the way. Occasionally, rivers will also disappear underground, and there have even been rare sightings of vast cavernous underground lakes, but will always find their way to the ocean eventually.'),
            image('tfc:textures/gui/book/biomes/underground_river.png', text_contents='A segment of an underground river.'),
            text('Lakes and rivers can also be the source of some resources. The first of which is small ore deposits. Gravel with small flecks of ores can be found in the bottom of rivers and lakes. These can be $(l:mechanics/panning)panned$() to obtain small amounts of ores. Native Copper, Native Silver, Native Gold, and Cassiterite can be found this way.', title='Ore Deposits').anchor('ore_deposits'),
            block_spotlight('Example', 'A native gold deposit in some slate.', 'tfc:deposit/native_gold/slate'),
            text('In addition to gravel ore deposits, lakes can also hide clusters of some gemstones. Amethyst and Opal ores can be found this way in surface level ore veins under lakes and rivers.', title='Gemstones').anchor('gemstones'),
            block_spotlight('Example', 'A block of amethyst ore in limestone.', 'tfc:ore/amethyst/limestone')
        )),
        entry('geology', 'Geology', 'tfc:rock/raw/shale', pages=(
            # Minor intro to plate tectonics
            # Explanation of volcanoes with pictures and how to find them, and what resources they hold in fissures
            # Hot springs, empty hot springs, and what resources they hold
            text('The world of TerraFirmaCraft is formed by the movement of $(l:https://en.wikipedia.org/wiki/Plate_tectonics)plate tectonics$(), and some of that is still visible in the ground around you. By pressing $(item)$(k:key.inventory)$(), and clicking on the $(thing)Climate$() tab, the current tectonic area will be listed under $(thing)Region$(). There are several regions that will influence what kinds of biomes and features are present in the area.'),
            text('Below is a list of the different types of regions, and their primary features$(br2)$(bold)Oceanic$()$(br)The tectonic plate under most oceans, mostly covered with normal and deep $(l:the_world/biomes#ocean)Oceans$().$(br2)$(bold)Low Altitude Continental$()$(br)One of three main continental areas. Low altitude biomes such as $(l:the_world/biomes#lowlands)Lowlands$(), $(l:the_world/biomes#low_canyons)Low Canyons$(), or $(l:the_world/biomes#plains)Plains$() are common.'),
            text('$(bold)Mid Altitude Continental$()$(br)A mid elevation continental area, can contain many biomes and usually borders low or high altitude continental areas.$(br2)$(bold)High Altitude Continental$()$(br)A high altitude area with $(l:the_world/biomes#hills)Rolling Hills$(), $(l:the_world/biomes#plateau)Plateaus$(), and $(l:the_world/biomes#mountains)Old Mountains$().$(br2)$(bold)Mid-Ocean Ridge$()$(br)A mid ocean ridge forms when two oceanic plates diverge away from each other.'),
            text('It can generate rare volcanism and some volcanic mountains.$(br2)$(bold)Oceanic Subduction$()$(br)A subduction zone is where one plate slips under the other. In the ocean, this can form lots of volcanic mountains, island chains, and deep ocean ridges.$(br2)$(bold)Continental Subduction$()$(br)A continental subduction zone is an area of frequent volcanic activity, and huge coastal mountains. Active hot springs and volcanoes are common.'),
            text('$(bold)Continental Rift$()$(br)A continental rift is the site where two continents diverge, like $(l:https://en.wikipedia.org/wiki/Geology_of_Iceland)Iceland$(). It is the location of $(l:the_world/biomes#canyons)Canyons$() biomes, and shorter less active volcanoes, along with some other high altitude biomes.$(br2)$(bold)Orogenic Belt$()$(br)An $(l:https://en.wikipedia.org/wiki/Orogeny)Orogeny$() is the site of major mountain building. It forms where two continental plates collide and produces tall $(l:the_world/biomes#mountains)Mountains$() and $(l:the_world/biomes#plateau)Plateaus$().'),
            text('$(bold)Continental Shelf$()$(br)Finally, a continental shelf is a section of shallow ocean off the coast of a continent. It is where coral reefs appear in warmer climates.'),
            page_break(),
            text('The world is also divided up into different types of $(thing)Rock$(). Rock regions can be over a kilometer across, and there will usually be two or three different rock layers under your feet at all times. As different ores are found in different rock types, locating specific rock types can be very important for finding resources such as $(l:the_world/ores_and_minerals)Ores$(), which will often only appear in certain rock types.', title='Rock Layers'),
            text('Rocks come in four categories: $(thing)Sedimentary$(), $(thing)Metamorphic$(), $(thing)Igneous Extrusive$(), and $(thing)Igneous Intrusive$(). These categories determine at what depth the different rock layers can be found. A listing of all the different rock types and what category they belong to can be found on the following pages.'),
            text('$(l:https://en.wikipedia.org/wiki/Sedimentary_rock)Sedimentary$() rocks are formed by the accumulation or deposition of mineral or organic particles. They can be found in $(thing)mid to high altitude$() rock layers. They are:$(br)$(li)Shale$(li)Claystone$(li)Limestone$(li)Conglomerate$(li)Dolomite$(li)Chert$(li)Chalk', title='Sedimentary').anchor('sedimentary'),
            text('$(l:https://en.wikipedia.org/wiki/Metamorphic_rock)Metamorphic$() rocks are created by a process called metamorphism. They can be found at $(thing)any elevation$(). They are:$(br)$(li)Quartzite$(li)Slate$(li)Phyllite$(li)Schist$(li)Gneiss$(li)Marble', title='Metamorphic').anchor('metamorphic'),
            text('$(l:https://en.wikipedia.org/wiki/Igneous_rock#Extrusive)Igneous Extrusive$() rocks are formed from magma cooling on the Earth\'s surface. They can be found at $(thing)mid to high altitude$() rock layers. They are:$(br)$(li)Rhyolite$(li)Basalt$(li)Andesite$(li)Dacite', title='Igneous Extrusive').anchor('igneous_extrusive'),
            text('$(l:https://en.wikipedia.org/wiki/Igneous_rock#Intrusive)Igneous Intrusive$() rocks are formed from magma which cooled under the Earth\'s crust. They can be found at $(thing)mid to low altitude$() rock layers. They are:$(br)$(li)Granite$(li)Diorite$(li)Gabbro', title='Igneous Intrusive').anchor('igneous_intrusive'),
        )),
        entry('ores_and_minerals', 'Ores and Minerals', 'tfc:ore/normal_hematite', pages=(
            text('Ores and Minerals in TerraFirmaCraft are rare - unlike Vanilla, ores are found in massive, sparse, yet rare veins that require some $(l:mechanics/prospecting)prospecting$() to locate. Different ores will also appear in different rock types, and at different elevations, meaning finding the right rock type at the right altitude is key to locating the ore you are looking for.'),
            text('In addition, some ores are $(thing)Graded$(). Ore blocks may be Poor, Normal, or Rich, and different veins will have different concentrations of each type of block. Veins that are $(thing)richer$() are more lucrative.$(br2)The next several pages show the different types of ores, and where to find them.'),
            # === Metal Ores Listing ===
            page_break(),
            text('Native Copper is an ore of $(thing)Copper$() metal. It can be found at any elevation, but deeper veins are often richer. It can be found in $(l:the_world/geology#igneous_extrusive)Igneous Extrusive$() rocks.', title='Native Copper').link(*['tfc:ore/%s_%s' % (g, 'native_copper') for g in GRADES_ALL]).anchor('native_copper'),
            multimultiblock('Native Copper Ores in Dacite.', *[block_spotlight('', '', 'tfc:ore/%s_%s/%s' % (g, 'native_copper', 'dacite')) for g in GRADES]),
            text('Native Gold is an ore of $(thing)Gold$() metal. It can be found at elevations below y=60, but deeper veins are often richer. It can be found in $(l:the_world/geology#igneous_extrusive)Igneous Extrusive$() and $(l:the_world/geology#igneous_intrusive)Igneous Intrusive$() rocks.', title='Native Gold').link(*['tfc:ore/%s_%s' % (g, 'native_gold') for g in GRADES_ALL]).anchor('native_gold'),
            multimultiblock('Native Gold Ores in Diorite.', *[block_spotlight('', '', 'tfc:ore/%s_%s/%s' % (g, 'native_gold', 'diorite')) for g in GRADES]),
            text('Native Silver is an ore of $(thing)Silver$() metal. It can be found at elevations between y=-32 and y=100. It can be found in $(thing)Granite$(), and $(thing)Gneiss$() primarily, however smaller poorer veins can be found in any $(l:the_world/geology#metamorphic)Metamorphic$() rocks.', title='Native Silver').link(*['tfc:ore/%s_%s' % (g, 'native_silver') for g in GRADES_ALL]).anchor('native_silver'),
            multimultiblock('Native Silver Ores in Granite.', *[block_spotlight('', '', 'tfc:ore/%s_%s/%s' % (g, 'native_silver', 'granite')) for g in GRADES]),
            text('Hematite is an ore of $(thing)Iron$() metal. It can be found at elevations below y=75. It can be found in $(l:the_world/geology#igneous_extrusive)Igneous Extrusive$() rocks.', title='Hematite').link(*['tfc:ore/%s_%s' % (g, 'hematite') for g in GRADES_ALL]).anchor('hematite'),
            multimultiblock('Hematite Ores in Andesite.', *[block_spotlight('', '', 'tfc:ore/%s_%s/%s' % (g, 'hematite', 'andesite')) for g in GRADES]),
            text('Cassiterite is an ore of $(thing)Tin$() metal. It can be found at any elevation, but deeper veins are often richer. It can be found in $(l:the_world/geology#igneous_intrusive)Igneous Intrusive$() rocks.$(br2)When found in $(thing)Granite$(), cassiterite veins can also contain traces of $(thing)Topaz$().', title='Cassiterite').link(*['tfc:ore/%s_%s' % (g, 'cassiterite') for g in GRADES_ALL]).anchor('cassiterite'),
            multimultiblock('Cassiterite Ores in Diorite.', *[block_spotlight('', '', 'tfc:ore/%s_%s/%s' % (g, 'cassiterite', 'diorite')) for g in GRADES]),
            text('Bismuthinite is an ore of $(thing)Bismuth$() metal. It can be found at any elevation, but deeper veins are often richer. It can be found in $(l:the_world/geology#igneous_intrusive)Igneous Intrusive$() and $(l:the_world/geology#sedimentary)Sedimentary$() rocks.', title='Bismuthinite').link(*['tfc:ore/%s_%s' % (g, 'bismuthinite') for g in GRADES_ALL]).anchor('bismuthinite'),
            multimultiblock('Bismuthinite Ores in Shale.', *[block_spotlight('', '', 'tfc:ore/%s_%s/%s' % (g, 'bismuthinite', 'shale')) for g in GRADES]),
            text('Garnierite is an ore of $(thing)Nickel$() metal. It can be found at elevations between y=-32 and y=100. It can be found primarily in $(thing)Gabbro$(), however smaller poorer veins can be found in any $(l:the_world/geology#igneous_intrusive)Igneous Intrusive$() rocks.', title='Garnierite').link(*['tfc:ore/%s_%s' % (g, 'garnierite') for g in GRADES_ALL]).anchor('garnierite'),
            multimultiblock('Garnierite Ores in Gabbro.', *[block_spotlight('', '', 'tfc:ore/%s_%s/%s' % (g, 'garnierite', 'gabbro')) for g in GRADES]),
            text('Malachite is an ore of $(thing)Copper$() metal. It can be found at elevations between y=-32 and y=100. It can be found primarily in $(thing)Marble$() or $(thing)Limestone$(), however smaller poorer veins can also be found in $(thing)Phyllite$(), $(thing)Chalk$(), and $(thing)Dolomite$().$(br2)When found in $(thing)Limestone$(), malachite veins can also contain traces of $(thing)Gypsum$().', title='Malachite').link(*['tfc:ore/%s_%s' % (g, 'malachite') for g in GRADES_ALL]).anchor('malachite'),
            multimultiblock('Malachite Ores in Marble.', *[block_spotlight('', '', 'tfc:ore/%s_%s/%s' % (g, 'malachite', 'marble')) for g in GRADES]),
            text('Magnetite is an ore of $(thing)Iron$() metal. It can be found at elevations below y=60, but deeper veins are often richer. It can be found in $(l:the_world/geology#sedimentary)Sedimentary$() rocks.', title='Magnetite').link(*['tfc:ore/%s_%s' % (g, 'magnetite') for g in GRADES_ALL]).anchor('magnetite'),
            multimultiblock('Magnetite Ores in Limestone.', *[block_spotlight('', '', 'tfc:ore/%s_%s/%s' % (g, 'magnetite', 'limestone')) for g in GRADES]),
            text('Limonite is an ore of $(thing)Iron$() metal. It can be found at elevations below y=60, but deeper veins are often richer. It can be found in $(l:the_world/geology#sedimentary)Sedimentary$() rocks.$(br2)When found in $(thing)Limestone$() or $(thing)Shale$(), $(thing)Limonite$() veins can also contain traces of $(thing)Rubies$().', title='Limonite').link(*['tfc:ore/%s_%s' % (g, 'limonite') for g in GRADES_ALL]).anchor('limonite'),
            multimultiblock('Limonite Ores in Chalk.', *[block_spotlight('', '', 'tfc:ore/%s_%s/%s' % (g, 'limonite', 'chalk')) for g in GRADES]),
            text('sphalerite is an ore of $(thing)Zinc$() metal. It can be found at any elevation, but deeper veins are often richer. It can be found in $(l:the_world/geology#metamorphic)Metamorphic$() rocks.', title='Sphalerite').link(*['tfc:ore/%s_%s' % (g, 'sphalerite') for g in GRADES_ALL]).anchor('sphalerite'),
            multimultiblock('Sphalerite Ores in Quartzite.', *[block_spotlight('', '', 'tfc:ore/%s_%s/%s' % (g, 'sphalerite', 'quartzite')) for g in GRADES]),
            text('Tetrahedrite is an ore of $(thing)Copper$() metal. It can be found at any elevation, but deeper veins are often richer. It can be found in $(l:the_world/geology#metamorphic)Metamorphic$() rocks.', title='Tetrahedrite').link(*['tfc:ore/%s_%s' % (g, 'tetrahedrite') for g in GRADES_ALL]).anchor('tetrahedrite'),
            multimultiblock('Tetrahedrite Ores in Schist.', *[block_spotlight('', '', 'tfc:ore/%s_%s/%s' % (g, 'tetrahedrite', 'schist')) for g in GRADES]),
            page_break(),
            # === Non-Metal / Mineral Ores Listing ===
            item_spotlight('tfc:ore/bituminous_coal', 'Bituminous Coal', text_contents='Bituminous Coal is a type of $(thing)Coal$() ore. It can be found at elevations above y=0. It can be found in $(l:the_world/geology#sedimentary)Sedimentary$() rocks.').link('tfc:ore/%s' % 'bituminous_coal').anchor('bituminous_coal'),
            block_spotlight('', 'Bituminous Coal in Chert.', 'tfc:ore/%s/%s' % ('bituminous_coal', 'chert')),
            item_spotlight('tfc:ore/lignite', 'Lignite', text_contents='Lignite is a type of $(thing)Coal$() ore. It can be found at elevations below y=100. It can be found in $(l:the_world/geology#sedimentary)Sedimentary$() rocks.').link('tfc:ore/%s' % 'lignite').anchor('lignite'),
            block_spotlight('', 'Lignite in Dolomite.', 'tfc:ore/%s/%s' % ('lignite', 'dolomite')),
            item_spotlight('tfc:ore/kaolinite', 'Kaolinite', text_contents='Kaolinite is a $(thing)Mineral$() which is used in the construction of $(l:mechanics/fire_clay)Fire Clay$(). It can be found at elevations above y=0. It can be found in $(l:the_world/geology#sedimentary)Sedimentary$() rocks.').link('tfc:ore/%s' % 'kaolinite').anchor('kaolinite'),
            block_spotlight('', 'Kaolinite in Claystone.', 'tfc:ore/%s/%s' % ('kaolinite', 'claystone')),
            item_spotlight('tfc:ore/graphite', 'Graphite', text_contents='Graphite is a $(thing)Mineral$() which is used in the construction of $(l:mechanics/fire_clay)Fire Clay$(). It can be found at elevations below y=100. It can be found in $(thing)Gneiss$(), $(thing)Marble$(), $(thing)Quartzite$(), and $(thing)Schist$().').link('tfc:ore/%s' % 'graphite').anchor('graphite'),
            block_spotlight('', 'Graphite in Gneiss.', 'tfc:ore/%s/%s' % ('graphite', 'gneiss')),
            item_spotlight('tfc:ore/cinnabar', 'Cinnabar', text_contents='Cinnabar is a $(thing)Mineral$() which can be ground in the $(l:mechanics/quern)Quern$() to obtain $(thing)Redstone Dust$(). It can be found at elevations below y=100. It can be found in $(l:the_world/geology#igneous_intrusive)Igneous Intrusive$() rocks, $(thing)Quartzite$(), and $(thing)Shale$().$(br2)When found in $(thing)Quartzite$(), cinnabar veins can also contain traces of $(thing)Opal$().').link('tfc:ore/%s' % 'cinnabar').anchor('cinnabar'),
            block_spotlight('', 'Cinnabar in Quartzite.', 'tfc:ore/%s/%s' % ('cinnabar', 'quartzite')),
            item_spotlight('tfc:ore/cryolite', 'Cryolite', text_contents='Cryolite is a $(thing)Mineral$() which can be ground in the $(l:mechanics/quern)Quern$() to obtain $(thing)Redstone Dust$(). It can be found at elevations below y=100. It can be found only in $(thing)Granite$().').link('tfc:ore/%s' % 'cryolite').anchor('cryolite'),
            block_spotlight('', 'Cryolite in Granite.', 'tfc:ore/%s/%s' % ('cryolite', 'granite')),
            item_spotlight('tfc:ore/saltpeter', 'Saltpeter', text_contents='Saltpeter is a $(thing)Mineral$() which can be ground in the $(l:mechanics/quern)Quern$(), and then used in the crafting of $(thing)Gunpowder$(). It can be found at elevations below y=100. It can be found in $(l:the_world/geology#sedimentary)Sedimentary$() rocks.$(br2)When found in $(thing)Limestone$(), saltpeter veins also can contain traces of $(thing)Gypsum$().').link('tfc:ore/%s' % 'saltpeter').anchor('saltpeter'),
            block_spotlight('', 'Saltpeter in Shale.', 'tfc:ore/%s/%s' % ('saltpeter', 'shale')),
            item_spotlight('tfc:ore/sulfur', 'Sulfur', text_contents='Sulfur is a $(thing)Mineral$() which can be ground in the $(l:mechanics/quern)Quern$(), and then used in the crafting of $(thing)Gunpowder$(). It can be found at elevations above y=0. It can be found in $(l:the_world/geology#igneous_extrusive)Igneous Extrusive$() rocks. It can also be found more commonly in $(thing)Volcanic$() areas, in both $(l:the_world/geology#igneous_extrusive)Igneous Extrusive$() and $(l:the_world/geology#igneous_intrusive)Igneous Intrusive$() rocks, at higher elevations.').link('tfc:ore/%s' % 'sulfur').anchor('sulfur'),
            block_spotlight('', 'Sulfur in Basalt.', 'tfc:ore/%s/%s' % ('sulfur', 'basalt')),
            item_spotlight('tfc:ore/sylvite', 'Sylvite', text_contents='Sylvite is a $(thing)Mineral$() which can be ground in the $(l:mechanics/quern)Quern$(), and then used as a $(l:mechanics/fertilizers)Fertilizer$(). It can be found at elevations above y=0. It can be found in $(thing)Shale$(), $(thing)Claystone$() and $(thing)Chert$().').link('tfc:ore/%s' % 'sylvite').anchor('sylvite'),
            block_spotlight('', 'Sylvite in Chert.', 'tfc:ore/%s/%s' % ('sylvite', 'chert')),
            item_spotlight('tfc:ore/borax', 'Borax', text_contents='Borax is a $(thing)Mineral$() which can be ground in the $(l:mechanics/quern)Quern$() to produce $(l:mechanics/flux)Flux$(). It can be found at elevations above y=0. It can be found in $(thing)Claystone$(), $(thing)Limestone$(), and $(thing)Shale$().').link('tfc:ore/%s' % 'borax').anchor('borax'),
            block_spotlight('', 'Borax in Shale.', 'tfc:ore/%s/%s' % ('borax', 'shale')),
            item_spotlight('tfc:ore/lapis_lazuli', 'Lapis Lazuli', text_contents='Lapis Lazuli is a decorative $(thing)Mineral$() which can be used to make $(thing)Dye$(). It can be found at elevations below y=100. It can be found in $(thing)Limestone$() and $(thing)Marble$().').link('tfc:ore/%s' % 'lapis_lazuli').anchor('lapis_lazuli'),
            block_spotlight('', 'Lapis Lazuli in Limestone.', 'tfc:ore/%s/%s' % ('lapis_lazuli', 'limestone')),
            item_spotlight('tfc:ore/gypsum', 'Gypsum', text_contents='Gypsum is a decorative $(thing)Mineral$() which can be used to make $(l:getting_started/building_materials#alabaster)Alabaster$(). It appears in dense disc like formations at elevations between y=30 and y=90. It can be found in $(l:the_world/geology#metamorphic)Metamorphic$() rocks.').link('tfc:ore/%s' % 'gypsum').anchor('gypsum'),
            block_spotlight('', 'Gypsum in Phyllite.', 'tfc:ore/%s/%s' % ('gypsum', 'phyllite')),
            item_spotlight('tfc:ore/halite', 'Halite', text_contents='Halite is a $(thing)Mineral$() which can be ground in the $(l:mechanics/quern)Quern$() to make $(thing)Salt$(), which is an important $(l:mechanics/decay#salting)Preservative$(). It appears in dense disc like formations at elevations between y=30 and y=90. It can be found in $(l:the_world/geology#sedimentary)Sedimentary$() rocks.').link('tfc:ore/%s' % 'halite').anchor('halite'),
            block_spotlight('', 'Halite in Chalk.', 'tfc:ore/%s/%s' % ('halite', 'chalk')),
            item_spotlight('tfc:ore/emerald', 'Emerald', text_contents='Emerald is a decorative $(thing)Gemstone$(). It looks quite pretty, maybe if you could find someone else in this incredibly lonely world you could trade it with them...$(br2)It appears in thin vertical ore formations which can be up to 60 blocks high. It can be found in $(l:the_world/geology#igneous_intrusive)Igneous Intrusive$() rocks.').link('tfc:ore/%s' % 'emerald').anchor('emerald'),
            block_spotlight('', 'Emerald in Diorite.', 'tfc:ore/%s/%s' % ('emerald', 'diorite')),
            item_spotlight('tfc:ore/diamond', 'Kimberlite', text_contents='Kimberlite is a decorative and priceless $(thing)Gemstone$(). It appears in thin vertical ore formations called $(l:https://en.wikipedia.org/wiki/Volcanic_pipe)Kimberlite Pipes$() which can be up to 60 blocks high. It can only be found in $(thing)Gabbro$().').link('tfc:ore/%s' % 'diamond').anchor('diamond'),
            block_spotlight('', 'Kimberlite in Gabbro.', 'tfc:ore/%s/%s' % ('diamond', 'gabbro')),
        )),
        entry('climate', 'Calendar and Climate', 'tfc:textures/gui/book/icons/thermometer.png', pages=(
            # Overview of both temperature and rainfall and where they spawn on X/Z
            # How to check current temperature, rainfall, and climate
            # What affects current temperature
            # What temperature can affect - mainly direct stuff like snow, ice, icicles, etc.
            text('In TerraFirmaCraft, the climate and the time are both very important factors. Let\'s start with the $(thing)Calendar$().$(br2)At any time, you can view the calendar by pressing $(item)$(k:key.inventory)$(), and clicking on the calendar tab. This will show the $(thing)Season$(), the $(thing)Day$(), and the $(thing)Date$().').anchor('calendar'),
            image('tfc:textures/gui/book/gui/calendar.png', text_contents='The Calendar Screen', border=False),
            text('There are seasons, and the weather and climate will change along with them! There are four seasons in TerraFirmaCraft, each divided up into $(thing)Early$(), $(thing)Mid$() and $(thing)Late$() months. The four seasons are:$(br)$(li)$(bold)Spring$(): March - May$(li)$(bold)Summer$(): June - August$(li)$(bold)Autumn$(): September - November$(li)$(bold)Winter$(): December - February'),
            text('The current season can influence the temperature of the area, the precipitation (if it will rain or snow), among other things. Pay attention to the calendar tab, it will be useful!$(br2)Now, onto the climate...'),
            page_break(),
            text('Another tab on the main inventory screen is the $(thing)Climate$() screen. This one shows information about the current location$(br2)The first line shows the overall $(l:https://en.wikipedia.org/wiki/K%C3%B6ppen_climate_classification)Climate$() .$(br2)The second line shows the $(l:the_world/geology)Geologic Province$().$(br2)The third line shows the $(thing)Average Annual Temperature$().', title='Climate').anchor('climate'),
            image('tfc:textures/gui/book/gui/climate.png', text_contents='The Climate Screen', border=False),
            text('Temperature in TerraFirmaCraft is influenced by a number of factors:$(br)$(li)Firstly, the region, especially the latitude (Z coordinate) will play the largest role.$(li)Secondly, the current season will influence the temperature - it will be hottest during Summer, and coldest during Winter.$(li)Finally, the temperature can be different day to day as well as varying from hour to hour.').anchor('temperature'),
            text('The last line shows the current temperature, including all these aforementioned factors.$(br2)Temperature can influence many things: if crops and plants will grow, if snow and ice will form or melt, and more.'),
            page_break(),
            text('Rainfall is another climate value that can vary depending on where you are in the world. The annual rainfall is measured in millimeters (mm) and can be between 0mm - 500mm. Rainfall affects the types of flora that are found in an area, and also the types of soil, from sand and cacti, to loam, to silt and kapok trees.', title='Rainfall').anchor('rainfall'),
            text('Rainfall is also important as it affects what things can be grown in an area. Rainfall is one of the main contributors to $(l:mechanics/hydration)Hydration$(), which is an exact measure of how wet the soil is in a given location, and is used by $(l:mechanics/crops)Crops$(), $(l:the_world/wild_fruits#fruit_trees)Fruit Trees$(), and $(l:the_world/wild_fruits#tall_bushes)Berry Bushes$() to determine if they can grow.'),
        )),
        entry('flora', 'Flora', 'tfc:plant/goldenrod', pages=(
            # Overview of various plants
            # Mention some usages (dyes)
            text('There are many, many, $(italic)many$() different types of plants in TerraFirmaCraft.$(br2)Different plants appear in different $(l:the_world/climate)Climates$(), and their appearance may change over the current season - going through cycles of flowering and laying dormant, or changing color as the local temperature changes. Colorful flowers can typically be crushed in a $(l:mechanics/quern)Quern$() for dye.'),
            block_spotlight('Standard', 'Standard plants are like small flowers. They grow on grass, dirt, and farmland.', 'tfc:plant/anthurium'),
            block_spotlight('Dry', 'Dry plants are like standard plants, but they can grow on sand. These generally only spawn in areas with low rainfall.', 'tfc:plant/sagebrush'),
            two_tall_block_spotlight('Cacti', 'Cacti can grow two blocks high, and they will damage you!', 'tfc:plant/barrel_cactus[part=lower]', 'tfc:plant/barrel_cactus[part=upper]').anchor('cacti'),
            block_spotlight('Creeping', 'Creeping plants take the shape of the surrounding block faces. They mostly spawn in blobs on the ground', 'tfc:plant/moss[down=true]'),
            multiblock('Epiphyte', 'Epiphytes only live on the sides of logs.', False, pattern=(('XY',), ('0 ',)), mapping={'X': 'tfc:wood/wood/birch', 'Y': 'tfc:plant/licorice_fern[facing=south]'}),
            block_spotlight('Short Grass', 'Short grass blocks grow taller with age. They also are able to grow on peat and mud.', 'tfc:plant/bluegrass'),
            two_tall_block_spotlight('Tall Grass', 'Tall grass blocks are just tall enough to block your field of view.', 'tfc:plant/king_fern[part=lower]', 'tfc:plant/king_fern[part=upper]'),
            block_spotlight('Vines', 'Vine blocks spread around the world on their own, if it\'s warm enough.', 'tfc:plant/ivy[up=true,north=true]'),
            two_tall_block_spotlight('Weeping Vines', 'Weeping vines grow downward from an anchoring block.', 'tfc:plant/liana', 'tfc:plant/liana_plant'),
            two_tall_block_spotlight('Twisting Vines', 'Twisting vines twist upward from the Earth. They can come in a solid variant.', 'tfc:plant/arundo_plant', 'tfc:plant/arundo'),
            text('Water plants are restricted to either spawn in fresh or salty water. Otherwise, they grow and act much like the plants you see on the surface. Some water plants can be cooked for food.', title='Water Plants'),
            block_spotlight('Standard Water', 'Standard water plants can be broken with a $(thing)$()Knife$() to get $(thing)Seaweed$().', 'tfc:plant/sago[fluid=water]'),
            block_spotlight('Water Grass', 'Water grasses are grasses that grow under the water.', 'tfc:plant/manatee_grass[fluid=salt_water]'),
            two_tall_block_spotlight('Tall Water Plant', 'Tall water plants can grow with just the bottom block in water. $(thing)Water Taro$() and $()Cattail$() can be broken with a $(thing)Knife$() for $(thing)Roots$().', 'tfc:plant/cattail[part=lower,fluid=water]', 'tfc:plant/cattail[part=upper]'),
            two_tall_block_spotlight('Floating', 'Floating plants sit on top of the water. Boats will break them on contact.', 'minecraft:water', 'tfc:plant/duckweed'),
            two_tall_block_spotlight('Kelp', 'Kelp are twisting vines that grow underwater.', 'tfc:plant/winged_kelp_plant[fluid=salt_water]', 'tfc:plant/winged_kelp[fluid=salt_water]'),
            two_tall_block_spotlight('Tree Kelp', 'Tree kelp grow into intricate trees underwater. The flowers can be harvested with a $(thing)Knife$().', 'tfc:plant/giant_kelp_plant[down=true,up=true,fluid=salt_water]', 'tfc:plant/giant_kelp_flower[facing=up,fluid=salt_water]'),  # note: anyone want to make a nice multiblock for this?
        )),
        entry('wild_crops', 'Wild Crops', 'tfc:wild_crop/wheat', pages=(
            # Wild crops - how to find them, why you'd want to, what they drop
            text('$(thing)Wild Crops$() can be found scattered around the world, growing in small patches. They can be harvested for food and seeds, which can then be cultivated themselves in the not-wild form.$(br2)Harvesting wild crops can be done with your fists, or with a $(thing)Knife$() or other sharp tool. When broken, they will drop $(thing)Seeds$() and some $(thing)Products$().'),
            block_spotlight('Wild Wheat', 'An example of a wild crop, in this case $(l:mechanics/crops#wheat)Wheat$().', 'tfc:wild_crop/wheat'),
            text('There are many different types of wild crop - every crop that can be cultivated has a wild variant that can be found in the world somewhere. See the list of $(l:mechanics/crops)Crops$() for all different crops that can be grown. Wild crops will look similar to their cultivated counterparts, but are more hidden within the grass. Wild crops will spawn in climates near where the crop itself can be cultivated, so if looking for a specific crop, look in the climate where the crop can be cultivated.'),
            multimultiblock('All different varieties of wild crop', *(
                block_spotlight('', '', 'tfc:wild_crop/barley'),
                block_spotlight('', '', 'tfc:wild_crop/oat'),
                block_spotlight('', '', 'tfc:wild_crop/rye'),
                two_tall_block_spotlight('', '', 'tfc:wild_crop/maize[part=bottom]', 'tfc:wild_crop/maize[part=top]'),
                block_spotlight('', '', 'tfc:wild_crop/barley'),
                block_spotlight('', '', 'tfc:wild_crop/rice[fluid=water]'),
                block_spotlight('', '', 'tfc:wild_crop/beet'),
                block_spotlight('', '', 'tfc:wild_crop/cabbage'),
                block_spotlight('', '', 'tfc:wild_crop/carrot'),
                block_spotlight('', '', 'tfc:wild_crop/garlic'),
                two_tall_block_spotlight('', '', 'tfc:wild_crop/green_bean[part=bottom]', 'tfc:wild_crop/green_bean[part=top]'),
                block_spotlight('', '', 'tfc:wild_crop/potato'),
                block_spotlight('', '', 'tfc:wild_crop/onion'),
                block_spotlight('', '', 'tfc:wild_crop/soybean'),
                block_spotlight('', '', 'tfc:wild_crop/squash'),
                two_tall_block_spotlight('', '', 'tfc:wild_crop/sugarcane[part=bottom]', 'tfc:wild_crop/sugarcane[part=top]'),
                two_tall_block_spotlight('', '', 'tfc:wild_crop/tomato[part=bottom]', 'tfc:wild_crop/tomato[part=top]'),
                two_tall_block_spotlight('', '', 'tfc:wild_crop/jute[part=bottom]', 'tfc:wild_crop/jute[part=top]'),
            ))
        )),
        entry('wild_fruits', 'Wild Fruits', 'tfc:food/elderberry', pages=(
            # Wild fruits
            text('Many different varieties of wild fruits can be found growing in the world. These can be collected to be eaten, or farmed, with the right equipment. These can be found on different varieties of bushes or trees. In general, fruits can be found in three types of plants: $(l:the_world/wild_fruits#fruit_trees)Fruit Trees$(), $(l:the_world/wild_fruits#tall_bushes)Tall Bushes$(), and $(l:the_world/wild_fruits#small_bushes)Small Bushes$().$(br2)All fruiting plants have a common lifecycle. They will grow, form flowers, sprout fruit, and then lay dormant in a yearly cycle.'),
            text('Fruit plants are seasonal. During their cold season, these plants will appear brown and lifeless. In the spring, they become green and healthy, getting ready to produce fruit and grow larger. The exact times this happen varies by the fruit. Fruit plants can die, as well: of old age, and of improper climate conditions.'),
            page_break(),
            text('$(thing)Fruit trees$() grow from tiny saplings into large, flowering trees. The branches of fruit trees are their heart, and they will grow as long as the climate conditions are right. As fruit trees mature, they will grow $(thing)leaves$() all around their branches. The leaves can flower and fruit depending on the season.', title='Fruit Trees').anchor('fruit_trees'),
            image('tfc:textures/gui/book/tutorial/fruit_tree.png', text_contents='A typical fruit tree.'),
            text('Fruit trees start out at $(thing)Saplings$(). Saplings will only start growing, placing their first piece of the tree, if it is not the dormant season for that fruit. The size of the finished tree is loosely determined by how many saplings are in the original sapling block. More saplings means a bigger tree.$(br)More saplings can be added to a single block through $(thing)Splicing$(). To splice a sapling into another, just $(item)$(k:key.use)$() on it while holding a sapling and a $(thing)Knife$() in your off hand.'),
            text('Saplings can also be placed on the first \'elbow\' sections a fruit tree produces, places where the branch is attached to one side and upwards. This allows one fruit tree to grow multiple fruits. Breaking these elbows with a $(thing)Axe$() also yields saplings. Harvesting a fruit tree leaf is done with $(item)$(k:key.use)$() when the fruit tree is at its fruiting stage. This will give one fruit, and revert the plant back to its growing stage, until it is time for it to become dormant.'),
            page_break(),
            *detail_fruit_tree('cherry'),  # todo: fancy tree vis?
            *detail_fruit_tree('green_apple'),
            *detail_fruit_tree('lemon'),
            *detail_fruit_tree('olive', 'The processing of olives is used to produce $(l:mechanics/lamps#olives)lamp fuel$().', an='an'),
            *detail_fruit_tree('orange', an='an'),
            *detail_fruit_tree('peach'),
            *detail_fruit_tree('plum'),
            *detail_fruit_tree('red_apple'),
            *detail_fruit_tree('banana', 'Bananas are a special kind of fruit tree. They grow only vertically, lack leaves, and only fruit at the topmost block. Saplings are dropped from the flowering part of the plant. Once a banana plant is harvested, it dies, and will not produce any more fruit. It must be replanted in the spring.', right=multimultiblock('A representative banana tree', *[multiblock('', '', False, pattern=(('Y',), ('X',), ('X',), ('X',), ('0',)), mapping={'Y': 'tfc:plant/banana_plant[stage=2,lifecycle=%s]' % life, 'X': 'tfc:plant/banana_plant[stage=1]', '0': 'tfc:plant/banana_plant[stage=0]'}) for life in ('dormant', 'healthy', 'flowering', 'fruiting')])),
            page_break(),
            text('$(thing)Tall Bushes$() are fruit blocks that are able to grow in all directions, and spread. They do this by either growing directly upwards, up to three high, or placing $(thing)canes$() on their sides, which can mature into full bush blocks. After a while, the bushes will stop spreading, and reach maturity. Harvesting these bushes with a sharp tool has a chance to drop a new bush. Bushes that are fully mature will always drop themselves.', title='Tall Bushes').anchor('tall_bushes'),
            image('tfc:textures/gui/book/tutorial/berry_bush.png', text_contents='A wild bush.'),
            text('Tall bushes are able to spread when their canes have somewhere to take root. Practically, this means that they need a solid block under them to place a new bush on. Providing a flat, open area free of grass or other debris gives them the best chance to grow.'),
            text('Bushes, unlike fruit trees, take into account surrounding water blocks to determine their $(l:mechanics/hydration)Hydration$(), unlike fruit trees, which only care about rainfall.$(br)Any full bush block can grow berries, which are harvestable with $(item)$(k:key.use)$().'),
            *detail_tall_bush('blackberry', 'Blackberry bushes only spawn in areas with few trees.'),
            *detail_tall_bush('raspberry', 'Raspberry bushes only spawn in areas with few trees.'),
            *detail_tall_bush('blueberry', 'Blueberry bushes only spawn in areas with few trees.'),
            *detail_tall_bush('elderberry', 'Elderberry bushes only spawn in areas with few trees.'),
            page_break(),
            text('$(thing)Small Bushes$() are a kind of low lying fruit block that spawns in forests. Small bushes occasionally will spread to surrounding blocks, placing duplicates of themselves. They are harvested just with $(item)$(k:key.use)$().', title='Small Bushes').anchor('small_bushes'),
            detail_small_bush('bunchberry'),
            detail_small_bush('gooseberry'),
            detail_small_bush('snowberry'),
            detail_small_bush('cloudberry'),
            detail_small_bush('strawberry'),
            detail_small_bush('wintergreen_berry'),
            detail_waterlogged('cranberry'),  # todo: better cranberry page(s)
        )),
        entry('wild_animals', 'Wild Animals', 'tfc:medium_raw_hide', pages=(
            # Wild animals - address both hostile and passive important animals
            text('The world of TFC is full of animal life. Some animals are here to help, and some are incredibly dangerous. This section is about wild animals. For information on livestock, animals that can give you items you need, see the $(l:mechanics/animal_husbandry)Animal Husbandry$() page.'),
            text('Animals can be grouped into a few different categories: $(l:the_world/wild_animals#predators)Predators$(), $(l:the_world/wild_animals#prey)Prey$(), and $(l:the_world/wild_animals#aquatic)Aquatic$() animals.$(br2)The next few pages will detail each of these categories of animals.'),
            page_break(),
            text('$(thing)Predators$() are animals that can attack the player. They are either $(thing)Nocturnal$(), only hunting at night, or $(thing)Diurnal$(), only hunting during the day. Predators can be neutral or hostile, depending on if they have killed a target recently. Predators have a home territory that they will defend - if you run far enough away, the predator will stop chasing and return home.', title='Predators').anchor('predators'),
            entity('tfc:polar_bear', 'The polar bear spawns in only the coldest regions, $(l:the_world/climate#temperature)temperature$() at most 10°C, with a $(l:the_world/climate#rainfall)rainfall$() of at least 100mm.', 'Polar Bear', 0.55),
            entity('tfc:grizzly_bear', 'The grizzly bear spawns in forests of moderate climates, with a $(l:the_world/climate#temperature)temperature$() range of -15 to 15°C and at least 200mm of $(l:the_world/climate#rainfall)rainfall$().', 'Grizzly Bear', 0.55),
            entity('tfc:black_bear', 'The black bear spawns in forests of warmer, wetter climates, of $(l:the_world/climate#temperature)temperature$() 5 to 20°C and at least 250mm of $(l:the_world/climate#rainfall)rainfall$().', 'Black Bear', 0.55),
            entity('tfc:cougar', 'The cougar prefers most moderate climates, with $(l:the_world/climate#temperature)temperature$() from -10 to 21°C and at least 150mm of $(l:the_world/climate#rainfall)rainfall$().', 'Cougar', 0.6),
            entity('tfc:panther', 'The panther prefers most moderate climates, with $(l:the_world/climate#temperature)temperature$() from -10 to 21°C and at least 150mm of $(l:the_world/climate#rainfall)rainfall$().', 'Panther', 0.6),
            entity('tfc:lion', 'The lion spawns in plains with an average $(l:the_world/climate#temperature)temperature$() of at least 16°C, and $(l:the_world/climate#rainfall)rainfall$() between 50 and 300mm.', 'Lion', 0.55),
            entity('tfc:sabertooth', 'The sabertooth spawns at any $(l:the_world/climate#temperature)temperature$() above 0°C, and any $(l:the_world/climate#rainfall)rainfall$() above 250mm.', 'Sabertooth', 0.6),
            page_break(),
            text('$(thing)Prey$() animals fear players and predators. They are adept at fleeing from danger, but generally cannot fight back. Some prey animals enjoy snacking on crops.', title='Prey').anchor('prey'),
            entity('tfc:boar', 'The boar spawns in plains with $(l:the_world/climate#temperature)temperature$() below 25°C, and $(l:the_world/climate#rainfall)rainfall$() between 130 and 400mm.', 'Boar'),
            entity('tfc:rabbit', 'The rabbit is known to chew on carrots and cabbage. They are ubiquitous in the world, changing their coat based on climate. They only need 15mm of $(l:the_world/climate#rainfall)rainfall$() to spawn.', 'Rabbit'),
            entity('tfc:fox', 'The fox likes to eat the berries off of bushes. It can be found in forests with $(l:the_world/climate#temperature)temperature$() below 25°C, and $(l:the_world/climate#rainfall)rainfall$() between 130 and 400mm.', 'Fox'),
            page_break(),
            text('$(thing)Aquatic Animals$() are a broad category which covers a number of different behaviors. They may be $(thing)Shore Dwellers$(), $(thing)Fish$(), $(thing)Shellfish$(), or $(thing)Large Aquatic Creatures$()', title='Aquatic Animals').anchor('aquatic'),
            text('$(thing)Shore Animals$() only spawn on sea shores and spend some of their day swimming, and some walking on the beach. They are curious creatures, and will follow the player around, but cannot be tamed.'),
            entity('tfc:penguin', 'The penguin spawns in only the coldest beaches, with $(l:the_world/climate#temperature)temperature$() of at most -14°C and $(l:the_world/climate#rainfall)rainfall$() of at least 75mm.', 'Penguin'),
            entity('tfc:turtle', 'The sea turtle likes warm water. It spawns in $(l:the_world/climate#temperature)temperature$() of at least 21°C and $(l:the_world/climate#rainfall)rainfall$() of at least 250mm.', 'Sea Turtle'),
            page_break(),
            text('$(thing)Fish$() are small creatures that swim in water. Most of them can be $(l:mechanics/fishing)fished$(). Some prefer oceans, rivers, or lakes.', title='Fish'),
            entity('tfc:cod', 'Cod prefer colder oceans, $(l:the_world/climate#temperature)temperature$() at most 18°C. They can be fished.', 'Cod'),
            entity('tfc:pufferfish', 'Pufferfish live in any ocean with at least a $(l:the_world/climate#temperature)temperature$() of 10°C.', 'Pufferfish'),
            entity('tfc:jellyfish', 'Jellyfish live in warmer oceans, with a $(l:the_world/climate#temperature)temperature$() of at least 18°C.', 'Jellyfish'),
            entity('tfc:tropical_fish', 'Tropical fish prefer warmer oceans, with a $(l:the_world/climate#temperature)temperature$() of at least 18°C.', 'Tropical Fish'),
            entity('tfc:salmon', 'Salmon spawn in any river or lake with a $(l:the_world/climate#temperature)temperature$() of at least -5°C.', 'Salmon'),
            entity('tfc:bluegill', 'Bluegill spawn in any river or lake with a $(l:the_world/climate#temperature)temperature$() of at least -10°C and at most 26°C.', 'Bluegill'),
            text('$(thing)Shellfish$() are small animals that live on the floor of bodies of water. They cannot be fished, but drop shells that can be eaten or made into $(l:mechanics/flux)flux$(). Shellfish can be $(l:mechanics/fishing)bait$() for fish.', title='Shellfish').anchor('shellfish'),
            entity('tfc:isopod', 'Isopods spawn in deeper sections of oceans of $(l:the_world/climate#temperature)temperature$() at most 14°C.', 'Isopod'),
            entity('tfc:lobster', 'Lobster spawn in any ocean that is at most of a $(l:the_world/climate#temperature)temperature$() of 21°C.', 'Lobster'),
            entity('tfc:crayfish', 'Crayfish are like lobster, but spawn in rivers and lakes. They need a $(l:the_world/climate#temperature)temperature$() of at least 5°C and a $(l:the_world/climate#rainfall)rainfall$() of at least 125mm.', 'Crayfish'),
            entity('tfc:horseshoe_crab', 'Horseshoe crabs spawn in oceans of moderate climate, $(l:the_world/climate#temperature)temperature$() between 10 and 21°C and with a $(l:the_world/climate#rainfall)rainfall$() of at most 400mm.', 'Horseshoe Crab'),
            page_break(),
            text('$(thing)Large Water Creatures$() are larger animals that live in the bigger bodies of water. Some of them hunt fish. They drop $(l:mechanics/lamps#tallow)blubber$(), which can be made into lamp fuel.', title='Large Water Creatures'),
            entity('tfc:orca', 'Orca whales live in deep oceans with $(l:the_world/climate#temperature)temperature$() of at most 19°C and $(l:the_world/climate#rainfall)rainfall$() of at least 100mm.', 'Orca', scale=0.25),
            entity('tfc:dolphin', 'Dolphins live in deep oceans with $(l:the_world/climate#temperature)temperature$() of at least 10°C and $(l:the_world/climate#rainfall)rainfall$() of at least 200mm.', 'Dolphin', scale=0.4),
            entity('tfc:manatee', 'Manatees live in any warm lake, with $(l:the_world/climate#temperature)temperature$() of at least 20°C and $(l:the_world/climate#rainfall)rainfall$() of at most 300mm.', 'Manatee', scale=0.25),
            text('Squid can spawn in any deep ocean. They drop $(thing)Ink Sacs$(), and ink any player that gets too close. Some say that squids in deep, unexplored caves have strange properties.', 'Squid'),
            empty_last_page(),
        )),
        entry('food_and_water', 'Food and Water', 'tfc:food/orange', pages=(
            text('In TerraFirmaCraft, not only must you manage your hunger, but you must manage your thirst. Hunger works similar to vanilla. Most pieces of food restore about a fifth of your hunger bar. Some pieces of food may restore a bit less, such as $(thing)Cattail Roots$(). Eating food also restores $(thing)Saturation$(), which can be thought of as how full you are. Some foods are very filling, so they keep you from losing hunger for longer, while some foods have a short-lived effect.'),
            text('You will lose hunger just from regular gameplay. Hunger drains faster if you do things like sprint, swim, or become $(l:getting_started/size_and_weight#overburdening)Overburdened$(). Information about the $(thing)Saturation$(), $(thing)Water$(), as well as $(thing)Nutrients$() available from a food is available by hovering over it in your inventory. Using $(item)$(k:key.sneak)$() reveals the full tooltip.'),
            text('All foods have a tooltip with this information. The tooltip includes the $(l:mechanics/decay)Decay Date$() of the food, which may be extended with preservation. When viewing this information, it\'s important to realize that not all foods have nutritional value. For example, $(l:mechanics/bread)Dough$() is a food, but it has no Nutrition, Saturation, or Water value. Eating it would not do much good.'),
            text('A food tooltip may look like:$(br2)Orange$(br)$(2)Expires on: 11:59 July 6, 1004 (in 1 month(s) and 1 day(s))$()$(br)Nutrition:$(br)- Saturation: 2%%$(br)- Water: 2%%$(br)$(a)- Fruit: 0.5'),
            image('tfc:textures/gui/book/gui/nutrition.png', text_contents='The nutrition screen, with bars showing the levels of each nutrient.', border=False),
            text('There are five nutrients, all obtainable from food: $(l)$(a)Fruit$()$(), $(l)$(2)Vegetables$()$(), $(l)$(c)Protein$()$(), $(l)$(6)Grain$()$(), and $(l)$(5)Dairy$()$(). Having a large amounts of all nutrients increases your maximum health, while having a poor nutrition decreases it. Eating food gives you its nutrients. Meals such as $(l:mechanics/pot#soup)Soup$() combine more nutrients into one meal. This is important, because meals you ate a while ago don\'t count towards your nutrition.', title='Nutrients').anchor('nutrients'),
            text('$(l)$(a)Fruit$()$(): Fruit nutrients are mostly found from $(l:the_world/wild_fruits)Fruiting Plants$(), like berry bushes, and fruit trees. A notable exception to this is $(l:mechanics/crops#pumpkin)Pumpkins$() and $(l:mechanics/crops#pumpkin)Melons$(), which nutritionally are fruits.$(br2)$(l)$(2)Vegetables$()$(): Found in nearly every $(l:mechanics/crops)Crop$().$(br2)$(l)$(c)Protein$()$(): Protein can be gotten from the meat of $(l:the_world/wild_animals)Animals$(). It can also be obtained from $(l:mechanics/crops#soybean)Soybeans$(), which have protein and vegetable nutrients.'),
            text('$(l)$(6)Grain$()$(): Grain is found in grain crops, such as $(l:mechanics/crops#barley)Barley$(). The processing of grain is on the $(l:mechanics/bread)Bread$() page. $(thing)Cattail$() and $(thing)Taro$() Roots are also grains.$(br2)$(l)$(5)Dairy$()$(): All dairy comes from $(thing)Milk$(), which comes from $(l:mechanics/animal_husbandry#dairy_animals)Dairy Animals$(). Processing and drinking milk is covered on the $(l:mechanics/dairy)Dairy$() page.$(br2)All the food in the world is not useful if it rots. See the $(l:mechanics/decay)Preservation$() page for information on preventing that.'),
            text('Thirst is the level of water in your body. It depletes at a similar rate to hunger. At high temperatures or levels of high hunger usage, your thirst will deplete faster. Luckily, drinking $(thing)Fresh Water$() replenishes thirst. This can be done by clicking $(item)$(k:key.use)$() on a water block. Drinking saltwater causes you to lose thirst, and even has a chance of giving you the $(thing)Thirst$() effect, which will drain you even more.', title='Thirst').anchor('thirst'),
            two_tall_block_spotlight('Water Safety', 'To avoid saltwater, look for rivers, lakes, and freshwater plants like $(thing)Cattails$().', 'tfc:plant/cattail[part=lower,fluid=water]', 'minecraft:air'),
            clay_knapping('tfc:clay_knapping/jug', '$(l:getting_started/pottery)Knapping$() and firing a $(l:getting_started/pottery#jug)jug$() is a way to carry water with you. Fill it like a bucket with $(item)$(k:key.use)$(). Holding $(item)$(k:key.use)$() drinks the water.'),
            text('Depleting food or water completely results in sluggish movement and mining, and begin to take damage. If you die, your nutrition resets.'),
        )),
        # DON'T ADD MORE ENTRIES. If possible, because this list fits neatly on a single page
    ))
    book.category('getting_started', 'Getting Started', 'An introduction to surviving in the world of TerraFirmaCraft. How to survive the stone age and obtain your first pickaxe.', 'tfc:stone/axe/sedimentary', is_sorted=True, entries=(
        entry('introduction', 'Introduction', 'tfc:rock/loose/granite', pages=(
            text('In TerraFirmaCraft, the first things you can obtain are sticks, twigs, and loose rocks. They can be found in almost every climate, lying scattered on the ground. $(item)$(k:key.use)$() or break these to pick them up.'),
            multiblock('Example', 'A smattering of common sticks and stones.', False, pattern=(
                ('1    ', ' 2  4', '  03 ', ' 4   ', '    5'),
                ('GGGGG', 'GGGGG', 'GGGGG', 'GGGGG', 'GGGGG')
            ), mapping={
                'G': 'tfc:grass/sandy_loam',
                '1': 'tfc:rock/loose/granite[count=1]',
                '2': 'tfc:rock/loose/granite[count=2]',
                '3': 'tfc:rock/loose/granite[count=3]',
                '4': 'tfc:groundcover/stick',
                '5': 'tfc:wood/twig/ash',
            }),
            text('In addition to gathering sticks and twigs on the ground, sticks can also be obtained by breaking leaves with your fist. Once you have a number of rocks and sticks, you are ready to start $(thing)Knapping$(). Knapping is a process where two rocks are hit together, to form a particular shape. In order to knap, first hold at least two rocks in your hand, then right click in the air, which will open up the $(thing)Knapping Interface$().'),
            image('tfc:textures/gui/book/gui/rock_knapping.png', text_contents='The Knapping Interface.', border=False),
            text('In order to knap a particular item, you want to remove squares until you form the desired pattern. For example, create a knife blade by matching the recipe shown to the right.$(br2)Like crafting recipes, the location of the desired pattern doesn\'t matter for the output, and some recipes have multiple variants that are valid.'),
            rock_knapping_typical('tfc:rock_knapping/knife_head_%s', 'A knife blade, crafted from several different rock types.'),
            crafting('tfc:crafting/stone/knife_sedimentary', text_contents='Once you have obtained a knife blade, in order to create a stone knife, simply craft it with a stick in your inventory.'),
            crafting('tfc:crafting/wood/stick_from_twigs', text_contents='The twigs from earlier can also be used to create sticks, if needed.'),
            item_spotlight('tfc:stone/knife/sedimentary', text_contents='Knives are a very useful tool. One of their primary uses is to collect straw by breaking plants. Most tall grasses and plants will drop straw when broken with a knife.'),
            crafting('tfc:crafting/thatch', text_contents='Straw can be used to craft one of the first building materials: $(thing)Thatch$(). Thatch is a lightweight block that isn\'t affected by gravity, however players and other entities can pass right through it!'),
            text('In addition to knives, you will likely want to craft a couple other tools. $(thing)Axes$() can be used to chop down trees (finally!), and also make a useful weapon. $(thing)Hammers$() can be used as a crushing weapon, but can also be used to turn logs into sticks by breaking log blocks.'),
            text('Finally, $(thing)Shovels$() and $(thing)Hoes$() behave the same as they do in Vanilla, and $(thing)Javelins$() can be used as a simple toss-once-and-retrieve ranged weapon.'),
        )),
        entry('firepit', 'Pits of Fire', 'tfc:firepit', pages=(
            text('$(thing)Fire$() is an important technological advancement. In order to create fire, you will need a $(thing)Firestarter$(). In order to use, simply hold $(item)$(k:key.use)$() down on the ground. After a few moments, smoke, and then fire will be created. It may take a couple tries to light successfully.').anchor('firestarter'),
            crafting('tfc:crafting/firestarter', text_contents='Crafting a firestarter can be done with two sticks.'),
            text('With a firestarter, it is now possible to make a $(thing)Firepit$(). In order to make one, you will need one $(thing)log$(), three $(thing)sticks$(), and optionally up to three pieces of $(thing)kindling$(). Kindling can be items such as paper, straw, or other items, and will increase the chance of successfully creating a firepit. Throw ($(item)$(k:key.drop)$()) all the items on the ground, on the same block. Then use the firestarter on the block with the items floating above it.', 'Firepit'),
            block_spotlight('', 'If you were successful, a firepit will be created.', 'tfc:firepit[lit=true]'),
            text('Using the firepit will now open the firepit screen. On the left are four $(thing)fuel$() slots. Logs, Peat, and Stick Bundles can all be used as firepit fuel by placing them in the topmost slot. Fuel will be consumed from the bottommost slot. There is a gauge which displays the current $(thing)Temperature$() of the firepit, and on the right, a slot for items to be $(l:mechanics/heating)heated$() in.'),
            image('tfc:textures/gui/book/gui/firepit.png', text_contents='The Firepit Screen', border=False),
            heat_recipe('tfc:heating/torch_from_stick', 'Many useful items can be made in a firepit by heating them. Sticks can be heated, where they will produce two $(thing)Torches$(). Note that torches will eventually burn out, and need to be re-lit by using a $(thing)Firestarter$(), or using another $(thing)Torch$() on them.'),
            heat_recipe('tfc:heating/cod', 'The fire pit is also a good device for $(thing)cooking food$(). All raw meats and doughs can be cooked in a firepit, which will lengthen their shelf life. (More on that $(l:mechanics/decay)here$())'),
            text('The firepit can be extinguished at any time by using a $(thing)Shovel$() on it.$(br2)A firepit can also have other devices added to it to extend its functionality. Using a $(thing)Wrought Iron Grill$() will convert the firepit into a $(l:mechanics/grill)Grill$(), and using a $(thing)Ceramic Pot$() will convert the firepit into a $(l:mechanics/pot)Pot$(). To remove either device, $(item)$(k:key.use)$() while holding $(item)$(k:key.sneak)$(). Be careful not to try to remove a hot grill or pot!'),
            multimultiblock(
                'A firepit, with either a grill or pot added.',
                block_spotlight('', '', 'tfc:firepit'),
                block_spotlight('', '', 'tfc:grill'),
                block_spotlight('', '', 'tfc:pot'),
            ),
        )),
        entry('pottery', 'Pottery', 'tfc:ceramic/vessel', pages=(
            text('$(thing)Clay$() is an incredibly useful and balanced material which can be used for pottery. It can prove challenging to locate at first. Clay is usually hidden by grass, but it is often found in two locations. In areas with at least 175mm $(l:the_world/climate#rainfall)Annual Rainfall$(), clay can be found in patches all over the place, usually marked by the presence of certain $(thing)Plants$().').link('minecraft:clay'),
            multiblock('Clay Indicators', 'Clay, with one of the plants that may indicate its presence.', False, pattern=(
                ('   ', ' C ', '   '),
                ('XXX', 'X0X', 'XXX')
            ), mapping={
                '0': 'tfc:clay_grass/sandy_loam',
                'X': 'tfc:clay_grass/sandy_loam',
                'C': '#tfc:clay_indicators',
            }),
            text('$(thing)Athyrium Fern$(), $(thing)Canna$(), $(thing)Goldenrod$(), $(thing)Pampas Grass$(), $(thing)Perovskia$(), and $(thing)Water Canna$() all indicate the presence of clay nearby. Clay can also be found in smaller deposits close to water sources, such as rivers, lakes, or ponds.$(br2)Like with rocks, clay can be knapped to form new items. It requires five clay in your hand to knap. Unlike rocks, if you make a mistake, you can simply close the knapping interface, reshape your clay, and try again.').link('#tfc:clay_indicators'),
            image('tfc:textures/gui/book/gui/clay_knapping.png', text_contents='The Knapping Interface.', border=False),
            text('The small vessel is one such item. Like all pottery items, it must be $(l:https://en.wikipedia.org/wiki/Pottery)fired$() before it can be used. Firing is a process of $(l:mechanics/heating)heating$() the item up to a point where the clay will turn into a hard $(thing)Ceramic$() material, which requires heating to 1200 °C, or $(e)$(bold)$(t:Yellow)Yellow$().$(br2)In order to do this in the early game, you will need to use a $(l:getting_started/pit_kiln)Pit Kiln$().', title='Small Vessel').link('tfc:ceramic/unfired_vessel').link('tfc:ceramic/vessel').anchor('vessel'),
            clay_knapping('tfc:clay_knapping/vessel', 'Knapping a Clay Small Vessel.'),
            text('Another useful pottery item is the $(thing)Jug$(). It can be used to pick up and $(thing)drink$() fluids, such as fresh water.$(br2)In order to use it, simply $(item)$(k:key.use)$() the jug on the fluid in the world. Then use the jug in order to drink from it. The jug can hold $(thing)100 mB$() of fluid at a time.', title='Jug').link('tfc:ceramic/unfired_jug').link('tfc:ceramic/jug').anchor('jug'),
            clay_knapping('tfc:clay_knapping/jug', 'Knapping a Clay Jug.'),
            text('Clay is also necessary for making $(thing)Molds$(). Molds can have molten metal poured into them, which will eventually solidify into the shape of a mold. The item and potentially the mold can then be retrieved by using $(item)$(k:key.use)$() on the mold.$(br2)The most simple type of mold is the ingot mold, to the right.', title='Molds').anchor('mold'),
            clay_knapping('tfc:clay_knapping/ingot_mold', 'Knapping a Clay Ingot Mold.'),
            heat_recipe('tfc:heating/ingot_mold', 'The mold then needs to be fired, like all clay items, to be usable - likely in a $(l:getting_started/pit_kiln)Pit Kiln$().$(br2)Once it is fired, molten metal can be poured in. Once the metal has cooled enough, it can be extracted.'),
            item_spotlight('tfc:ceramic/ingot_mold{tank:{"Amount":100,"FluidName":"tfc:metal/copper"}}', 'Casting', text_contents='The next few pages show several of the knapping patterns for various tools.'),
            clay_knapping('tfc:clay_knapping/propick_head_mold', 'A $(l:mechanics/prospecting#propick)Prospector\'s Pick$() is an essential tool for locating large quantities of ore.'),
            clay_knapping('tfc:clay_knapping/pickaxe_head_mold', 'A $(thing)Pickaxe$()! The bread and butter tool for mining.'),
            clay_knapping('tfc:clay_knapping/saw_blade_mold', 'A $(thing)Saw$() is a tool which is required in order to craft advanced wooden components like a $(thing)Workbench$() along with many other devices like $(l:mechanics/support_beams)Supports$().'),
            clay_knapping('tfc:clay_knapping/scythe_blade_mold', 'A $(thing)Scythe$() is a tool that can harvest plants and leaves in a 3x3x3 area!'),
            clay_knapping('tfc:clay_knapping/chisel_head_mold', 'A $(l:mechanics/chisel)Chisel$() is a tool used for smoothing blocks as well as creating a large number of decorative blocks.'),
            clay_knapping('tfc:clay_knapping/axe_head_mold', 'An $(thing)Axe$() for all your tree chopping purposes. Note that stone axes are less efficient than metal!'),
            clay_knapping('tfc:clay_knapping/hammer_head_mold', 'A $(thing)Hammer$() is an essential tool to create and work on $(l:mechanics/anvils)Anvils$().'),
            clay_knapping('tfc:clay_knapping/knife_blade_mold', 'A $(thing)Knife$() can be used as a weapon, or as a cutting tool for plant type blocks.'),
            clay_knapping('tfc:clay_knapping/hoe_head_mold', 'A $(thing)Hoe$() used for planting and maintaining $(l:mechanics/crops)Crops$().'),
            clay_knapping('tfc:clay_knapping/shovel_head_mold', 'A $(thing)Shovel$() for all your digging purposes.'),
        )),
        entry('pit_kiln', 'Pit Kilns', 'tfc:textures/block/molten.png', pages=(
            text('A pit kiln is an early game method of $(l:mechanics/heating)heating$() items up. It can be used to $(thing)fire$() clay into ceramic, for example. The pit kiln, over the time period of about eight hours, will heat its contents up to 1600 °C, or $(bold)$(d)$(t:Brilliant White)Brilliant White$().'),
            text('To build a pit kiln, you will need:$(br)$(li)Up to four items to be fired.$(li)Eight pieces of $(thing)Straw$()$(li)Eight $(thing)Logs$()$(li)An item capable of lighting fires, like a $(l:getting_started/firepit#firestarter)Firestarter$(), or a $(thing)Torch$().$(br2)$(bold)Note:$() Torches can start fires simply by tossing the torch on the pit kiln and waiting a few seconds.'),
            text('In order to create a pit kiln:$(br2)$(bold)1.$() Place up to four items down in a 1x1 hole with $(item)$(k:tfc.key.place_block)$().$(br)$(bold)2.$() Use eight $(thing)Straw$() on the pit kiln, until the items are covered.$(br)$(bold)3.$() Use eight $(thing)Logs$() on the pit kiln, until full.$(br)$(bold)4.$() Light the top of the pit kiln on fire!$(br2)The pit kiln will then burn for eight hours, slowly $(l:mechanics/heating)heating$() the items inside up.'),
            image(*['tfc:textures/gui/book/tutorial/pit_kiln_%d.png' % i for i in range(1, 1 + 5)], text_contents='Tutorial: creating a pit kiln.')
        )),
        entry('finding_ores', 'Ores, Metal, and Casting', 'tfc:ore/normal_native_copper', pages=(
            # Surface prospecting
            text('In addition to sticks, twigs, and stones on the ground, in your travels you may encounter small pieces of ores scattered around the ground. These are important, as they are one of the only sources of ore and metal before obtaining a pickaxe.'),
            multiblock('', 'All small ore pieces', False, pattern=(('    ', '  0 ', '    '), ('ABCD', 'EFGH', 'IJKL'), ('XXXX', 'XXXX', 'XXXX')), mapping={
                'X': 'tfc:grass/loam',
                **{k: 'tfc:ore/small_%s' % v for k, v in zip('ABCDEFGHIJKL', ('native_copper', 'native_gold', 'hematite', 'native_silver', 'cassiterite', 'bismuthinite', 'garnierite', 'malachite', 'magnetite', 'limonite', 'sphalerite', 'tetrahedrite'))},
            }),
            text('These small ore pieces can serve two purposes: they can provide a source of metal, and more importantly, they indicate the presence of a larger vein of ore somewhere nearby, probably underground and close to the surface. Be sure to note where you find small ores, as the location of ore veins will be useful later during $(l:mechanics/prospecting)Prospecting$().$(br2)The twelve types of small ores, and the metal they can be melted into are listed on the next page.'),
            text('$(li)Native Copper ($(thing)Copper$())$(li)Native Gold ($(thing)Gold$())$(li)Hematite ($(thing)Cast Iron$())$(li)Native Silver ($(thing)Silver$())$(li)Cassiterite ($(thing)Tin$())$(li)Bismuthinite ($(thing)Bismuth$())$(li)Garnierite ($(thing)Nickel$())$(li)Malachite ($(thing)Copper$())$(li)Magnetite ($(thing)Cast Iron$())$(li)Limonite ($(thing)Cast Iron$())$(li)Sphalerite ($(thing)Zinc$())$(li)Tetrahedrite ($(thing)Copper$())', title='Small Ores'),
            text('In TerraFirmaCraft, ores each contain a certain number of $(thing)units$(), or $(thing)mB (millibuckets)$() of actual metal which can be extracted. Small ores like this found on the surface are the lowest quality, and only provide $(thing)10 mB$() of metal. In order to extract this metal, it needs to be $(thing)melted$(), and made into tools using a process called $(thing)casting$().', title='Casting').anchor('casting'),
            text('You will need:$(br)$(li)A $(l:getting_started/pottery#vessel)Small Vessel$()$(li)Enough materials for a $(l:getting_started/pit_kiln)Pit Kiln$().$(li)One or more $(l:getting_started/pottery#mold)Mold(s)$() to cast the molten metal.$(li)And finally, at least 100 mB total of a metal which is suitable for casting: $(thing)Copper$(), in one or more of its three ore forms.$(br2)$(br)$(italic)Note: Casting can also be done with some $(l:getting_started/primitive_alloys)Alloys$()'),
            text('First, open the $(thing)Small Vessel$() and put the ores inside. Count up the total amount of metal in the ores carefully! Then, you need to build a $(l:getting_started/pit_kiln)Pit Kiln$() with the filled small vessel inside. As the vessel heats, the ores inside it will melt, and you\'ll be left with a vessel of molten metal.$(br2)Take the vessel out and $(item)$(k:key.use)$() it, to open the $(thing)Casting$() interface.'),
            image('tfc:textures/gui/book/gui/casting.png', text_contents='The Casting Interface.', border=False),
            text('With the casting interface open, place your empty fired mold in the center slot. It will fill up as long as the vessel remains liquid. (If the vessel solidifies, it can be reheated in another pit kiln.) Once the mold is full, it can be removed and left to cool. Once cool, the mold and its contents can be extracted by using the mold, or putting it in the crafting grid.'),
            crafting('tfc:crafting/metal/pickaxe/copper', text_contents='With a tool head in hand, you are now able to craft your first pickaxe! Find enough copper to make a pickaxe head, fire a pickaxe mold and melt the ore using a pit kiln, then cast a head. Slap it on a stick, and voila!'),
        )),
        entry('primitive_alloys', 'Primitive Alloys', 'tfc:ceramic/ingot_mold{tank:{"Amount":100,"FluidName":"tfc:metal/bronze"}}', pages=(
            text('$(thing)Alloys$() are a method of mixing two or more metals together, to create a new, stronger metal. During the early game, while copper is a useful metal for creating tools, the next tier of metal is one of three types of $(thing)Bronze$(). An alloy is made up of component $(thing)metals$() which must each satisfy a specific percentage of the overall whole.'),
            text('One method through which alloys can be made during the early game is through the usage of a $(thing)Small Vessel$(). The process is very similar to $(l:getting_started/finding_ores#casting)Casting$(). However, instead of using just a single metal, place enough ore pieces inside the vessel in the correct ratio to form a known alloy mix.'),
            text('For example, to create 1000 mB of $(thing)Bronze$() (shown to the right), you would need between 880 and 920 mB of $(thing)Copper$(), and between 80 and 120 mB of $(thing)Tin$().$(br2)The next three pages show the recipes of the three bronzes. Each type of bronze can be used to make tools, $(l:mechanics/armor)Armor$(), and other metal items. They are slightly different so resulting tools will have different durability, efficiency, and attack damage.'),
            alloy_recipe('Bronze', 'bronze', ''),
            alloy_recipe('Bismuth Bronze', 'bismuth_bronze', ''),
            alloy_recipe('Black Bronze', 'black_bronze', ''),
        )),
        entry('primitive_anvils', 'Primitive Anvils', 'tfc:rock/anvil/granite', pages=(
            text('An alternative to casting tools directly in the early game, and a requirement for higher tier metals, is to use an $(thing)Anvil$(). An anvil is a block which can be used for two different processes: $(l:mechanics/anvils#working)Working$() and $(l:mechanics/anvils#welding)Welding$(). This chapter is just going to show you how to obtain your first primitive stone anvil.'),
            text('First, you need to acquire a block of $(thing)Raw Rock$(), that is $(thing)Igneous Intrusive$() (Rhyolite, Basalt, Andesite, or Dacite) or $(thing)Igneous Extrusive$() (Granite, Diorite, or Gabbro). You could find and use an exposed block in the world, or you could $(l:getting_started/primitive_anvils#raw_rock)extract one$() from the surrounding rock.'),
            text('You will also need any material of $(thing)Hammer$(). In order to make the anvil, simply right click the exposed $(thing)top$() face of one of those raw rock blocks with your $(thing)hammer$(), and voila! An anvil will be formed.$(br2)Anvils have $(l:mechanics/anvils#tiers)tiers$() and the rock anvil is Tier 0 - the lowest tier. It is only able to $(l:mechanics/anvils#welding)Weld$() Tier I ingots.', title='Rock Anvil').anchor('stone_anvils'),
            multimultiblock(
                'Converting the center raw rock to an anvil.',
                multiblock('', '', False, ((' 0 ',), ('RRR',)), {'0': 'AIR', 'R': 'tfc:rock/raw/gabbro'}),
                multiblock('', '', False, multiblock_id='tfc:rock_anvil'),
            ),
            text('In order to obtain a raw rock block without breaking it into smaller rocks, it needs to be $(thing)extracted$(). You must mine the blocks on all six sides of a raw rock block - once it is surrounded by air on all sides - it will pop off as a item which can be picked up.', title='Obtaining Raw Rock').anchor('raw_rock'),
            multimultiblock(
                'Mining all six sides of a piece of raw stone - once complete, the center block will pop off as an item.',
                multiblock('', '', False, (('   ', ' R ', '   '), (' R ', 'RRR', ' R '), ('   ', ' 0 ', '   ')), {'0': 'tfc:rock/raw/gabbro', 'R': 'tfc:rock/raw/gabbro'}),
                multiblock('', '', False, (('   ', '   ', '   '), (' R ', 'RRR', ' R '), ('   ', ' 0 ', '   ')), {'0': 'tfc:rock/raw/gabbro', 'R': 'tfc:rock/raw/gabbro'}),
                multiblock('', '', False, (('   ', '   ', '   '), ('   ', 'RRR', ' R '), ('   ', ' 0 ', '   ')), {'0': 'tfc:rock/raw/gabbro', 'R': 'tfc:rock/raw/gabbro'}),
                multiblock('', '', False, (('   ', '   ', '   '), ('   ', ' RR', ' R '), ('   ', ' 0 ', '   ')), {'0': 'tfc:rock/raw/gabbro', 'R': 'tfc:rock/raw/gabbro'}),
                multiblock('', '', False, (('   ', '   ', '   '), ('   ', ' RR', '   '), ('   ', ' 0 ', '   ')), {'0': 'tfc:rock/raw/gabbro', 'R': 'tfc:rock/raw/gabbro'}),
                multiblock('', '', False, (('   ', '   ', '   '), ('   ', ' R ', '   '), ('   ', ' 0 ', '   ')), {'0': 'tfc:rock/raw/gabbro', 'R': 'tfc:rock/raw/gabbro'}),
                multiblock('', '', False, (('   ', '   ', '   '), ('   ', ' R ', '   '), ('   ', ' 0 ', '   ')), {'0': 'AIR', 'R': 'tfc:rock/raw/gabbro'}),
            ),
        )),
        entry('building_materials', 'Building Materials', 'tfc:wattle/unstained', pages=(
            text('In the early stages of the game, building can be a challenge as many sturdy building blocks require metal tools to obtain. However, there are a few building blocks that can be obtained with just stone tools.'),
            text('$(br)  1. $(l:getting_started/building_materials#mud_bricks)Mud Bricks$()$(br)  2. $(l:getting_started/building_materials#wattle_and_daub)Wattle and Daub$()$(br)  3. $(l:getting_started/building_materials#clay_and_peat)Clay Blocks and Peat$()$(br)  4. $(l:getting_started/building_materials#alabaster)Alabaster$() (requires metal pick)', title='Contents'),
            page_break(),
            # Mud Bricks
            crafting('tfc:crafting/soil/loam_drying_bricks', text_contents='$(thing)Mud$() can be found on the ground, underneath rivers and lakes, or in patches in low elevation swampy environments. With a little bit of $(thing)Straw$(), it can be crafted into $()Wet Mud Bricks$().', title='Mud Bricks').anchor('mud_bricks'),
            multimultiblock(
                'These can be placed on the ground in a dry location, and after a day they will harden into $(thing)Mud Bricks$().',
                two_tall_block_spotlight('', '', 'tfc:grass/loam', 'tfc:drying_bricks/loam[count=4,dried=false]'),
                two_tall_block_spotlight('', '', 'tfc:grass/loam', 'tfc:drying_bricks/loam[count=4,dried=true]'),
            ),
            crafting('tfc:crafting/soil/loam_mud_bricks', text_contents='These dried mud bricks can then be crafted into $(thing)Mud Brick Blocks$(). They can also be made into $(thing)Stairs$(), $(thing)Slabs$(), or $(thing)Walls$(), if so desired.'),
            block_spotlight('', 'All different varieties of mud bricks.', '#tfc:mud_bricks'),
            page_break(),
            # Wattle and Daub
            text('$(thing)Wattle$() and $(thing)Daub$() is a versatile building and decoration block.$(br2)$(thing)Wattle$() can be crafted and placed, however it is breakable and allows players and mobs to walk through it. It can be augmented with $(thing)Daub$(), to make it solid.', 'Wattle and Daub').anchor('wattle_and_daub'),
            crafting('tfc:crafting/wattle', text_contents='In order to make $(thing)Wattle$() solid, it first must be woven, which requires adding sticks to the structure.'),
            crafting('tfc:crafting/daub', 'tfc:crafting/daub_from_mud', text_contents=''),
            image('tfc:textures/gui/book/tutorial/wattle_weave.png', text_contents='Four sticks are required to $(thing)weave$() wattle.'),
            text('At any time, sticks can be added on each diagonal, as well as the top and bottom. Hold a single $(thing)Stick$() in your hand and $(item)$(k:key.use)$() it to add a stick. Change what part of the wattle you\'re adding the stick to by selecting a different side of the face.'),
            image('tfc:textures/gui/book/tutorial/wattle_add_stick.png', text_contents='Adding sticks to wattle.'),
            image('tfc:textures/gui/book/tutorial/wattle_add_daub.png', text_contents='Using $(thing)Daub on $(thing)Woven Wattle$() creates a solid block.'),
            image('tfc:textures/gui/book/tutorial/wattle_stained.png', text_contents='It can then be $(thing)stained$() by using dye on it.'),
            page_break(),
            # Clay Blocks and Peat
            # todo: Peat spawning details, screenshot?
            text('Clay obtained from the ground can be crafted into clay blocks. When placed and dug again, they\'ll turn back into clay. While unattractive, they are easy to obtain.$(br2)Peat spawns in the world in patches along water bodies and is mineable with stone tools. Some plants will grow on it.$(br2)However, peat is quite flammable.', title='Clay Blocks and Peat').anchor('clay_and_peat'),
            crafting('minecraft:clay', title='Clay Blocks'),
            page_break(),
            # Alabaster
            text('Alabaster is a building block made from $(l:the_world/ores_and_minerals#gypsum)Gypsum$(). Gypsum is an ore, so requires a metal pick to obtain. Alabaster can be made by directly crafting with $(l:the_world/ores_and_minerals#gypsum)Gypsum$(), however it can be made more efficiently by sealing some $(l:the_world/ores_and_minerals#gypsum)Gypsum$() with 100 mB of $(thing)Limewater$() in a barrel.', title='Alabaster').anchor('alabaster'),
            crafting('tfc:crafting/alabaster_brick', 'tfc:crafting/alabaster_bricks', title='Alabaster Bricks'),
            text('Alabaster can be dyed in a $(l:mechanics/barrels)Barrel$() of dye into any color. Raw Alabaster blocks can also be $(l:mechanics/chisel)chiseled$() into $(thing)Polished Alabaster$() using the $(thing)Smooth$() chisel mode.'),
            crafting('tfc:crafting/alabaster/magenta_polished_stairs', text_contents='Polished Alabaster and Alabaster Bricks can be crafted or $(l:mechanics/chisel)chiseled$() into stairs, walls, and slabs.', title='Alabaster Decorations'),
        )),
        entry('a_place_to_sleep', 'A Place to Sleep', 'tfc:medium_raw_hide', pages=(
            text('Just kidding! The $(thing)Thatch Bed$() is a primitive bed which can be used to set your spawn, although not to sleep through the night. To make a thatch bed, place two $(thing)Thatch$() blocks adjacent to each other, then right click with a $(thing)Large Raw Hide$(). Large hides are dropped by larger animals, like $(thing)bears$() and $(thing)cows$().'),
            multiblock('Thatch Bed', 'A constructed thatch bed.', False, mapping={'0': 'tfc:thatch_bed[part=head,facing=east]', 'D': 'tfc:thatch_bed[part=foot,facing=east]'}, pattern=((' D ', ' 0 '),)),
        )),
        entry('size_and_weight', 'Size and Weight', 'tfc:wood/chest/kapok', pages=(
            text('Every item has a $(thing)Size ⇲$() and $(thing)Weight \u2696$(). An item\'s size and weight is shown on the $(thing)tooltip$(), which appears when you hover over it with your mouse.'),
            text('Size determines what storage blocks an item can fit inside of.$(br)$(li)$(thing)Tiny$() items fit in anything.$(li)$(thing)Very Small$() items fit in anything.$(li)$(thing)Small$() items are the largest item that will fit in $(l:mechanics/decay#small_vessels)Small Vessels$()$().$(li)$(thing)Normal$() items are the largest that will fit in $(l:mechanics/decay#small_vessels)Large Vessels$().', title='Size ⇲'),
            text('$(li)$(thing)Large$() items are the largest that will fit in Chests. $(l:getting_started/pit_kiln)Pit Kilns$() can hold four.$(li)$(thing)Very Large$() items are placed alone in Pit Kilns.$(li)$(thing)Huge$() items do not fit in any normal storage device. They also count towards overburdening.'),
            text('Weight determines the max stack size of items.$(br)$(li)$(thing)Very Light$(): 64$(li)$(thing)Light$(): 32$(li)$(thing)Medium$(): 16$(li)$(thing)Heavy$(): 4$(li)$(thing)Very Heavy$(): 1$(br2)Most items are $(thing)Very Light$() by default. Blocks are usually $(thing)Medium$().', title='Weight \u2696'),
            text('$(thing)Overburdening happens when you carry items that are both $(thing)Huge$() and $(thing)Very Heavy$(). Carrying just one $(thing)Huge, Very Heavy$() item causes you to become exhausted, making your food burn quicker. Carrying two or more gives you the $(thing)Overburdened$() status effect, which makes movement very slow.'),
            text('Items that count towards overburdening include $(thing)Anvils$(), $(thing)Sealed Barrels$(), $(thing)Crucibles$() (with contents)$(br2)Note: $(l:mechanics/animal_husbandry#horses)Horses$() can also be overburdened.', title='Overburdening').anchor('overburdening'),
        ))
    ))
    book.category('mechanics', 'Advanced Mechanics', 'Advanced sections of the tech tree, from the first pickaxe, all the way to colored steel.', 'tfc:metal/axe/red_steel', entries=(
        # Possible new entries
        # todo: dyes (both items, and fluids) - just add on to the barrels page maybe? or link?
        # todo: sluices
        # todo: powderkeg
        # todo: jack o lanterns, candles, torches (alt lighting page..?)
        # todo: entity renderers have issues. many are babies, squids don't work. need to figure out what entity data to insert
        entry('animal_husbandry', 'Animal Husbandry', 'minecraft:egg', pages=(
            text('$(thing)Livestock$() are animals that can be tamed and bred by the player. Livestock can be either $(thing)male$() or $(thing)female$(). For some animals, it is possible to tell their sex visually. For example, male pigs have tusks.'),
            text('Livestock experience $(thing)aging$(). They are born as babies, which are smaller and cannot provide things for the player. After a certain number of days, they grow into $(thing)adult$() animals, which are able to do things like breed or produce milk. After they breed or are used enough times, animals become $(thing)old$(), and are only useful for their meat.'),
            image('tfc:textures/gui/book/tutorial/old_cow.png', text_contents='This bull is old and cannot breed, so it has a faded coat and grey, unseeing eyes.'),
            text('Livestock can be fed to raise $(thing)familiarity$(). Each animal has foods that it prefers to eat. To feed an animal, $(item)$(k:key.sneak)$() and $(item)$(k:key.use)$() with food in your hand.'),
            image('tfc:textures/gui/book/tutorial/unfamiliarized_pig.png', text_contents='Livestock have a $(thing)Familiarity Indicator$() that shows how familiar they are with you. Hold $(item)$(k:key.sneak)$() and look at the animal to reveal it.'),
            image('tfc:textures/gui/book/tutorial/no_familiarity_decay_pig.png', text_contents='Familiarity decays a little each day if not fed. Raising the familiarity enough prevents decay, indicated by the white outlined heart.'),
            image('tfc:textures/gui/book/tutorial/familiarity_limit_pig.png', text_contents='Adult livestock cannot be fully familiarized, indicated by the red outlined heart. Babies can reach 100% familiarity.'),
            text('$(thing)Mammals$() are livestock that experience $(thing)Pregnancy$(). Adult mammals that are above 30% familiarity and have been fed that day will mate, given that they are of opposite genders and near each other. The female animal will become $(thing)pregnant$(), which causes it to have children a set number of days after fertilization.$(br)An example is $(l:mechanics/animal_husbandry#pig)Pigs$().').anchor('mammals'),
            text('$(thing)Wooly Animals$() are $(l:mechanics/animal_husbandry#mammals)Mammals$() that can be $(thing)Sheared$() if they are adults and familiar enough to you. Some examples are $(l:mechanics/animal_husbandry#sheep)Sheep$(), $(l:mechanics/animal_husbandry#alpaca)Alpacas$(), and $(l:mechanics/animal_husbandry#musk_ox)Musk Oxen$().').anchor('wooly_animals'),
            text('$(thing)Dairy Animals$() are mammals that make $(thing)Milk$(). Female dairy animals can be clicked with a bucket to obtain milk. Some examples are $(l:mechanics/animal_husbandry#goat)Goats$(), $(l:mechanics/animal_husbandry#cow)Cows$(), and $(l:mechanics/animal_husbandry#yak)Yaks$().').anchor('dairy_animals'),
            crafting('tfc:crafting/nest_box', title='Nest Box', text_contents='$(thing)Oviparous Animals$() are not $(l:mechanics/animal_husbandry#mammals)Mammals$(), and instead produce children by laying $(thing)Eggs$(). They need a $(thing)Nest Box$() to lay eggs, which they are capable of locating on their own.$(br)Some examples are $(l:mechanics/animal_husbandry#duck)Ducks$(), $(l:mechanics/animal_husbandry#quail)Quails$(), and $(l:mechanics/animal_husbandry#chicken)Chickens$().').anchor('oviparous_animals'),
            heat_recipe('tfc:heating/cooked_egg', '$(thing)Eggs$() can be cooked or boiled for food. Male oviparous animals can fertilize females, which causes the next egg laid in the nest box to be fertilized. Fertilized eggs will have a tooltip with how long until they are ready to hatch.'),
            leather_knapping('tfc:leather_knapping/saddle', '$(thing)Equines$() are $(l:mechanics/animal_husbandry#mammals)Mammals$() that can be ridden when tamed. They become rideable after reaching 15% familiarity.').anchor('horses'),
            text('They need a $(thing)Saddle$() to ride, which can be $(thing)Knapped$(). This includes $(l:mechanics/animal_husbandry#mule)Mules$(), $(l:mechanics/animal_husbandry#donkey)Donkeys$(), and $(l:mechanics/animal_husbandry#horses)Horses$().$(br2)The next few pages will go over all livestock types.'),
            page_break(),
            text('$(thing)Pigs$() spawn in mild forests with $(l:the_world/climate#temperature)temperature$() between -10 and 35°C, and at least 200mm of $(l:the_world/climate#rainfall)rainfall$(). They are $(l:mechanics/animal_husbandry#mammals)Mammals$() with no special abilities. They will eat any food, even if it is rotten. They have 1-10 children, are pregnant for just 19 days, and reach adulthood in 80 days. They can have children 6 times.', title='Pigs').anchor('pig'),
            entity('tfc:pig', 'A pig.', '', scale=1),
            text('$(thing)Cows$() spawn in most climates, between $(l:the_world/climate#temperature)temperature$() -10 and 35°C, and at least 250mm of $(l:the_world/climate#rainfall)rainfall$(). They are $(l:mechanics/animal_husbandry#dairy_animals)Dairy Animals$(). They only eat $(thing)grains$(), which may be rotten. They can have 1-2 children, are pregnant for 58 days, and reach adulthood in 192 days. They can have children 13 times, if they are never milked, or be milked 128 times, if they are never bred. They produce milk every day.', title='Cows').anchor('cow'),
            entity('tfc:cow', 'A cow.', '', scale=1),
            text('$(thing)Goats$() spawn in moderate climates, with $(l:the_world/climate#temperature)temperature$() between -12 and 25°C, and at least 300mm of $(l:the_world/climate#rainfall)rainfall$(). They are $(l:mechanics/animal_husbandry#dairy_animals)Dairy Animals$(). They eat $(thing)grains$(), $(thing)fruits$(), and $(thing)vegetables$(), which may be rotten. They can have 1-2 children, are pregnant for 32 days, and reach adulthood in 96 days. They can have children 6 times if they are never milked, or be milked 60 times if they are never bred. They produce milk every 3 days.', title='Goats').anchor('goat'),
            entity('tfc:goat', 'A goat.', '', scale=1),
            text('$(thing)Yaks$() spawn in cold climates, with $(l:the_world/climate#temperature)temperature$() of at most -11°C, and at least 100mm of $(l:the_world/climate#rainfall)rainfall$(). They are $(l:mechanics/animal_husbandry#dairy_animals)Dairy Animals$(). They eat only fresh $(thing)grains$(). They always have 1 child, are pregnant for 64 days, and reach adulthood in 180 days. They can have children 23 times, if they are never milked, or be milked 230 times, if they are never bred. They produce milk once a day.', title='Yak').anchor('yak'),
            entity('tfc:yak', 'A yak.', '', scale=1),
            text('$(thing)Alpacas$() spawn in colder climates, with $(l:the_world/climate#temperature)temperature$() between -8 and 20°C, and at least 250mm of $(l:the_world/climate#rainfall)rainfall$(). They are $(l:mechanics/animal_husbandry#wooly_animals)Wooly Animals$(). They eat $(thing)grains$() and $(thing)fruits$(). They have 1-2 children, are pregnant for 36 days, and reach adulthood in 98 days. They can have children 13 times, if they are never sheared, or be sheared 128 times, if they are never bred. They grow wool every 6 days.', title='Alpaca').anchor('alpaca'),
            entity('tfc:alpaca', 'An alpaca.', '', scale=1),
            text('$(thing)Sheep$() spawn in drier climates, with $(l:the_world/climate#temperature)temperature$() between 0 and 35°C, and between 70 and 300mm of $(l:the_world/climate#rainfall)rainfall$(). They are $(l:mechanics/animal_husbandry#wooly_animals)Wooly Animals$(). They eat $(thing)grains$(). They have 1-2 children, are pregnant for 32 days, and reach adulthood in 56 days. They can have children 6 times, if they are never sheared, or be sheared 60 times, if they are never bred. They grow wool every 9 days.', title='Sheep').anchor('sheep'),
            entity('tfc:sheep', 'A sheep.', '', scale=1),
            text('$(thing)Musk Oxen$() spawn in moderate climates, with $(l:the_world/climate#temperature)temperature$() between 0 and 25°C, and at least 100mm of $(l:the_world/climate#rainfall)rainfall$(). They are $(l:mechanics/animal_husbandry#wooly_animals)Wooly Animals$(). They eat $(thing)grains$(). They always have 1 child, are pregnant for 64 days, and reach adulthood in 168 days. They can have children 16 times, if they are never sheared.', title='Musk Ox').anchor('musk_ox'),
            entity('tfc:musk_ox', 'A musk ox.', '', scale=1),
            text('$(thing)Chickens$() spawn in warm forests, with $(l:the_world/climate#temperature)temperature$() of at least 14°C, and at least 225mm of $(l:the_world/climate#rainfall)rainfall$(). They are $(l:mechanics/animal_husbandry#oviparous_animals)Oviparous Animals$(). They eat $(thing)grains$(), $(thing)fruits$(), $(thing)vegetables$(), and $(thing)seeds$(), which can be rotten. Their eggs hatch in 8 days, and become adults in 24 days. They can lay eggs 100 times. They produce eggs every 30 hours.', title='Chickens').anchor('chicken'),
            entity('tfc:chicken', 'A chicken.', '', scale=1),
            text('$(thing)Ducks$() spawn in most plains, with $(l:the_world/climate#temperature)temperature$() between -25 and 30°C, and at least 100mm of $(l:the_world/climate#rainfall)rainfall$(). They are $(l:mechanics/animal_husbandry#oviparous_animals)Oviparous Animals$(). They eat $(thing)grains$(), $(thing)fruits$(), $(thing)vegetables$(), $(thing)bread$(), and $(thing)seeds$(). Their eggs hatch in 8 days, and become adults in 32 days. They can lay eggs 72 times. They produce eggs every 32 hours.', title='Ducks').anchor('duck'),
            entity('tfc:duck', 'A duck.', '', scale=1),
            text('$(thing)Quails$() spawn in colder climates, with $(l:the_world/climate#temperature)temperature$() between -15 and 15°C, and at least 200mm of  $(l:the_world/climate#rainfall)rainfall$(). They are $(l:mechanics/animal_husbandry#oviparous_animals)Oviparous Animals$(). They eat $(thing)grains$(), $(thing)fruits$(), $(thing)vegetables$(), and $(thing)seeds$(), which can be rotten. Their eggs hatch in 8 days, and become adults in 22 days. They can lay eggs 48 times. They produce eggs every 28 hours.', title='Quail').anchor('quail'),
            entity('tfc:quail', 'A quail.', '', scale=1),
            text('$(thing)Donkeys$() spawn in wetter plains, with $(l:the_world/climate#temperature)temperature$() of at least -15°C, and between 130 and 400mm of $(l:the_world/climate#rainfall)rainfall$(). They are a kind of $(l:mechanics/animal_husbandry#horses)Equine$() that can carry a $(thing)chest$(). They eat $(thing)grains$() and $(thing)fruits$(). They have 1 child, are pregnant for 19 days, and reach adulthood in 80 days. They can have children 6 times.', title='Donkeys').anchor('donkey'),
            entity('tfc:donkey', 'A donkey.', '', scale=1),
            text('$(thing)Mules$() spawn in plains with $(l:the_world/climate#temperature)temperature$() of at least -15°C, and between 130 and 400mm of $(l:the_world/climate#rainfall)rainfall$(). They are a kind of $(l:mechanics/animal_husbandry#horses)Equine$() that can carry a $(thing)chest$() and are the always-male product of a $(thing)horse$() and a $()donkey$(). They can have $(thing)grains$() and $(thing)fruits$(). They reach adulthood in 80 days.', title='Mules').anchor('mule'),
            entity('tfc:mule', 'A mule.', '', scale=1),
            text('$(thing)Horses$() spawn in plains with $(l:the_world/climate#temperature)temperature$() of at least -15°C, and between 130 and 400mm of $(l:the_world/climate#rainfall)rainfall$(). They are a kind of $(l:mechanics/animal_husbandry#horses)Equine$(). They eat $(thing)grains$() and $(thing)fruits$(). They have 1 child, are pregnant for 19 days, and reach adulthood in 80 days. They can have children 6 times.', title='Horses').anchor('horse'),
            entity('tfc:horse', 'A horse.', '', scale=1),
        )),
        entry('leather_making', 'Leather Making', 'minecraft:leather', pages=(
            text('$(thing)Leather$() is a sturdy material formed from animal hides. It is required to craft $(l:mechanics/armor)Armor$(), $(thing)Saddles$(), or a $(l:mechanics/bellows)Bellows$(). $()Raw Hides$() must be treated through several processes: $(l:mechanics/leather_making#soaking)soaking$(), $(l:mechanics/leather_making#scraping)scraping$(), $(l:mechanics/leather_making#preparing)preparing$(), and $(l:mechanics/leather_making#tanning)tanning$() to turn them into $(thing)Leather$().'),
            item_spotlight(('tfc:small_raw_hide', 'tfc:medium_raw_hide', 'tfc:large_raw_hide'), title='Raw Hide', text_contents='To get started you will first need to obtain $(thing)Raw Hide$(), which is dropped when slaughtering many different $(l:the_world/wild_animals)Animals$(). Different animals will drop different sizes of $(thing)Raw Hide$().'),
            text('Leather making will require several materials and tools. You will need:$(br)$(li)$(l:mechanics/barrels#limewater)Limewater$() - a solution of $(l:mechanics/flux)Flux$() in $(thing)Water$()$(li)Water$(li)$(l:mechanics/barrels#tannin)Tannin$() - an acidic solution made from the bark of some trees.$(li)$(thing)Raw Hides$()$(br2)With all that on hand, you are ready to begin the leather working process.'),
            sealed_barrel_recipe('tfc:barrel/medium_soaked_hide', 'First, raw hides must be $(thing)soaked$() to clean them and loosen unwanted material before processing. This can be done by sealing some $(thing)Raw Hide$() in a $(l:mechanics/barrels#limewater)Barrel of Limewater$() for at least eight hours.').anchor('soaking'),
            item_spotlight(('tfc:small_scraped_hide', 'tfc:medium_scraped_hide', 'tfc:large_scraped_hide'), link_recipe=True, title='Scraping', text_contents='After soaking, $(thing)Soaked Hides$() must be scraped which removes any excess material. In order to scrape hides, place the hide on the side of a $(thing)Log$(). With a $(thing)Knife$(), $(item)$(k:key.use)$() on each part of the hide and it will start to change texture.').anchor('scraping'),
            image(*['tfc:textures/gui/book/tutorial/soaked_hide_%d.png' % i for i in range(1, 1 + 4)], text_contents='Once the hide is fully scraped, it can be broken to pick up a $(thing)Scraped Hide$().'),
            sealed_barrel_recipe('tfc:barrel/medium_prepared_hide', 'After scraping, $(thing)Scraped Hides$() must be sealed in a $(l:mechanics/barrels)Barrel$() of $(thing)Water$() for at least eight hours, for one final cleaning before tanning.').anchor('preparing'),
            sealed_barrel_recipe('tfc:barrel/medium_leather', 'Finally, $(thing)Prepared Hides$() must be sealed in a $(l:mechanics/barrels#tannin)Barrel of Tannin$(), which is an acidic chemical compound that helps to convert the hide to $(thing)Leather$(). After another eight hours, you can remove the $(thing)Leather$() from the barrel.').anchor('tanning'),
        )),
        entry('weaving', 'Weaving', 'tfc:spindle', pages=(
            text('$(thing)Weaving$() is the process of combining different kinds of string into $(thing)Cloth$(). While the last step of weaving is done in a $(thing)Loom$(), some cloths such as $(thing)Wool$(), obtained from $(l:mechanics/animal_husbandry#wooly_animals)Wooly Animals$(), requires a $(thing)Spindle$() to obtain $(thing)Wool Yarn$() in order to be woven.'),
            clay_knapping('tfc:clay_knapping/spindle_head', 'The $(thing)Unfired Spindle Head$() is knapped from clay. It can then be $(l:mechanics/heating)fired$() to make a $(thing)Spindle Head$(). To complete the spindle, craft it with a $(thing)Stick$().'),
            crafting('tfc:crafting/wool_yarn', text_contents='Crafting $(thing)Wool$() with a Spindle yields $(thing)Wool Yarn$().'),
            crafting('tfc:crafting/wood/acacia_loom', text_contents='The loom is crafted from just $(thing)Lumber$() and a $(thing)Stick$().'),
            loom_recipe('tfc:loom/wool_cloth', 'The recipe for $(thing)Wool Cloth$() takes 16 $(thing)Wool Yarn$(). Adding to the loom is done with $(item)$(k:key.use)$(). Then, hold down $(item)$(k:key.use)$() to begin working the loom. When it is done, press $(item)$(k:key.use)$() to retrieve the item.'),
            image(*['tfc:textures/gui/book/tutorial/loom_%s.png' % stage for stage in ('empty', 'full', 'working', 'done')], text_contents='The stages of the loom working.'),
            loom_recipe('tfc:loom/wool_block', '$(thing)Wool Cloth$() can be re-woven into $(thing)Wool Blocks$(). Wool blocks can be dyed.'),  # todo: ref dyeing page
            loom_recipe('tfc:loom/silk_cloth', '$(thing)Silk Cloth$() can be made in the loom out of $(thing)String$(). It can be used as a wool cloth substitute in some cases.'),
            loom_recipe('tfc:loom/burlap_cloth', '$(thing)Burlap Cloth$() does not have a use, but it can be made from $(l:mechanics/crops#jute)Jute Fiber$().'),
            crafting('tfc:crafting/vanilla/color/light_blue_bed', 'tfc:crafting/vanilla/painting'),
        )),
        entry('bread', 'Bread', 'tfc:food/barley_bread', pages=(
            text('Bread is the processed form of the various grain crops, such as $(l:mechanics/crops#barley)Barley$(). Breaking a grain crop drops a raw, unprocessed grain item, which is not useful on its own. It must be processed into $(thing)Bread$(), which can then be eaten or used in $(l:mechanics/sandwiches)Sandwiches$().'),
            crafting('tfc:crafting/barley_cutting', text_contents='First, cut the straw off of the food with a $(thing)Knife$().'),
            item_spotlight('tfc:food/rye_grain', text_contents='Grains are the longest-lasting stage of the process, decaying much slower than most foods. On its own, a fresh piece of grain lasts 10 months and 7 days. In a small vessel, it lasts 1 year, 9 months, and 7 days.'),
            quern_recipe('tfc:quern/oat_grain', 'Grain must then be ground in a $(l:mechanics/quern)Quern$() to make flour.'),
            crafting('tfc:crafting/dough/barley_dough_1', text_contents='Dough is crafted by adding a bucket of $(thing)Fresh Water$() to flour.'),
            heat_recipe('tfc:heating/barley_dough', 'Dough is then able to be $(l:mechanics/heating)heated$() to make bread. At this point it can also be used in $(l:mechanics/sandwiches)Sandwiches$().'),
        )),
        entry('sandwiches', 'Sandwiches', 'tfc:food/barley_bread_sandwich', pages=(
            text('$(thing)Sandwiches$() are a meal allowing the combination of two $(l:mechanics/bread)Bread$() items and three sandwich foods, which can be any combination of $(l:mechanics/bread)Vegetables$(), $(thing)Cooked Meats$(), and $(l:mechanics/dairy)Cheeses$().'),
            crafting('tfc:crafting/wheat_sandwich', text_contents='The sandwich recipe, which is executed in a $(thing)Workbench$().'),
            text('The nutrients, water, and saturation of the food items are all combined into the sandwich\'s nutritional content. The breads are weighted at 50% of their values, whereas the ingredient foods are weighted at 80%. Sandwich ingredients may not be rotten, but once the sandwich is created, it is considered fresh, and decays like it is new.'),
            empty_last_page()
        )),
        entry('dairy', 'Dairy Products', 'tfc:food/cheese', pages=(
            text('$(thing)Dairy$() is a $(l:the_world/food_and_water#nutrients)Nutrient$() obtained from the milk produced by $(l:mechanics/animal_husbandry#dairy_animals)Dairy Animals$(). It can be drank, or processed into $(thing)Cheese$(). Drinking can be done out of a jug, and always restores $(l:the_world/food_and_water#thirst)Thirst$(). However, it only adds to nutrition when drank after eating a food. Practically, this means that drinking milk twice in a row is ineffectual. A meal must precede it.', title='Dairy'),
            text('To start the $(thing)Cheesemaking$() process, add $(thing)Milk$() and $(thing)Vinegar$() in a $(l:mechanics/barrels)Barrel$() at a ratio of 9:1. This is easiest done by filling 9 buckets of milk in a barrel, and adding a single bucket of vinegar. This produces $(thing)Milk Vinegar$().'),
            sealed_barrel_recipe('tfc:barrel/curdling', 'Once milk and vinegar are mixed, it will curdle if it is sealed in a barrel for eight hours. This requires no extra ingredients, except time.'),
            sealed_barrel_recipe('tfc:barrel/cheese', 'Cheese is then made by once again sealing the curdled milk in a barrel for eight hours. Cheese is a long-lasting dairy product, and can be used in some meals to add dairy to them, such as $(l:mechanics/sandwiches)Sandwiches$().')
        )),
        entry('scribing_table', 'Scribing Table', 'minecraft:black_dye', pages=(
            text('The $(thing)Scribing Table$() is used to rename items. It requires $(thing)Black Dye$() to rename items, which can be supplied as the traditional dye item or as a bucket of dye fluid.'),
            block_spotlight('', 'The scribing table.', 'tfc:wood/scribing_table/kapok'),
            crafting('tfc:crafting/wood/birch_scribing_table', text_contents='The scribing table crafting recipe.'),
            image('tfc:textures/gui/book/gui/scribing.png', text_contents='The scribing screen takes text entry at the top, an input on the left, a dye in the center. The output is taken from the right slot.', border=False),
        )),
        entry('advanced_building_materials', 'Advanced Materials', 'tfc:brick/rhyolite', pages=(
            text('As you progress in TFC, you may want for stronger and prettier building materials, as well as some devices you may remember from vanilla. One such material is $(thing)Stone Bricks$(), which are made with $(thing)Bricks$() and $(thing)Mortar$().'),
            sealed_barrel_recipe('tfc:barrel/mortar', 'Combine $(l:mechanics/barrels#limewater)Limewater$() with $(thing)Sand$() to make mortar.'),
            crafting('tfc:crafting/rock/gneiss_brick', 'tfc:crafting/rock/gneiss_bricks'),
            crafting('tfc:crafting/rock/gneiss_pressure_plate', 'tfc:crafting/rock/gneiss_button'),
            crafting('tfc:crafting/rock/gneiss_cracked', text_contents='Bricks can turned into cracked bricks with a $(thing)Hammer$().'),
            crafting('tfc:crafting/rock/quartzite_hardened', text_contents='Mortar can be used to make $(thing)Hardened Stone$(), a kind of raw stone that does not collapse.'),
        )),
        entry('salad', 'Salads', 'tfc:food/protein_salad', pages=(
            text('$(thing)Salads$() are a meal prepared in a $(thing)Bowl$() from up to five $(thing)Fruits$(), $(thing)Vegetables$(), or $(thing)Cooked Meats$(). Salads are made in a special salad screen, created with a $(thing)Bowl$().'),
            clay_knapping('tfc:clay_knapping/bowl_4', 'Ceramic bowls are made through the knapping and firing of clay.'),
            text('The salad screen is opened by pressing $(item)$(k:key.use)$() while holding $(item)$(k:key.sneak)$(). Add the foods. When you are ready, take your salad out of the slot on the right side.$(br2)The $(l:the_world/food_and_water)Nutrients$(), Water, and Saturation of a salad are 75% of the total of all nutrients of its ingredients. When a salad is made, its decay refreshes.'),
            image('tfc:textures/gui/book/gui/salad.png', text_contents='The salad interface.', border=False),
        )),
        entry('wooden_buckets', 'Wooden Buckets', 'tfc:wooden_bucket', pages=(
            text('$(thing)Wooden Buckets$() are an early game fluid container. They can contain 1000 mB of fluid. They can pick up any kind of fluid that is used for recipes, such as those in a $(l:mechanics/pot)Pot$() or $(l:mechanics/barrels)Barrel$(). However, wooden buckets cannot place source blocks. Dumping its fluid on the ground results in a small amount of fluid that quickly disappears.'),
            crafting('tfc:crafting/wooden_bucket', text_contents='The wooden bucket is made of $(thing)Lumber$().'),
        )),
        entry('damage_types', 'Damage Types', 'tfc:metal/sword/red_steel', pages=(
            text('$(thing)Physical Damage Types$() describe the nature of the damage that can be dealt my players and mobs. There are three types: $(thing)Piercing$(), $(thing)Slashing$(), and $(thing)Crushing$(). Some entities are able to resist certain damage types, making it difficult or impossible to kill them with certain methods.'),
            text('$(thing)Piercing$() damage is dealt by pointy weapons such as $(thing)Knives$(), projectiles like $(thing)Arrows$() and $(thing)Javelins$(), fanged monsters like $(thing)Spiders$(), and $(l:the_world/flora#cacti)Cacti$(). $(thing)Skeletons$() are invulnerable to piercing damage, and $(thing)Zombies$() are slightly vulnerable to it.', title='Piercing'),
            text('$(thing)Slashing$() damage is dealt by weapons with long sharp edges like $(thing)Axes$() and $(thing)Swords$(), as well as large $(l:the_world/wild_animals#predators)Predators$() like bears and cougars. $(thing)Creepers$() are vulnerable to slashing damage.', title='Slashing'),
            text('$(thing)Crushing$() damage is dealt by blunt weapons like $(thing)Hammers$() and $(thing)Maces$(). $(thing)Zombies$() deal crushing damage, and are somewhat resistant to it. $(thing)Creepers$() also resist some crushing damage$(). $(thing)Skeletons$() are vulnerable to it.', title='Crushing'),
            text('$(l:mechanics/armor)Armor$() has its own set of damage resistances. These resistances scale with the quality of armor, but may differ among armors of the same tier. Among bronzes, $(thing)Bismuth Bronze$() armor is best at resisting $(thing)Crushing$(), $(thing)Black Bronze$() is best at resisting $(thing)Piercing$() and regular $(thing)Bronze$() does moderately well with any damage.').anchor('armor'),
            text('For $(thing)Colored Steel$(), $(thing)Blue Steel$() is better at resisting $(thing)Crushing$() damage, whereas $(thing)Red Steel$() is better at resisting $(thing)Piercing$() damage.'),
        )),
        entry('armor', 'Armor', 'tfc:metal/chestplate/copper', pages=(
            text('$(thing)Armor$() provides protection against attacks from predators and monsters. The quality of armor scales with the tier of the $(thing)Metal$(), with $(l:mechanics/leather_making)Leather$() being the weakest and $(l:mechanics/steel)Colored Steels$() being the strongest.'),
            leather_knapping('tfc:leather_knapping/chestplate', 'Leather armor is $(thing)Knapped$() from $(l:mechanics/leather_making)Leather$(). It does not last long, but provides some decent protection if you have a full suit.'),
            anvil_recipe('tfc:anvil/copper_unfinished_helmet', '$(thing)Metal Armor$() requires multiple processing steps in an $(l:mechanics/anvils)Anvil$(). First, an $(thing)unfinished$() armor piece must be smithed. These require a $(thing)Double Sheet$() of the metal, except for boots which require a single sheet.'),
            welding_recipe('tfc:welding/bismuth_bronze_greaves', 'Next, a $(thing)Sheet$() must be $(l:mechanics/anvils#welding)Welded$() to the armor piece to finish it. Chestplates require a $(thing)Double Sheet$() to be finished.'),
            text('Armor that is of the same tier but different metals may be subtly different. These are expressed in durability, as well as $(l:mechanics/damage_types)Damage Resistances$(). In order of increasing durability, the bronzes are ranked $(thing)Bismuth Bronze$(), regular $(thing)Bronze$(), and then $(thing)Black Bronze$(). For colored steels, $(thing)Red Steel$() lasts longer than $(thing)Blue Steel$().'),
            text('Steel armor also provides benefits such as $(thing)Toughness$() and $(thing)Knockback Resistance$(). Regular $(thing)Steel$() has 1 toughness, $(thing)Black Steel$() has 2 toughness, and the $(thing)Colored Steels$() have 3 toughness. $(thing)Black Steel$() has 5% knockback resistance, whereas the $(thing)Colored Steels$() have 10%.')
        )),
        entry('panning', 'Panning', 'tfc:pan/empty', pages=(
            text('$(thing)Panning$() is a method of obtaining small pieces of certain native ores by searching in rivers and other waterways.$(br2)Panning makes use of $(l:the_world/waterways#ore_deposits)Ore Deposits$() which are found in gravel patches in the bottom of lakes and rivers.$(br2)In order to get started panning, you will need an empty pan.').link('#tfc:ore_deposits'),
            clay_knapping('tfc:clay_knapping/pan', 'Clay can be $(l:getting_started/pottery)knapped$() into a pan as shown above.'),
            heat_recipe('tfc:heating/ceramic_pan', 'Once the pan has been $(thing)knapped$(), it needs to be $(l:mechanics/heating)fired$() to create a $(thing)Ceramic Pan$().$(br2)The next thing you will need to find is some sort of $(thing)Ore Deposit$(). Ore deposits can come in several different ores: Native Copper, Native Silver, Native Gold, and Cassiterite.'),
            block_spotlight('Example', 'A native gold deposit in some slate.', 'tfc:deposit/native_gold/slate'),
            text('Then you can begin panning!$(br2)$(bold)1.$() With the pan in hand, $(thing)use$() it on the ore deposit block.$(br2)$(bold)2.$() While standing in water with the pan in your hand, hold down $(item)$(k:key.use)$() and you will start panning.$(br2)$(bold)3.$() After a few moments, if you are lucky, you may be rewarded with a small piece of ore in your inventory.'),
            image('tfc:textures/gui/book/tutorial/panning.png'),
        )),
        entry('heating', 'Heating', 'tfc:firestarter', pages=(
            text('Heating items is a way of converting one item to another, or an item to a fluid. Items can be heated in many ways - in a $(l:getting_started/firepit)Firepit$(), a $(l:getting_started/pit_kiln)Pit Kiln$(), or a $(l:mechanics/charcoal_forge)Charcoal Forge$(), to name a few. However they all function in the same way. When you place items inside these devices, the items will gradually start to heat up. This is visible on the item\'s tooltip.'),
            text('The temperature of an item is represented by a color, which will change through the following values:$(br2)$(7)$(bold)Warming$(): 1 - 80 °C$(br)$(7)$(bold)Hot$(): 80 - 210 °C$(br)$(7)$(bold)Very Hot$(): 210 - 480 °C$(br)$(4)$(bold)Faint Red$(): 480 - 580 °C$(br)$(bold)$(4)Dark Red$(): 580 - 730 °C$(br)$(c)$(bold)Bright Red$(): 730 - 930 °C$(br)$(6)$(bold)Orange$(): 930 - 1100 °C$(br)$(e)$(bold)$(t:Yellow)Yellow$(): 1100 - 1300 °C$(br)$(e)$(t:Yellow White)$(bold)Yellow White$(): 1300 - 1400 °C$(br)$(d)$(bold)$(t:White)White$(): 1400 - 1500 °C$(br)$(d)$(bold)$(t:Brilliant White)Brilliant White$(): >1500 °C'),
        )),
        entry('charcoal_forge', 'Charcoal Forge', 'tfc:textures/block/devices/charcoal_forge/lit_static.png', pages=(
            text('The $(thing)Charcoal Forge$() is a device used to $(l:mechanics/heating)heat$() and melt items. Forges are necessary to make a $(l:mechanics/crucible)crucible$() work. They are typically used to heat items to prepare them for smithing on an $(l:mechanics/anvils)anvil$(). $(br)It is constructed with 5 $(thing)stone$() blocks surrounding a $(l:mechanics/charcoal_pit#charcoal_pile)charcoal pile$() of 7 or 8 layers which is then lit.'),
            multiblock('A Charcoal Forge', 'A complete forge multiblock, ready to be lit.', True, multiblock_id='tfc:charcoal_forge'),
            text('A Forge needs a chimney in order to work. The block directly above the Forge must be air, or a $(l:mechanics/crucible)Crucible$(). In addition, either the block directly above, or one of eight nearby blocks must be able to see the sky - the blue stained glass in the visualization to the right.$(br2)A $(l:mechanics/bellows)Bellows$() can be placed on one block up and adjacent to the Forge, in order to increase the maximum temperature it can reach.'),
            multiblock('', '', False, (
                ('  G  ', '  G  ', 'GGCGG', '  G  ', '  G  '),
                ('XXXXX', 'XXXXX', 'XX0XX', 'XXBXX', 'XXXXX'),
            ), {
                'X': 'tfc:rock/smooth/gabbro',
                'G': 'minecraft:light_blue_stained_glass',
                '0': 'tfc:charcoal_forge[heat_level=7]',
                'C': 'tfc:crucible',
                'B': 'tfc:bellows'
            }),
            image('tfc:textures/gui/book/gui/charcoal_forge.png', text_contents='The forge\'s interface.', border=False),
            text('The five slots at the bottom of the forge are used for fuel. While the forge is running, it periodically consumes fuel, which can be $(thing)Charcoal$() or $(l:the_world/ores_and_minerals#bituminous_coal)Coal$(). The top five slots will heat items, up to the temperature shown in the indicator on the left. The right side slots are for containers that can contain liquid metal, like $(thing)Vessels$() and $(thing)Molds$(). Items that melt in the forge will fill those containers.'),
        )),
        entry('charcoal_pit', 'Charcoal Pit', 'minecraft:charcoal', pages=(
            text('The $(thing)Charcoal Pit$() is a way of obtaining $(thing)Charcoal$(). Charcoal pits are made with $(thing)Log Piles$(). To place a log pile, $(item)$(k:key.use)$() and $(item)$(k:key.sneak)$() while holding a $(thing)Log$(). More logs can be inserted by either pressing $(item)$(k:key.use)$() directly while holding a log, or by pressing $(item)$(k:key.use)$() with something else to open the interface.'),
            block_spotlight('The Log Pile', 'Log piles need a solid block under them to be placed. They are highly flammable.', 'tfc:log_pile'),
            text('The charcoal pit is formed by surrounding log piles with solid, non-flammable blocks. The amount of charcoal produced is proportional to the amount of logs contained inside the log piles. To start the burning process, light one of the log piles, and then cover it. If it worked, you should see $(thing)smoke$() particles rise up from the structure.'),
            multimultiblock('The building of one possible charcoal pit, in layers.', *(
                multiblock('', '', False, (('     ', '     ', '     ', '     ', '     '), ('     ', '     ', '     ', '     ', '     '), ('XXXXX', 'XXXXX', 'XX0XX', 'XXXXX', 'XXXXX'),), {'X': 'tfc:dirt/sandy_loam', '0': 'tfc:dirt/sandy_loam'}),
                multiblock('', '', False, (('     ', '     ', '     ', '     ', '     '), ('XXXXX', 'XYYYX', 'XYYYX', 'XYYYX', 'XXXXX'), ('XXXXX', 'XXXXX', 'XX0XX', 'XXXXX', 'XXXXX'),), {'X': 'tfc:dirt/sandy_loam', '0': 'tfc:dirt/sandy_loam', 'Y': 'tfc:log_pile'}),
                multiblock('', '', False, (('     ', '     ', '     ', '     ', '     '), ('XXXXX', 'XYYYX', 'XYYYX', 'XYYYX', 'XXXXX'), ('XXXXX', 'XXXXX', 'XX0XX', 'XXXXX', 'XXXXX'),), {'X': 'tfc:dirt/sandy_loam', '0': 'tfc:dirt/sandy_loam', 'Y': 'tfc:burning_log_pile'}),
                multiblock('', '', False, (('     ', ' XXX ', ' XXX ', ' XXX ', '     '), ('XXXXX', 'XYYYX', 'XYYYX', 'XYYYX', 'XXXXX'), ('XXXXX', 'XXXXX', 'XX0XX', 'XXXXX', 'XXXXX'),), {'X': 'tfc:dirt/sandy_loam', '0': 'tfc:dirt/sandy_loam', 'Y': 'tfc:log_pile'}),
                multiblock('', '', False, (('     ', '     ', '     ', '     ', '     '), ('XXXXX', 'XYYYX', 'XYYYX', 'XYYYX', 'XXXXX'), ('XXXXX', 'XXXXX', 'XX0XX', 'XXXXX', 'XXXXX'),), {'X': 'tfc:dirt/sandy_loam', '0': 'tfc:dirt/sandy_loam', 'Y': 'tfc:charcoal_pile[layers=7]'}),
            )),
            text('After the charcoal pit burns out and stops smoking, you will be left with $(thing)Charcoal piles$(). The charcoal pile contains up to 8 layers of $(thing)Charcoal$(). Dig it with a shovel to obtain the charcoal items. Charcoal piles can be added to or placed with $(item)$(k:key.use)$().').anchor('charcoal_pile'),
            multimultiblock('The charcoal pile.', *[block_spotlight('', '', 'tfc:charcoal_pile[layers=%s]' % i) for i in range(1, 9)])
        )),
        entry('crucible', 'Crucible', 'tfc:crucible', pages=(
            text('A $(thing)Crucible$() is an advanced device used for the creation of $(l:mechanics/crucible#advanced_alloying)Alloys$(). It is a more precise method than using a $(l:getting_started/primitive_alloys)Small Vessel$() to make alloys.$(br2)To obtain a crucible, you will first need to obtain some $(l:mechanics/fire_clay)Fire Clay$(), which is a stronger material than clay. This fire clay can then be knapped to shape it into an $()Unfired Crucible$().'),
            fire_clay_knapping('tfc:fire_clay_knapping/crucible', 'Knapping an $(thing)Unfired Crucible$().'),
            heat_recipe('tfc:heating/crucible', 'After the crucible is knapped, it will need to be $(thing)fired$(), like any piece of pottery - a $(l:getting_started/pit_kiln)Pit Kiln$() or $(l:mechanics/charcoal_forge)Charcoal Forge$() would do.$(br2)In order to use the crucible, it needs a source of heat. The crucible can be heated by any heatable block below, usually a $(l:mechanics/charcoal_forge)Charcoal Forge$()'),
            multiblock('', 'A crucible heated by a charcoal forge below it.', False, (('   ', ' C ', '   '), ('GGG', 'G0G', 'GGG')), {
                'C': 'tfc:crucible',
                '0': 'tfc:charcoal_forge[heat_level=7]',
                'G': 'tfc:rock/bricks/granite'
            }),
            page_break(),
            text('Now, you are ready to use the crucible. When you use it, you will see the $(thing)Crucible Interface$(), shown to the right. The top region shows the current metal content of the crucible. The first metal shown is what would be produced, if it were to be extracted right now. Other metals shown are the makeup of the current alloy in the crucible.', title='Advanced Alloying').anchor('advanced_alloying'),
            image('tfc:textures/gui/book/gui/crucible.png', text_contents='The Crucible Interface', border=False),
            text('The crucible has nine slots where items can be added to be melted, and their liquefied contents will be directly added to the crucible. Molten metal containers such as $(l:getting_started/pottery#mold)Molds$() can also be placed here and they will be slowly drained into the crucible, allowing for precise control over your alloy\'s content.$(br2)Molds or other fluid containers can also be placed in the output slot, and will be slowly filled with the current content of the crucible.'),
            text('The temperature indicator on the left will rise based on external sources of heat, such as a $(l:mechanics/charcoal_forge)Charcoal Forge$() below or heat from a $(l:mechanics/blast_furnace)Blast Furnace$() from above. Metal can be extracted from the crucible as long as it is still molten.$(br2)Finally, the crucible will keep its contents when broken, allowing you to transport the alloy container around if you wish.'),
        )),
        entry('bellows', 'Bellows', 'tfc:bellows', pages=(
            text('A $(thing)Bellows$() is a device which can be used to increase the air flow through another device which lets them burn at a hotter temperature. However, by burning at a hotter temperature they will also consume fuel faster. The bellows can provide air to a device that is directly in front of it, or in front and one block down. This allows it to provide air to a $(l:getting_started/firepit)Firepit$(), or a $(l:mechanics/charcoal_forge)Charcoal Forge$() for example.'),
            crafting('tfc:crafting/bellows', title='', text_contents='To use the bellows, simply place it facing the targeted heating device, and use it. The bellows will pump air into the device, raising the maximum temperature for a short time.')
        )),
        entry('grill', 'Firepit And Grill', 'tfc:grill', pages=(
            text('A $(thing)Grill$() is an item that can be added to a firepit to cook foods more efficiently. The grill is able to cook five items at once, and also gives these items the $(thing)Wood Grilled$() trait when cooking food, which provides a minor buff to the item\'s $(l:mechanics/decay)expiration date$(). In order to create a firepit with grill, first create a $(l:getting_started/firepit)Firepit$(), then use a $(thing)Wrought Iron Grill$() on the firepit.').link('tfc:wrought_iron_grill'),
            block_spotlight('A Firepit with Grill', '', 'tfc:grill'),
            anvil_recipe('tfc:anvil/wrought_iron_grill', 'The grill is created by working a $(thing)Wrought Iron Double Sheet$() on an $(l:mechanics/anvils)Anvil$().$(br2)On the next page, you can see the grill interface. Like the firepit, it has four slots for fuel which must be added in the top slot, a temperature indicator, and five slots for heating items instead of one.'),
            image('tfc:textures/gui/book/gui/grill.png', text_contents='The grill interface.', border=False),
        )),
        entry('pot', 'Firepit And Pot', 'tfc:pot', pages=(
            text('A $(thing)Pot$() is an item that can be added to the firepit to cook new types of food and also produce some other useful items.$(br2)In order to create a firepit with a pot, first create a $(l:getting_started/firepit)Firepit$(), then use a $(l:mechanics/pot)Ceramic Pot$() on the firepit.'),
            block_spotlight('', 'A firepit with a pot attached.', 'tfc:pot'),
            clay_knapping('tfc:clay_knapping/pot', 'A ceramic pot must be $(l:getting_started/pottery)Knapped$() out of clay first.'),
            heat_recipe('tfc:heating/fired_pot', 'It then must be $(l:mechanics/heating)fired$() to create a $(thing)Ceramic Pot$() which can be used on the firepit.'),
            text('Like the firepit, the pot has four slots for fuel which must be added in the top slot, and a temperature indicator. The pot also contains five item slots and holds up to $(thing)1000 mB$() of any fluid.$(br2)In order to cook something in the pot, first the fluid must be added by using any type of fluid container, such as a bucket, on the pot. Then add items and light the pot. It will begin boiling for a while until the recipe is completed.'),
            image('tfc:textures/gui/book/gui/pot.png', text_contents='The pot interface, actively boiling and making a type of soup.', border=False),
            item_spotlight('tfc:food/fruit_soup', 'Soup Recipes', text_contents='Soup is made from 3-5 $(thing)fruits$(), $(thing)vegetables$(), or $(thing)meats$() in a pot of $(thing)water$(). When the recipe is done, the water in the pot will turn red. $(item)$(k:key.use)$() with a $(thing)bowl$() to retrieve it. Soup combines multiple nutrients into a single meal.').anchor('soup'),
            item_spotlight('tfc:bucket/red_dye', 'Simple Recipes', text_contents='Other pot recipes transform the items and fluid in the pot into something else. For example, boiling 5 $(thing)ash$() in $(thing)water$() makes $(thing)lye$().')  # todo: better recipe page for the pot
        )),
        entry('chisel', 'Chisel', 'tfc:metal/chisel/wrought_iron', pages=(
            text('Chisels are a tool for creating decorative forms of other blocks, including slabs and stairs. In order to get started, you will need a $(thing)Chisel$() and any type of $(thing)Hammer$(). Chisels must be cast in molds or forged on an $(l:mechanics/anvils)Anvil$(). In order to start chiseling, hold the chisel in your main hand and a hammer in your off hand, and target a block in the world.'),
            text('If you can chisel that block, a $(c)red outline$() of the block to be chiseled will be shown based on what $(thing)Mode$() you have selected.$(br2)The chisel has three modes that can be switched by using $(item)$(k:tfc.key.cycle_chisel_mode)$(): $(thing)Slab$(), $(thing)Stair$(), and $(thing)Smooth$(). An indicator of your chisel mode should show up next to the hotbar.'),
            text('Press $(item)$(k:key.use)$() to convert the block to the shape that was highlighted in red. If you chiseled a slab, the half of the block you chiseled will pop off and you can grab it. Change the orientation of your player and your mouse to change the orientation of the chiseled block. As a rule of thumb, the orientation of the chiseled block will be the same as if you placed it in that orientation yourself.'),
            image('tfc:textures/gui/book/tutorial/chisel_block.png', 'tfc:textures/gui/book/tutorial/chisel_stair.png', 'tfc:textures/gui/book/tutorial/chisel_slab.png', text_contents='The three chisel modes usable on a $(thing)Raw Limestone$() block.'),
            crafting('tfc:crafting/rock/marble_smooth', text_contents='The chisel can also be used in some crafting recipes as a shortcut for large quantities.'),
            text('Be careful! Chiseling in a mineshaft is not safe. Each time you chisel, there is a chance of $(thing)collapse$().')  # todo: ref gravity
        )),
        entry('support_beams', 'Support Beams', 'tfc:wood/support/oak', pages=(
<<<<<<< HEAD
            text('In TerraFirmaCraft, raw rock is unstable and susceptible to $(thing)Collapsing$(). Most rock blocks, including $(thing)Raw Rock$(), $(thing)Ores$(), $(thing)Smooth$() and $(thing)Bricks$() can all rain down on your head under the right circumstances.$(br2)$(thing)Support Beams$() can be used to prevent collapses from occurring.', title='Support Beams'),
            text('Collapses can occur whenever a player $(thing)mines any Raw Rock$() that is near to $(thing)Unsupported Raw Rock$(). Once a collapse has started, however, even previously $(thing)Supported$() rock can start to collapse.$(br2)Note that the rock on the roof of caves ia $(thing)naturally supported$(). For areas mined by a player, however, $(thing)Support Beams$() are needed to ensure everything is stable.'),
            crafting('tfc:crafting/wood/oak_support', text_contents='To get started, $(thing)Support Beams$() can be crafted with a $(thing)Saw$() and any type of $(thing)Logs$().$(br2)$(thing)Support Beams$() come in $(thing)Vertical$(), and $(thing)Horizontal$() forms.'),
            text('Placing a $(thing)Support Beam$() on top of a block places a column up to three tall. These must have a solid block beneath them to stay upright.$(br2)$(thing)Horizontal$() beams can be placed between any two $(thing)Vertical$() beams that are within five blocks.', title='Supporting Supports'),
            text('Only $(thing)Horizontal Support Beams$() cause nearby blocks to be $(thing)Supported$(). Any block within a $(bold)9 x 3 x 9$() area centered on a horizontal support beam is considered $(thing)Supported$().$(br2)The horizontal area can be seen as the glass area to the right, with support extending to one block above and below the center support beam.'),
            multiblock('Supported Area', '', False, (
                ('         ', '         ', '         ', '         ', '   CRD   ', '         ', '         ', '         ', '         '),
                ('         ', '         ', '         ', '         ', '   V V   ', '         ', '         ', '         ', '         '),
                ('         ', '         ', '         ', '         ', '   V0V   ', '         ', '         ', '         ', '         '),
                ('555555555', '544444445', '543333345', '543222345', '543212345', '543222345', '543333345', '544444445', '555555555')
            ), {
                'C': 'tfc:wood/vertical_support/oak[south=true]',
                'R': 'tfc:wood/horizontal_support/chestnut[north=true,south=true]',
                'D': 'tfc:wood/vertical_support/oak[north=true]',
                'V': 'tfc:wood/vertical_support/oak',
                '1': 'minecraft:white_concrete',
                '2': 'minecraft:gray_concrete',
                '3': 'minecraft:white_concrete',
                '4': 'minecraft:gray_concrete',
                '5': 'minecraft:white_concrete',
            }),
=======
            text('$(thing)Support Beams$() are a means of preventing block collapses. They are most often used during mining, when rocky blocks are susceptible to falling on your head.', title='Support Beams'),
            crafting('tfc:crafting/wood/oak_support', text_contents='Supports can be crafted with a $(thing)Saw$() and some $(thing)Logs$().'),
            text('Supports can come in horizontal and vertical variations. Placing supports on top of a block places a column of up to three support beams. These vertical supports will be destroyed if they lose their base of support. Horizontal supports are placed by pressing $(item)$(k:key.use)$() on the side of a vertical support beam. If there is a direct path to another vertical support beam and enough beams available, the horizontal support will be formed.', title='Supporting Supports'),
            multiblock('Basic Structure', '', False, (('CRD',), ('V V',), ('V0V',)), {'C': 'tfc:wood/vertical_support/oak[south=true]', 'R': 'tfc:wood/horizontal_support/oak[north=true,south=true]', 'D': 'tfc:wood/vertical_support/oak[north=true]', 'V': 'tfc:wood/vertical_support/oak'}),
            text('Only horizontal support beams, the kind that have no \'elbow\' components, support blocks. Those beams support 4 blocks in each direction horizontally, and one block above and below. Blocks in this area are protected from collapsing. However, be warned! Mining outside of this range can easily cause collapses that end up in (and potentially destroy) your safe zone.'),
            empty_last_page(), # todo: in 1.12, we had a support visualization. and also i'm sure more info about gravity, collapses is wanted.
>>>>>>> e3aae700
        )),
        entry('prospecting', 'Prospecting', 'tfc:metal/propick/wrought_iron', pages=(
            text('You remembered where you picked up those $(l:getting_started/finding_ores)Small Metal Nuggets$(), right? Finding additional ores may require extensive exploration and mining. You should become very familiar with $(l:the_world/ores_and_minerals)Ores and Minerals$(). If you need a specific resource, you must find the rock type it spawns in either under your feet or across the world.'),
            text('When picking up small nuggets becomes unsatisfying, it is time to start prospecting to find ore veins:$(br)$(li)Small nuggets occur when ore is nearby, within 15 blocks horizontally and 35 vertically. If you find the center of a group of nuggets, it\'s likely that the vein is beneath you.$(li)Exposed ore can occur in cliffs and water bodies, which may be seen from farther away.'),
            item_spotlight('tfc:metal/propick/copper', 'Prospector\'s Pick', text_contents='If you\'re looking for metal ores or mineral veins (which have no nuggets), and you can\'t find the vein by guessing, it\'s time to pull out the $(thing)Prospector\'s Pick$(). It searches the 25x25x25 area centered on the block clicked, and reports to the action bar the amount and type of ore located.').link(*['tfc:metal/propick/%s' % m for m in TOOL_METALS]).anchor('propick'),
            clay_knapping('tfc:clay_knapping/propick_head_mold', 'To make a Prospector\'s Pick, you can $(l:getting_started/pottery)knapp$() an unfired mold out of clay as shown above.'),
            heat_recipe('tfc:heating/propick_head_mold', 'Once the mold has been $(l:getting_started/pottery)knapped$(), it needs to be $(l:mechanics/heating)fired$() to create a $(thing)Propick Head Mold.$()$(br2)To create the tool head, $(l:getting_started/finding_ores#casting)cast$() liquid metal into the mold.'),
            anvil_recipe('tfc:anvil/wrought_iron_propick_head', 'A Prospector\'s Pick Head can also be $(l:mechanics/anvils#working)smithed$() out of an $(thing)ingot$() of any tool metal on an $(l:mechanics/anvils)Anvil$().$(br2)The Prospector\'s Pick is then created by crafting the tool head with a stick.'),
            text('The Prospector\'s Pick will never report finding something when nothing is actually there. However, it may incorrectly say nothing is there when a vein is in range. Higher tier tools will reduce or eliminate these false negatives.$(br2)Prospector\'s Picks at the same tier give identical results when used on the same block unless ores were removed.$(br2)If the Prospector\'s Pick finds multiple ores nearby, it will only report one.'),
            text('Right-clicking a Prospector\'s Pick on a block will report finding one of these possible results:$(br)$(li)Nothing (may be false)$(li)Traces$(li)A Small Sample$(li)A Medium Sample$(li)A Large Sample$(li)A Very Large Sample$(br2)Very large samples indicate at least eighty and potentially many more blocks.'),
        )),
        entry('bloomery', 'Bloomery', 'tfc:bloomery', pages=(
            # todo: make this start with a text page overview.
            non_text_first_page(),
            crafting('tfc:crafting/bloomery', text_contents='The $(thing)Bloomery$() is a device used to smelt $(thing)Iron Ore$() into $(thing)Iron Blooms$() which can be worked into $(thing)Wrought Iron$(). The iron ores are $(l:the_world/ores_and_minerals#hematite)hematite$(), $(l:the_world/ores_and_minerals#limonite)limonite$(), and $(l:the_world/ores_and_minerals#magnetite)magnetite$(). You may notice that these ores seem to melt into $(thing)cast iron$(). This is where the bloomery comes in handy.'),
            multiblock('A Bloomery', 'A minimum size bloomery. The bloomery block will open and close with $(item)$(k:key.use)$().', True, multiblock_id='tfc:bloomery'),
            text('The bloomery can contain up to 24 $(thing)iron ore$() and 24 $(l:mechanics/charcoal_pit)charcoal$(), with 8 of each item per additional layer of the chimney. To add layers to the chimney, stack up two more layers of stone blocks.$(br2)To add items to the bloomery, climb up to the top and throw items inside. A tower of grey ore should form.'),
            image('tfc:textures/gui/book/tutorial/bloomery_hole.png', text_contents='Adding items to the bloomery.'),
            text('The bloomery must have an equal amount of charcoal and ore $(thing)items$(). Light the bloomery block, and wait most of a day. When the bloomery block shuts off, it is done. Each 100mB of iron ore that melts in the bloomery is transformed into a $(thing)Bloom Block$(). The bloom block contains $(thing)Raw Iron Blooms$(), which can be obtained by mining the Bloom Block repeatedly with a pickaxe.'),
            block_spotlight('The Bloom Block', 'The bloom block, at full bloom.', 'tfc:bloom[layers=8]'),
            anvil_recipe('tfc:anvil/refined_iron_bloom', 'The $(thing)Raw Iron Bloom$() must be worked in a $(l:mechanics/anvils)anvil$() to make $(thing)Refined Iron Bloom$().'),
            anvil_recipe('tfc:anvil/wrought_iron_from_bloom', 'The $(thing)Refined Iron Bloom$() must be worked in a $(l:mechanics/anvils)anvil$() to make $(thing)Wrought Iron Ingots$().'),
            text('$(li)If the bloomery finds itself with more items contained than it can handle based on its chimney, it will try to spit them out the front.$()$(li)To retrieve your items from a bloomery that is not lit, do not break the molten block tower. Break the bloomery block.$()$(li)Blooms will only melt into cast iron, not wrought iron. They must be worked!$()', 'Smith\'s Notes'),
            text('$(li)The bloomery cares about the quantity of items thrown into it, not the quality. Using rich ore in the bloomery consumes the same amount of charcoal as poor ore!$()$(li)Molten blocks will readily spread fire to their environment! Be careful.$()'),
        )),
        entry('blast_furnace', 'Blast Furnace', 'tfc:blast_furnace', pages=(
            text('A $(thing)Blast Furnace$() is an advanced device which is used in the creation of $(thing)Steel$(). By mixing $(thing)Iron Ores$(), $(thing)Charcoal$(), and $(thing)Flux$() in a controlled, hot environment, you can create a stronger metal than cast or wrought iron.$(br2)To obtain a blast furnace, you will first need a $(l:mechanics/crucible)Crucible$() and a lot of $(thing)Wrought Iron Sheets$().'),
            crafting('tfc:crafting/blast_furnace', text_contents='Crafting a blast furnace itself requires a $(thing)Crucible$(), along with some of the $(thing)Wrought Iron Sheets$() you will need.'),
            text('You will then need to construct the blast furnace, along with its $(thing)Chimney$(). The chimney must be composed out of $(l:mechanics/fire_clay#fire_bricks)Fire Bricks$(), as they are strong enough to withstand the intense heat. It must then be lined with $(thing)Wrought Iron Sheets$(), for extra reinforcement. Stronger metals such as $(thing)Steel$() can also be used for the sheets, if desired.'),
            multiblock('A Blast Furnace', 'A blast furnace with a minimum height chimney.', True, multiblock_id='tfc:blast_furnace'),
            text('The blast furnace\'s chimney can be up to five layers - each layer requiring four $(thing)Fire Bricks$() and twelve $(thing)Wrought Iron Sheets$() to complete. Having more layers increases the total capacity of the blast furnace, allowing it to smelt more steel at once. Each chimney layer, up to a maximum of five, allows the blast furnace to hold four additional ore items.'),
            text('In order to use the blast furnace, you must drop items in the top of the chimney - for steel production, you must add an equal number of items of $(thing)Iron Ores$() and $(l:mechanics/flux)Flux$(). Any iron ores or items that are able to melt into $(thing)Cast Iron$() will do. You will also need to add $(l:mechanics/charcoal_pit)Charcoal$(), which will be consumed as the blast furnace works.'),
            page_break(),
            text('Using the blast furnace will open the blast furnace interface, seen to the right. In this interface, you will see meters for both ore and fuel contents of the blast furnace. The top right slot must have a $(thing)Tuyere$(), which is a metal pipe used to funnel air into the blast furnace, required to reach the hottest temperatures to smelt steel. A tuyere can be smithed on an $(l:mechanics/anvils)Anvil$().'),
            image('tfc:textures/gui/book/gui/blast_furnace.png', text_contents='The Blast Furnace Interface', border=False),
            text('You will also need a $(l:mechanics/bellows)Bellows$() in order for the Blast Furnace to reach a temperature which will melt iron. This can be placed on any of the four sides of the blast furnace.'),
            multiblock('', 'A full size blast furnace with bellows and crucible attached.', True, multiblock_id='tfc:full_blast_furnace'),
            text('Finally, to get started, light the blast furnace with a $(l:getting_started/firepit#firestarter)Fire Starter$() or a $(thing)Flint and Steel$(). It will begin to heat the ores inside. Make sure that the blast furnace continues to have fuel, and use the bellows to add air to the blast furnace after its internal temperature has reached the maximum for charcoal. After the ores inside heat up, they will melt and convert into $(l:mechanics/steel)Pig Iron$().'),
            text('This liquid metal will drip into any metal fluid container placed immediately below the blast furnace, such as a $(l:mechanics/crucible)Crucible$(). It can be cast into ingot molds from the output slot of the crucible and worked into $(l:mechanics/steel)Steel$().'),
        )),
        entry('steel', 'Steel', 'tfc:metal/ingot/steel', pages=(
            text('Steel is an advanced material which can be used to create tools and $(l:mechanics/armor)Armor$(), and comes in a few different varieties: $(thing)Steel$(), $(thing)Black Steel$(), $(thing)Red Steel$(), and $(thing)Blue Steel$().$(br2)In order to create steel, you must first create $(thing)Pig Iron$() in a $(l:mechanics/blast_furnace)Blast Furnace$(), and cast it into $(thing)Ingots$().'),
            anvil_recipe('tfc:anvil/high_carbon_steel_ingot', 'A $(thing)Pig Iron Ingot$() can then be worked in an anvil to create a $(thing)High Carbon Steel$() ingot, which can be worked again to create a $(thing)Steel Ingot$()'),
            page_break(),
            text('$(thing)Black Steel$() is an advanced form of steel formed from an alloy of steel and some other metals. In order to create it, you will need to create an alloy called $(thing)Weak Steel$() in a $(l:mechanics/crucible)Crucible$().', title='Black Steel').anchor('black_steel'),
            alloy_recipe('Weak Steel', 'weak_steel', 'Molten $(thing)Weak Steel$() can be cast into ingots.'),
            welding_recipe('tfc:welding/high_carbon_black_steel_ingot', '$(thing)Weak Steel Ingots$() can then be welded with $(thing)Pig Iron Ingots$() to create $(thing)High Carbon Black Steel Ingots$(). Finally, these can be worked on an $(l:mechanics/anvils)Anvil$() to create $(thing)Black Steel Ingots$().'),
            text('$(thing)Black Steel$() can be used to craft tools and $(l:mechanics/armor)Armor$(), and also is used as a key ingredient in the creation of $(l:mechanics/steel#blue_steel)Blue Steel$() and $(l:mechanics/steel#red_steel)Red Steel$().'),
            page_break(),
            text('$(thing)Blue Steel$() is one of the two highest tier metals, along with $(l:mechanics/steel#red_steel)Red Steel$(). Similar to $(l:mechanics/steel#black_steel)Black Steel$(), the first step is to create an alloy of $(thing)Weak Blue Steel$() in a $(l:mechanics/crucible)Crucible$().', title='Blue Steel').anchor('blue_steel'),
            alloy_recipe('Weak Blue Steel', 'weak_blue_steel', ''),
            welding_recipe('tfc:welding/high_carbon_blue_steel_ingot', '$(thing)Weak Blue Steel Ingots$() can be welded with $(l:mechanics/steel#black_steel)Black Steel Ingots$() to create $(thing)High Carbon Blue Steel Ingots$(). Finally, these can be worked on an $(l:mechanics/anvils)Anvil$() to create $(thing)Blue Steel Ingots$().'),
            text('$(thing)Blue Steel$() can be used to create tools and $(l:mechanics/armor)Armor$(), and a $(thing)Blue Steel Bucket$(). The blue steel bucket is a powerful bucket capable of transporting source blocks of lava and molten metals. Blue steel is also used as a crafting ingredient in one of the most sought after items in the game... a $(thing)Bucket$().'),
            page_break(),
            text('$(thing)Red Steel$() is one of the two highest tier metals, along with $(l:mechanics/steel#blue_steel)Blue Steel$(). Similar to $(l:mechanics/steel#black_steel)Black Steel$(), the first step is to create an alloy of $(thing)Weak Red Steel$() in a $(l:mechanics/crucible)Crucible$().', title='Red Steel').anchor('red_steel'),
            alloy_recipe('Weak Red Steel', 'weak_red_steel', ''),
            welding_recipe('tfc:welding/high_carbon_red_steel_ingot', '$(thing)Weak Red Steel Ingots$() can be welded with $(l:mechanics/steel#black_steel)Black Steel Ingots$() to create $(thing)High Carbon Red Steel Ingots$(). Finally, these can be worked on an $(l:mechanics/anvils)Anvil$() to create $(thing)Red Steel Ingots$().'),
            text('$(thing)Red Steel$() can be used to create tools and $(l:mechanics/armor)Armor$(), and a $(thing)Red Steel Bucket$(). The red steel bucket is a powerful bucket capable of transporting source blocks of water and other fluids. Red steel is also used as a crafting ingredient in one of the most sought after items in the game... a $(thing)Bucket$().'),
        )),
        entry('anvils', 'Anvils', 'tfc:metal/anvil/copper', pages=(
            text('Anvils are an important tool required for metalworking, as they allow you to work and weld metal ingots into various different forms.$(br2)Anvils can be useful for both $(l:mechanics/anvils#working)Working$(), which is used to form one piece of metal into another, or $(l:mechanics/anvils#welding)Welding$(), which is used to fuse two metal items into one solid piece.'),
            block_spotlight('', 'All types of metal anvils.', '#tfc:anvils'),
            crafting('tfc:crafting/metal/anvil/copper', text_contents='Anvils can be crafted with $(thing)Double Ingots$() of their respective metal. For your first anvil, you must $(l:mechanics/anvils#welding)weld$() double ingots first on a $(l:getting_started/primitive_anvils)Stone Anvil$().'),
            text('Anvils each have a $(thing)Tier$(), which defines what types of material they can work and weld. An anvil can work metals of its current tier, and it can weld metals that are one tier higher.$(br)$(li)$(bold)Tier 0$(): Stone Anvils$(li)$(bold)Tier I$(): Copper$(li)$(bold)Tier II$(): Bismuth Bronze, Black Bronze, Bronze$(li)$(bold)Tier III$(): Wrought Iron$(li)$(bold)Tier IV$(): Steel$(li)$(bold)Tier V$(): Black Steel$(li)$(bold)Tier VI$(): Red Steel, Blue Steel').anchor('tiers'),
            page_break(),
            text('In order to work an item on the anvil, you will need to use the anvil, to open up the anvil interface, seen to the right. On the left, there are two input slots for items - for working, the target item must be in the right hand slot. You will also need a hammer while working, either in the hammer slot on the right of the anvil $(bold)or$() in your main hand. The hammer will gradually take damage as you work the item.', title='Working').anchor('working'),
            image('tfc:textures/gui/book/gui/anvil_empty.png', text_contents='The anvil interface.', border=False),
            text('You will then need to select the $(thing)Plan$(), which chooses which item you want to create. $(item)$(k:key.attack)$() on the the scroll button, and then pick one of the items to create. The anvil interface will return, but now you will have selected a plan - the scroll will show the item you are working to create, and the $(thing)Rules$() and $(thing)Target$() will now be populated.'),
            image('tfc:textures/gui/book/gui/anvil_in_use.png', text_contents='After selecting to create a pickaxe.', border=False),
            text('In the middle of the anvil screen, there is a bar with two colored indicators. The $(2)green$() pointer, is your current working progress. The $(4)red$() pointer, is the target. Your goal is to line up the current progress, with the target.$(br2)In order to do this, you can use the $(2)green$() and $(4)red$() action buttons, which move your current progress a certain amount, depending on the action taken.', title='Targets'),
            text('$(2)Green$() actions will always move your target $(bold)right$(), and $(4)Red$() actions will always move your progress $(bold)left$(). Note that if you move your target off of the progress bar, you will have overworked your item - you will lose the ingot. However, while working, you must also match the $(thing)rules$()...'),
            text('The $(thing)rules$(), are the two or three icons shown on the top of the anvil interface. They represent specific actions that must be taken, at specific times, in order for your working to be a success. For example, a rule could be $(2)Bend Second Last$(), meaning the second to last action you take $(bold)must$() be a $(2)Bend$() action.', title='Working Rules'),
            text('Your last three actions are shown right underneath the rules. When a rule is satisfied, its outline will change to green. Success occurs when all rules are satisfied.$(br2)Finally, you have to be mindful of your item\'s $(l:mechanics/heating)temperature$(). Metals can only be worked when they are above a certain temperature where the tooltip shows "Can Work". You may take an item out and re-heat it during the working process.'),
            text('Working can be tedious, and take many steps to get correct. However, there is a reward for being efficient. Some items, such as tool heads, when they are worked in a low or minimal amount of steps, receive a Forging Bonus based on how efficiently they were forged. This bonus will then apply to tools that the item is used in, for example, a pickaxe head used to make a pickaxe.', title='Forging Bonuses'),
            item_spotlight('tfc:metal/pickaxe/wrought_iron{"tfc:forging_bonus":4}', 'Perfectly Forged', False, 'There are four tiers of forging bonus:$(li)Poorly Forged$(li)Well Forged$(li)Expertly Forged$(li)Perfectly Forged$(br2)These bonuses increase the power of your tool - making it break less often, mine faster, and/or do more damage in combat, depending on the tool.'),
            page_break(),
            text('Welding is a process through which two items are fused together to create a new item. Welding works the same whether on a $(l:getting_started/primitive_anvils)Stone Anvil$() or a metal anvil.$(br2)First, you must place the two items you want to weld on the anvil. You can do this either by using the items on the anvil, or by opening the anvil interface and inserting them in the two leftmost slots.', title='Welding').anchor('welding'),
            text('You also need to have at least one $(l:mechanics/flux)Flux$() in the anvil to aid the welding process. Then, while both items are $(l:mechanics/heating)hot enough$() to weld - the tooltip will say "Can Weld" - you must use any $(thing)Hammer$() on the anvil. You will hear a hammering sound and the items will be welded together. They can then be extracted by using $(item)$(k:key.use)$() on the anvil with an empty hand.'),
        )),
        entry('fire_clay', 'Fire Clay', 'tfc:fire_clay', pages=(
            text('The list of uses of fire clay is small, but all of them are important. Fire clay is a stronger variant of clay that has better heat resistance. It is used to make things that have to get very hot!'),
            crafting('tfc:crafting/fire_clay', text_contents='Fire clay is made from the powders of $(l:the_world/ores_and_minerals#kaolinite)kaolinite$() and $(l:the_world/ores_and_minerals#graphite)graphite$() crushed in a $(l:mechanics/quern)quern$().'),
            fire_clay_knapping('tfc:fire_clay_knapping/crucible', 'The $(l:mechanics/crucible)Crucible$() in its unfired state is made from fire clay.').anchor('crucible'),
            fire_clay_knapping('tfc:fire_clay_knapping/brick', 'The $(l:mechanics/blast_furnace)Blast Furnace$() only accepts fire bricks as insulation.').anchor('fire_bricks')
        )),
        entry('quern', 'Quern', 'tfc:quern', pages=(
            text('The $(thing)Quern$() is a device for grinding items. It can make powders, dyes, and some other items. It is assembled from a $(thing)Base$() and $(thing)Handstone$().'),
            crafting('tfc:crafting/quern', text_contents='The base of the quern can be crafted with three $(thing)smooth stone$() and three of any other $(thing)Stone$() blocks.'),
            crafting('tfc:crafting/handstone', text_contents='The quern needs a $(thing)Handstone$() to operate.'),
            image('tfc:textures/gui/book/tutorial/quern_empty.png', text_contents='Point at the top of the quern block and $(item)$(k:key.use)$() to place the handstone.'),
            image('tfc:textures/gui/book/tutorial/quern_add_item.png', text_contents='Use $(item)$(k:key.use)$() on the top of the handstone to add items.'),
            image('tfc:textures/gui/book/tutorial/quern_handle.png', text_contents='Use $(item)$(k:key.use)$() the handle to spin the handstone.'),
            image('tfc:textures/gui/book/tutorial/quern_result.png', text_contents='The output should appear on the base of the quern. $(item)$(k:key.use)$() anywhere on the base to retrieve it.'),
            quern_recipe('tfc:quern/sulfur', 'The quern is used to make various $(thing)Powders$() from ores, like $(thing)Sulfur$().'),
            quern_recipe('tfc:quern/plant/black_orchid', '$(thing)Dye$() can be obtained from various flowers.'),
            quern_recipe('tfc:quern/emerald', '$(l:the_world/waterways#gemstones)Gems$() can also be ground into powder.'),
            quern_recipe('tfc:quern/barley_grain', '$(thing)Flour$() is also obtainable from the quern.'),
            quern_recipe('tfc:quern/fluxstone', '$(l:mechanics/flux)Flux$() is also obtainable from the quern.'),
        )),
        entry('fishing', 'Fishing', 'tfc:metal/fishing_rod/copper', pages=(
            text('$(thing)Fishing$() is a way of hunting the fish that swim around in rivers, lakes, and oceans. Fishing rods must be baited and cast. Fish attempt to eat the bait, and sometimes succeed. Reeling in a fish takes work, and becomes easier with higher level hooks.'),
            anvil_recipe('tfc:anvil/bismuth_bronze_fish_hook', 'First, you have to forge a fishing hook in an $(l:mechanics/anvils)Anvil$().'),
            crafting('tfc:crafting/metal/fishing_rod/bismuth_bronze', text_contents='The fishing rod is crafted with a fishing hook.', title='Fishing Rod'),
            text('Fishing rods are not useful without bait. Bait can be added to rods in a crafting table. To catch normal fish, you need $(thing)Seeds$() or $(thing)Shellfish$(). To catch larger fish, such as $(thing)Dolphins$() and $(thing)Orcas$(), you need $(item)cod$(), $(item)salmon$(), $(item)tropical fish$(), or $(item)bluegills$().'),
            text('To release the bobber, $(item)$(k:key.use)$(). Wait for a fish to spot the hook and bite it. Then $(item)$(k:key.use)$() to pull it in. As you do that, the meter on your hotbar will fill up. Pull too quickly, and the fish will get away with the bait. Each time you fish, the fish has a chance of eating the bait. To catch the fish, pull it up on land and kill it with a tool. You can hold the fishing rod in your off hand to make this easier.'),
            image('tfc:textures/gui/book/tutorial/fishing.png', text_contents='The fishing bar replaces the experience bar when active.'),
        )),
        entry('fertilizers', 'Fertilizers', 'tfc:powder/sylvite', pages=(
            text('Fertilizers are used to add nutrients to $(l:mechanics/crops)crops$(). $(item)$(k:key.use)$() with a fertilizer in your hand on some $(thing)Farmland$() or a $(thing)Crop$() to add the nutrients. Some particles should appear.', title='Fertilization'),
            crafting('tfc:crafting/composter', text_contents='The composter is an essential tool for making fertilizer. It needs 4 $(2)green$() and 4 $(4)brown$() items to work. To add an item to it, $(item)$(k:key.use)$().'),
            text('Green items include $(2)plants$(), $(2)fruits$(), $(2)vegetables$() and $(2)grains$(). Brown items include $(4)humus$(), $(4)paper$(), $(4)dead grass$(), $(4)driftwood$(), and $(4)pinecones$(). When compost is ready, the composter will begin to visually smoke.'),
            item_spotlight('tfc:rotten_compost', text_contents='Some items will $(c)poison$() your compost. These include $(c)meat$() and $(c)bones$(). Poison compost, when used on a crop, instantly kills it.'),
            fertilizer('tfc:compost', 'Compost is the product of the composter.', 0.4, 0.2, 0.4),
            fertilizer('minecraft:bone_meal', 'Bonemeal is made of crushed bones.', p=0.1),
            fertilizer('tfc:powder/saltpeter', 'Saltpeter is made from its ore.', n=0.1, k=0.4),
            fertilizer('tfc:groundcover/guano', 'Guano is found deep underground and on gravelly shores.', 0.8, 0.5, 0.1),
            fertilizer('tfc:powder/wood_ash', 'Wood ash is produced by breaking firepits.', p=0.1, k=0.3),
            fertilizer('tfc:powder/sylvite', 'Sylvite is made from its ore.', k=0.5)
        )),
        entry('flux', 'Flux', 'tfc:powder/flux', pages=(
            text('Flux is a powder which is required for $(l:mechanics/anvils#welding)Welding$() and also used as a catalyst in a $(l:mechanics/blast_furnace)Blast Furnace$(). Flux can be obtained by grinding specific items in a $(l:mechanics/quern)Quern$().$(br2)Flux can be obtained in a number of ways, one of which is from its native ore, $(l:the_world/ores_and_minerals#borax)Borax$().'),
            quern_recipe('tfc:quern/fluxstone', 'Some rocks - $(thing)Limestone$(), $(thing)Dolomite$(), $(thing)Chalk$(), or $(thing)Marble$() - can also be used as flux, after being ground in a $(l:mechanics/quern)Quern$(). Other items, including $(thing)Scutes$(), $(thing)Clams$(), $(thing)Mollusks$(), and the edible remains of $(l:the_world/wild_animals#shellfish)Shellfish$() can also be used to create flux.'),
        )),
        entry('lamps', 'Lamps and Candles', 'tfc:metal/lamp/bismuth_bronze', pages=(
            # todo: add a text page at the start
            non_text_first_page(),
            two_tall_block_spotlight('Lamps', 'Lamps are a long term source of light. They burn liquid fuel.', 'tfc:metal/lamp/copper[hanging=true,lit=true]', 'tfc:metal/chain/copper[axis=y]'),
            text('Using a bucket, $(item)$(k:key.use)$() on a lamp to add fuel to it. It can then be lit with a $(thing)firestarter$() or anything capable of lighting fires. Lamps retain their fuel content when broken.'),
            quern_recipe('tfc:quern/olive', 'One lamp fuel is $(thing)Olive Oil$(). The first step in its production is to make olive paste.').anchor('olives'),
            crafting('tfc:crafting/jute_net', text_contents='You will also need a jute net.'),
            text('Boil the $(thing)Olive Paste$() with $(thing)Water$() in a $(l:mechanics/pot)Pot() to make $(thing)Olive Oil Water$(). Seal that in a $(l:mechanics/barrels)Barrel$() with your $(thing)Jute Net$() to produce $(thing)Olive Oil$(). Olive oil burns for 8 in-game hours for every unit of fluid.'),
            text('Another lamp fuel is $(thing)Tallow$(). To make it, cook 5 $(thing)Blubber$(), in a $(l:mechanics/pot)Pot$() of water. Tallow burns for less than 2 in-game hours per unit.').anchor('tallow'),
            block_spotlight('Candles', text_content='The candle is made from sealing $(thing)String$() in a barrel of $(thing)Tallow$().', block='tfc:candle[candles=3,lit=true]'),
            block_spotlight('Lava Lamps', text_content='Lava will keep burning forever, but can only be held in a $(l:mechanics/steel#blue_steel)Blue Steel$() lamp.', block='tfc:metal/lamp/blue_steel[lit=true]'),
            anvil_recipe('tfc:anvil/black_steel_chain', '$(thing)Chains$() are a great way to hang your lamps, and can be smithed in an $(l:mechanics/anvils)Anvil$().'),
            empty_last_page(),
        )),
        entry('barrels', 'Barrels', 'tfc:wood/barrel/palm', pages=(
            text('The $(thing)Barrel$() is a device that can hold both items and fluids. The central slot is used to hold items. Fluids are shown in the tank on the left side, and can be added to the barrel by placing a filled $(thing)bucket$() or $(thing)jug$() in the top left slot. They can be removed by placing an empty fluid container in the same slot. Using $(item)$(k:key.use)$() on the block with a bucket also works.'),
            image('tfc:textures/gui/book/gui/barrel.png', text_contents='The barrel interface.', border=False),
            text('Barrels can be $(thing)Sealed$(). Sealing allows the barrel to be broken while keeping its contents stored. It also allows for the execution of some recipes. In the interface, sealing can be toggled with the grey button on the right side. Using $(item)$(k:key.use)$() on the barrel with an empty hand while holding $(item)$(k:key.sneak)$() also toggles the seal.'),
            text('$(li)Barrels can be filled by clicking an empty one on a fluid block in the world.$()$(li)Barrels will slowly fill up with water in the rain.$()$(li)Icicles melting above barrels also adds water to them.$()$(li)Sealing a barrel will eject items that are not in the center slot.$()', 'Barrel Tips'),
            text('Barrels are an important device used for mixing various fluids and items together. To use a $(thing)Barrel$() recipe, the barrel must be filled with the correct ratio of fluid and items required. Depending on the recipe, it may need to be $(thing)Sealed$() for a period of time to allow the contents to transform.', title='Crafting'),
            text('If the contents of a barrel does not match the ratio required for the recipe, any excess fluid or items will be lost. If the recipe is one which converts instantly, however, you will always need at least enough items to fully convert the fluid, according to the recipe.'),
            instant_barrel_recipe('tfc:barrel/limewater', '$(bold)Limewater$() is made by adding $(l:mechanics/flux)Flux$() to a barrel of $(thing)Water$(). A single $(l:mechanics/flux)Flux$() is required for every $(thing) 500 mB$() of $(thing)Water$(). $(thing)Limewater$() is a reagent used in $(l:mechanics/leather_making)Leather Making$(), and is used to make $(thing)Mortar$().').anchor('limewater'),
            sealed_barrel_recipe('tfc:barrel/tannin', '$(bold)Tannin$() is an acidic fluid, made by dissolving bark from certain $(thing)Logs$() in a barrel of $(thing)Water$(). $(thing)Oak$(), $(thing)Birch$(), $(thing)Chestnut$(), $(thing)Douglas Fir$(), $(thing)Hickory$(), $(thing)Maple$(), and $()Sequoia$() are all able to be used to create $(thing)Tannin$().').anchor('tannin'),
            text('A couple barrel recipes operate by mixing two fluids at a certain ratio. This is done by taking a filled bucket of one of the ingredients, and putting it in the fluid addition slot of a barrel that has the required amount of the other fluid. This is done for making $(thing)Milk Vinegar$(), where $(thing)Vinegar$() is added to $(thing)Milk$() at a 9:1 ratio. Vinegar is also added in the same ratio to $(thing)Salt Water$() to make $(thing)Brine$().'),
            text('Barrels have the ability to cool $(l:mechanics/heating)hot$() items. Put a hot item in a barrel of $(thing)Water$(), $(thing)Olive Oil$(), or $(thing)Salt Water$(), and it will quickly bring its temperature down.'),
            text('Barrels have the ability to $(thing)Dye$() and $(thing)Bleach$() items. Dye fluids are made by boiling a single dye item in a $(l:mechanics/pot)Pot$(). Most color-able things, like carpet, candles, and $(l:getting_started/building_materials#alabaster)Alabaster$() can be dyed by sealing them in a barrel of dye. Dyed items can also be bleached by sealing them in a barrel of $(thing)Lye$(). Lye is made by boiling $(thing)Wood Ash$(), a product of breaking $(l:getting_started/firepit)Firepits$(), in a $(l:mechanics/pot)Pot$() of Water.'),
            text('Barrels can preserve items in $(thing)Vinegar$(). Vinegar is made by sealing $(thing)Fruit$() in a barrel of $(thing)Alcohol$(). For information on how that process works, see the relevant $(l:mechanics/decay#vinegar)page$().')
        )),
        entry('decay', 'Preservation', 'minecraft:rotten_flesh', pages=(
            text('In TerraFirmaCraft, no food will last forever! Food will $(thing)expire$() over time, turning rotten. Rotten food will not restore any hunger, and has the potential to give you unhelpful effects such as $(thing)Hunger$() or $(thing)Poison$()!$(br2)Fortunately, there are a number of ways to make your food last longer by $(thing)Preserving$() it.'),
            text('When you hover over a piece of food, you will see a tooltip which shows how long the food has until it will rot. It might look something like:$(br2)$(bold)$(2)Expires on: 5:30 July 5, 1000 (in 5 day(s))$()$(br2)By using various preservation mechanics, that date can be extended, giving you more time before your food roots.'),
            text('One of the easiest ways to preserve food is to use a $(thing)Vessel$(). $(thing)Large Vessels$() are a block which can store up to nine items, and when $(thing)sealed$() the items inside will gain the $(5)$(bold)Preserved$() status, which extends their remaining lifetime by 2x.$(br2)$(thing)Small Vessels$() are a item which can store up to four other items, and will also apply the $(5)$(bold)Preserved$() status to their contents.', title='Vessels').anchor('small_vessels'),
            block_spotlight('', 'A Sealed Large Vessel.', 'tfc:ceramic/large_vessel[sealed=true]'),
            text('One other way to easily preserve certain types of food is to cook them. $(thing)Meats$() will all expire slower when they are cooked than when they are raw.$(br2)It is also important to use the correct device for cooking. Certain devices that heat very hot, such as a $(l:mechanics/charcoal_forge)Charcoal Forge$() or a $(l:mechanics/crucible)Crucible$() are $(bold)bad$() for cooking food, which will make them expire faster!', title='Cooking'),
            heat_recipe('tfc:heating/mutton', 'Instead, a $(l:getting_started/firepit)Firepit$() or a $(l:mechanics/grill)Grill$() can even provide a buff for using it! For example, cooking mutton (pictured above) in a $(thing)Firepit$() will increase its lifetime by 1.33x, and cooking in a $(thing)Grill$() will increase its lifetime by 1.66x!'),
            text('$(thing)Salting$() is a way to make meat last longer. To salt meat, it must be crafted with $(thing)Salt$() in a crafting grid. Only raw meat can be salted. Afterwards, cooking or otherwise preserving the meat does not take away the salted property.', title='Salting').anchor('salting'),
            quern_recipe('tfc:quern/salt', 'One way of getting salt is through $(l:mechanics/quern)grinding$() $(l:the_world/ores_and_minerals#halite)Halite$(), which is a mineral.'),
            block_spotlight('Salt Licks', 'Salt can be found naturally in forests. It can be placed and picked back up.', 'tfc:groundcover/salt_lick'),
            text('$(thing)Vinegar Preservation$() is a way of making fruits, veggies, and meat last longer.$(br2)$(thing)Vinegar$() is made in a $(l:mechanics/barrels)Barrel$(), by sealing a fruit with 250mB of Alcohol. To preserve food in vinegar it must first be $(thing)Pickled$() in $(thing)Brine$(). Brine is made in a barrel with 1 part $(thing)Vinegar$() and 9 parts $(thing)Salt Water$().').anchor('vinegar'),
            text('Once food is pickled, it can be sealed in a Barrel of Vinegar. If there is 125mB of Vinegar per pickled food item, the food will last longer.'),
            empty_last_page(),
        )),
        entry('hydration', 'Keeping Hydrated', 'tfc:wooden_bucket{fluid:{"Amount":100,"FluidName":"minecraft:water"}}', pages=(
            text('One challenge when farming is keeping your crops hydrated. Based on the $(l:the_world/climate#rainfall)Rainfall$() in the area, the ground may have some latent moisture. However, this may not be enough especially for particularly water-intensive crops.$(br2)In order to see the hydration of any specific block, you must have a $(thing)Hoe$() in hand.'),
            text('Then simply look at any $(thing)Farmland$() block, or any crop which requires hydration. You will see a tooltip which shows the current hydration as a percentage from 0% to 100%.$(br2)Hydration cannot be decreased except by moving to an area with less rainfall - however, it can be increased by the proximity to nearby $(thing)water$() blocks, much like Vanilla farmland.'),
        )),
        entry('crops', 'Crops', 'tfc:food/wheat', pages=(
            text('Crops are a source of food and some other materials. While each crop is slightly different, crops all have some similar principles. In order to start growing crops, you will need some $(thing)Seeds$(), which can be obtained by searching for $(l:the_world/wild_crops)Wild Crops$() and breaking them.$(br2)Once you have obtained seeds, you will also need a $(thing)Hoe$(). Seeds are also useful as $(l:mechanics/fishing)bait$().'),
            rock_knapping_typical('tfc:rock_knapping/hoe_head_%s', 'In the stone age, a Hoe can be $(thing)knapped$() as seen above.'),
            crafting('tfc:crafting/stone/hoe_sedimentary', text_contents='Once the hoe head is knapped, it can be crafted into a Hoe.$(br2)Hoes function as in Vanilla, by right clicking dirt blocks to turn them into $(thing)Farmland$(). They can also be used to convert $(thing)Rooted Dirt$() into $(thing)Dirt$().'),
            text('All crops need to be planted on farmland in order to grow. Some crops have additional requirements such as being waterlogged or requiring a stick to grow on.'),
            text('Crops do not need $(thing)nutrients$() to grow, but they certainly help. There are three nutrients: $(b)Nitrogen$(), $(6)Phosphorous$(), and $(d)Potassium$(). Each crop has a favorite nutrient.'),
            text('Consuming its favorite nutrient causes a crop to grow faster, and improves the yield of the crop at harvest time. That means that crops that consumed more nutrients drop more food when broken! Consuming a nutrient also has the effect of replenishing the other nutrients around it a small amount.'),
            # Listing of all crops, their growth conditions, and how to grow them
            page_break(),
            text(f'{detail_crop("barley")}Barley is a single block crop. Barley seeds can be planted on farmland and will produce $(thing)Barley$() and $(thing)Barley Seeds$() as a product.', title='Barley').link('tfc:seeds/barley').link('tfc:food/barley').anchor('barley'),
            multimultiblock('', *[two_tall_block_spotlight('', '', 'tfc:farmland/loam', 'tfc:crop/barley[age=%d]' % i) for i in range(8)]),
            text(f'{detail_crop("oat")}Oat is a single block crop. Oat seeds can be planted on farmland and will produce $(thing)Oat$() and $(thing)Oat Seeds$() as a product.', title='Oat').link('tfc:seeds/oat').link('tfc:food/oat').anchor('oat'),
            multimultiblock('', *[two_tall_block_spotlight('', '', 'tfc:farmland/loam', 'tfc:crop/oat[age=%d]' % i) for i in range(8)]),
            text(f'{detail_crop("rye")}Rye is a single block crop. Rye seeds can be planted on farmland and will produce $(thing)Rye$() and $(thing)Rye Seeds$() as a product.', title='Rye').link('tfc:seeds/rye').link('tfc:food/rye').anchor('rye'),
            multimultiblock('', *[two_tall_block_spotlight('', '', 'tfc:farmland/loam', 'tfc:crop/rye[age=%d]' % i) for i in range(8)]),
            text(f'{detail_crop("maize")}Maize is a two block tall crop. Maize seeds can be planted on farmland, will grow two blocks tall, and will produce $(thing)Maize$() and $(thing)Maize Seeds$() as a product.', title='Maize').link('tfc:seeds/maize').link('tfc:food/maize').anchor('maize'),
            multimultiblock('', *[multiblock('', '', False, (('X',), ('Y',), ('Z',), ('0',)), {
                'X': 'tfc:crop/maize[age=%d,part=top]' % i if i >= 3 else 'minecraft:air',
                'Y': 'tfc:crop/maize[age=%d,part=bottom]' % i,
                'Z': 'tfc:farmland/loam',
            }) for i in range(6)]),
            text(f'{detail_crop("wheat")}Wheat is a single block crop. Wheat seeds can be planted on farmland and will produce $(thing)Wheat$() and $(thing)Wheat Seeds$() as a product.', title='Wheat').link('tfc:seeds/wheat').link('tfc:food/wheat').anchor('wheat'),
            multimultiblock('', *[two_tall_block_spotlight('', '', 'tfc:farmland/loam', 'tfc:crop/wheat[age=%d]' % i) for i in range(8)]),
            text(f'{detail_crop("rice")}Rice is a single block crop. Rice must be grown underwater - it must be planted on farmland, in freshwater that is a single block deep. It will produce $(thing)Rice$() and $(thing)Rice Seeds$() as a product.', title='Rice').link('tfc:seeds/rice').link('tfc:food/rice').anchor('rice'),
            multimultiblock(
                'Note: in order to grow, the rice block must be $(thing)Waterlogged$().',
                *[two_tall_block_spotlight('', '', 'tfc:farmland/loam', 'tfc:crop/rice[age=%d,fluid=water]' % i) for i in range(8)],
            ),
            text(f'{detail_crop("beet")}Beets are a a single block crop. Beet seeds can be planted on farmland and will produce $(thing)Beet$() and $(thing)Beet Seeds$() as a product.', title='Beet').link('tfc:seeds/beet').link('tfc:food/beet').anchor('beet'),
            multimultiblock('', *[two_tall_block_spotlight('', '', 'tfc:farmland/loam', 'tfc:crop/beet[age=%d]' % i) for i in range(6)]),
            text(f'{detail_crop("cabbage")}Cabbage is a single block crop. Cabbage seeds can be planted on farmland and will produce $(thing)Cabbage$() and $(thing)Cabbage Seeds$() as a product.', title='Cabbage').link('tfc:seeds/cabbage').link('tfc:food/cabbage').anchor('cabbage'),
            multimultiblock('', *[two_tall_block_spotlight('', '', 'tfc:farmland/loam', 'tfc:crop/cabbage[age=%d]' % i) for i in range(6)]),
            text(f'{detail_crop("carrot")}Carrot is a single block crop. Carrot seeds can be planted on farmland and will produce $(thing)Carrot$() and $(thing)Carrot Seeds$() as a product.', title='Carrot').link('tfc:seeds/carrot').link('tfc:food/carrot').anchor('carrot'),
            multimultiblock('', *[two_tall_block_spotlight('', '', 'tfc:farmland/loam', 'tfc:crop/carrot[age=%d]' % i) for i in range(5)]),
            text(f'{detail_crop("garlic")}Garlic is a single block crop. Garlic seeds can be planted on farmland and will produce $(thing)Garlic$() and $(thing)Garlic Seeds$() as a product.', title='Garlic').link('tfc:seeds/garlic').link('tfc:food/garlic').anchor('garlic'),
            multimultiblock('', *[two_tall_block_spotlight('', '', 'tfc:farmland/loam', 'tfc:crop/garlic[age=%d]' % i) for i in range(5)]),
            text(f'{detail_crop("green_bean")}Green Beans is a climbing two block tall crop. Green Bean seeds can be planted on farmland, will grow two blocks tall if a stick is present, and will produce $(thing)Green Beans$() and $(thing)Green Bean Seeds$() as a product.', title='Green Beans').link('tfc:seeds/green_bean').link('tfc:food/green_bean').anchor('green_bean'),
            multimultiblock('The stick is required in order for the crop to fully grow.', *[multiblock('', '', False, (('X',), ('Y',), ('Z',), ('0',)), {
                'X': 'tfc:crop/green_bean[age=%d,part=top,stick=true]' % i,
                'Y': 'tfc:crop/green_bean[age=%d,part=bottom,stick=true]' % i,
                'Z': 'tfc:farmland/loam',
            }) for i in range(8)]),
            text(f'{detail_crop("potato")}Potatoes are a single block crop. Potato seeds can be planted on farmland and will produce $(thing)Potatoes$() and $(thing)Potato Seeds$() as a product.', title='Potatoes').link('tfc:seeds/potato').link('tfc:food/potato').anchor('potato'),
            multimultiblock('', *[two_tall_block_spotlight('', '', 'tfc:farmland/loam', 'tfc:crop/potato[age=%d]' % i) for i in range(7)]),
            text(f'{detail_crop("pumpkin")}Pumpkins are a spreading crop. Pumpkin seeds can be planted on farmland and will place up to two $(thing)Pumpkin Blocks$() on the ground next to it while it is mature. If the pumpkin blocks are harvested, and the plant matures again, it can grow more pumpkins.', title='Pumpkins').link('tfc:seeds/pumpkin').anchor('pumpkin'),
            multimultiblock('', *[multiblock('', '', False, pattern=(('   ', ' CP', '   '), ('GGG', 'G0G', 'GGG')), mapping={'G': 'tfc:farmland/loam', '0': 'tfc:farmland/loam', 'C': 'tfc:crop/pumpkin[age=%d]' % i, 'P': 'minecraft:air' if i != 7 else 'tfc:pumpkin'}) for i in range(8)]),
            text(f'{detail_crop("melon")}Melons are a spreading crop. Melon seeds can be planted on farmland and will place up to two $(thing)Melon Blocks$() on the ground next to it while it is mature. If the melon blocks are harvested, and the plant matures again, it can grow more melon.', title='Melons').link('tfc:seeds/melon').anchor('melon'),
            multimultiblock('', *[multiblock('', '', False, pattern=(('   ', ' CP', '   '), ('GGG', 'G0G', 'GGG')), mapping={'G': 'tfc:farmland/loam', '0': 'tfc:farmland/loam', 'C': 'tfc:crop/melon[age=%d]' % i, 'P': 'minecraft:air' if i != 7 else 'tfc:melon'}) for i in range(8)]),
            text(f'{detail_crop("onion")}Onions are a single block crop. Onion seeds can be planted on farmland and will produce $(thing)Onions$() and $(thing)Onion Seeds$() as a product.', title='Onions').link('tfc:seeds/onion').link('tfc:food/onion').anchor('onion'),
            multimultiblock('', *[two_tall_block_spotlight('', '', 'tfc:farmland/loam', 'tfc:crop/onion[age=%d]' % i) for i in range(7)]),
            text(f'{detail_crop("soybean")}Soybean is a single block crop. Soybean seeds can be planted on farmland and will produce $(thing)Soybean$() and $(thing)Soybean Seeds$() as a product.', title='Soybean').link('tfc:seeds/soybean').link('tfc:food/soybean').anchor('soybean'),
            multimultiblock('', *[two_tall_block_spotlight('', '', 'tfc:farmland/loam', 'tfc:crop/soybean[age=%d]' % i) for i in range(7)]),
            text(f'{detail_crop("squash")}Squash is a single block crop. Squash seeds can be planted on farmland and will produce $(thing)Squash$() and $(thing)Squash Seeds$() as a product.', title='Squash').link('tfc:seeds/squash').link('tfc:food/squash').anchor('squash'),
            multimultiblock('', *[two_tall_block_spotlight('', '', 'tfc:farmland/loam', 'tfc:crop/squash[age=%d]' % i) for i in range(8)]),
            text(f'{detail_crop("sugarcane")}Sugarcane is a two block tall crop. Sugarcane seeds can be planted on farmland, will grow two blocks tall, and will produce $(thing)Sugarcane$() and $(thing)Sugarcane Seeds$() as a product. Sugarcane can be used to make $(thing)Sugar$().', title='Sugarcane').link('tfc:seeds/sugarcane').link('tfc:food/sugarcane').anchor('sugarcane'),
            multimultiblock('', *[multiblock('', '', False, (('X',), ('Y',), ('Z',), ('0',)), {
                'X': 'tfc:crop/sugarcane[age=%d,part=top]' % i if i >= 4 else 'minecraft:air',
                'Y': 'tfc:crop/sugarcane[age=%d,part=bottom]' % i,
                'Z': 'tfc:farmland/loam',
            }) for i in range(8)]),
            text(f'{detail_crop("tomato")}Tomatoes are a climbing two block tall crop. Tomato seeds can be planted on farmland, will grow two blocks tall if a stick is present, and will produce $(thing)Tomatoes$() and $(thing)Tomato Seeds$() as a product.', title='Tomatoes').link('tfc:seeds/tomato').link('tfc:food/tomato').anchor('tomatoes'),
            multimultiblock('The stick is required in order for the crop to fully grow.', *[multiblock('', '', False, (('X',), ('Y',), ('Z',), ('0',)), {
                'X': 'tfc:crop/tomato[age=%d,part=top,stick=true]' % i,
                'Y': 'tfc:crop/tomato[age=%d,part=bottom,stick=true]' % i,
                'Z': 'tfc:farmland/loam',
            }) for i in range(8)]),
            text(f'{detail_crop("jute")}Jute is a two block tall crop. Jute seeds can be planted on farmland, will grow two blocks tall, and will produce $(thing)Jute$() and $(thing)Jute Seeds$() as a product.', title='Jute').link('tfc:seeds/jute').link('tfc:jute').anchor('jute'),
            multimultiblock('', *[multiblock('', '', False, (('X',), ('Y',), ('Z',), ('0',)), {
                'X': 'tfc:crop/jute[age=%d,part=top]' % i if i >= 3 else 'minecraft:air',
                'Y': 'tfc:crop/jute[age=%d,part=bottom]' % i,
                'Z': 'tfc:farmland/loam',
            }) for i in range(6)]),
        )),
    ))

    book.build()


def detail_crop(crop: str) -> str:
    data = CROPS[crop]
    return '$(bold)$(l:the_world/climate#temperature)Temperature$(): %d - %d °C$(br)$(bold)$(l:mechanics/hydration)Hydration$(): %d - %d %%$(br)$(bold)Nutrient$(): %s$(br2)' % (data.min_temp, data.max_temp, data.min_hydration, data.max_hydration, data.nutrient.title())

def detail_fruit_tree(fruit: str, text_contents: str = '', right: Page = None, an: str = 'a') -> Tuple[Page, Page, Page]:
    data = FRUITS[fruit]
    left = text('$(bold)$(l:the_world/climate#temperature)Temperature$(): %d - %d °C$(br)$(bold)$(l:mechanics/hydration)Rainfall$(): %d - %dmm$(br2)%s' % (data.min_temp, data.max_temp, data.min_rain, data.max_rain, text_contents), title=('%s tree' % fruit).replace('_', ' ').title()).anchor(fruit)
    if right is None:
        right = multimultiblock('The monthly stages of %s %s tree' % (an, fruit.replace('_', ' ').title()), *[two_tall_block_spotlight('', '', 'tfc:plant/%s_branch[up=true,down=true]' % fruit, 'tfc:plant/%s_leaves[lifecycle=%s]' % (fruit, life)) for life in ('dormant', 'healthy', 'flowering', 'fruiting')])
    return left, right, page_break()

def detail_tall_bush(fruit: str, text_contents: str = '') -> Tuple[Page, Page, Page]:
    data = BERRIES[fruit]
    left = text('$(bold)$(l:the_world/climate#temperature)Temperature$(): %d - %d °C$(br)$(bold)$(l:mechanics/hydration)Hydration$(): %d - %d %%$(br2)%s' % (data.min_temp, data.max_temp, data.min_rain, data.max_rain, text_contents), title=('%s bush' % fruit).replace('_', ' ').title()).anchor(fruit)
    right = multimultiblock('The monthly stages of a %s spreading bush' % (fruit.replace('_', ' ').title()), *[multiblock('', '', False, pattern=(('X ',), ('YZ',), ('AZ',), ('0 ',),), mapping={'X': 'tfc:plant/%s_bush[stage=0,lifecycle=%s]' % (fruit, life), 'Y': 'tfc:plant/%s_bush[stage=1,lifecycle=%s]' % (fruit, life), 'Z': 'tfc:plant/%s_bush_cane[stage=0,lifecycle=%s,facing=south]' % (fruit, life), 'A': 'tfc:plant/%s_bush[stage=2,lifecycle=%s]' % (fruit, life)}) for life in ('dormant', 'healthy', 'flowering', 'fruiting')])
    return left, right, page_break()

def detail_waterlogged(fruit: str, text_contents: str = ''):
    data = BERRIES[fruit]
    title_text = fruit.replace('_', ' ').title()
    text_contents = text_contents.join('%s bushes can only be grown underwater.' % title_text)
    return multimultiblock('$(bold)%s$()$(br)$(bold)$(l:the_world/climate#temperature)Temperature$(): %d - %d °C$(br)%s' % (title_text, data.min_temp, data.max_temp, text_contents), *[block_spotlight('', '', 'tfc:plant/%s_bush[lifecycle=%s,stage=%s]' % (fruit, life, stage)) for stage in range(0, 3) for life in ('dormant', 'healthy', 'flowering', 'fruiting')])

def detail_small_bush(fruit: str, text_contents: str = '') -> Page:
    data = BERRIES[fruit]
    return multimultiblock('$(bold)%s Bush$()$(br)$(bold)$(l:the_world/climate#temperature)Temperature$(): %d - %d °C$(br)$(bold)$(l:mechanics/hydration)Hydration$(): %d - %d %%$(br2)%s' % (fruit.replace('_', ' ').title(), data.min_temp, data.max_temp, data.min_rain, data.max_rain, text_contents), *[block_spotlight('', '', 'tfc:plant/%s_bush[lifecycle=%s,stage=%s]' % (fruit, life, stage)) for stage in range(0, 3) for life in ('dormant', 'healthy', 'flowering', 'fruiting')])


if __name__ == '__main__':
    main_with_args()<|MERGE_RESOLUTION|>--- conflicted
+++ resolved
@@ -814,7 +814,6 @@
             text('Be careful! Chiseling in a mineshaft is not safe. Each time you chisel, there is a chance of $(thing)collapse$().')  # todo: ref gravity
         )),
         entry('support_beams', 'Support Beams', 'tfc:wood/support/oak', pages=(
-<<<<<<< HEAD
             text('In TerraFirmaCraft, raw rock is unstable and susceptible to $(thing)Collapsing$(). Most rock blocks, including $(thing)Raw Rock$(), $(thing)Ores$(), $(thing)Smooth$() and $(thing)Bricks$() can all rain down on your head under the right circumstances.$(br2)$(thing)Support Beams$() can be used to prevent collapses from occurring.', title='Support Beams'),
             text('Collapses can occur whenever a player $(thing)mines any Raw Rock$() that is near to $(thing)Unsupported Raw Rock$(). Once a collapse has started, however, even previously $(thing)Supported$() rock can start to collapse.$(br2)Note that the rock on the roof of caves ia $(thing)naturally supported$(). For areas mined by a player, however, $(thing)Support Beams$() are needed to ensure everything is stable.'),
             crafting('tfc:crafting/wood/oak_support', text_contents='To get started, $(thing)Support Beams$() can be crafted with a $(thing)Saw$() and any type of $(thing)Logs$().$(br2)$(thing)Support Beams$() come in $(thing)Vertical$(), and $(thing)Horizontal$() forms.'),
@@ -836,14 +835,6 @@
                 '4': 'minecraft:gray_concrete',
                 '5': 'minecraft:white_concrete',
             }),
-=======
-            text('$(thing)Support Beams$() are a means of preventing block collapses. They are most often used during mining, when rocky blocks are susceptible to falling on your head.', title='Support Beams'),
-            crafting('tfc:crafting/wood/oak_support', text_contents='Supports can be crafted with a $(thing)Saw$() and some $(thing)Logs$().'),
-            text('Supports can come in horizontal and vertical variations. Placing supports on top of a block places a column of up to three support beams. These vertical supports will be destroyed if they lose their base of support. Horizontal supports are placed by pressing $(item)$(k:key.use)$() on the side of a vertical support beam. If there is a direct path to another vertical support beam and enough beams available, the horizontal support will be formed.', title='Supporting Supports'),
-            multiblock('Basic Structure', '', False, (('CRD',), ('V V',), ('V0V',)), {'C': 'tfc:wood/vertical_support/oak[south=true]', 'R': 'tfc:wood/horizontal_support/oak[north=true,south=true]', 'D': 'tfc:wood/vertical_support/oak[north=true]', 'V': 'tfc:wood/vertical_support/oak'}),
-            text('Only horizontal support beams, the kind that have no \'elbow\' components, support blocks. Those beams support 4 blocks in each direction horizontally, and one block above and below. Blocks in this area are protected from collapsing. However, be warned! Mining outside of this range can easily cause collapses that end up in (and potentially destroy) your safe zone.'),
-            empty_last_page(), # todo: in 1.12, we had a support visualization. and also i'm sure more info about gravity, collapses is wanted.
->>>>>>> e3aae700
         )),
         entry('prospecting', 'Prospecting', 'tfc:metal/propick/wrought_iron', pages=(
             text('You remembered where you picked up those $(l:getting_started/finding_ores)Small Metal Nuggets$(), right? Finding additional ores may require extensive exploration and mining. You should become very familiar with $(l:the_world/ores_and_minerals)Ores and Minerals$(). If you need a specific resource, you must find the rock type it spawns in either under your feet or across the world.'),
