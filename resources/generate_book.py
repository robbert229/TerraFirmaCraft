--- conflicted
+++ resolved
@@ -832,11 +832,6 @@
             text('All crops need to be planted on farmland in order to grow. Some crops have additional requirements such as being waterlogged, or requiring a stick to grow on.'),
             text('Crops do not need $(thing)nutrients$() to grow, but they certainly help. There are three nutrients: $(b)Nitrogen$(), $(6)Phosphorous$(), and $(d)Potassium$(). Each crop has a favorite nutrient.'),
             text('Consuming its favorite nutrient causes a crop to grow faster, and improves the yield of the crop at harvest time. That means that crops that consumed more nutrients drop more food when broken! Consuming a nutrient also has the effect of replenishing the other nutrients around it a small amount.'),
-<<<<<<< HEAD
-            item_spotlight('tfc:compost', 'Fertilizer', text_contents='To add nutrients to soil, try a $(l:mechanics/fertilizers)Fertilizer$(). See that page for more information on how they work and how to get them.'),
-            text('Descriptions of each crop start on the next page.'),
-=======
->>>>>>> 550140d0
             # Listing of all crops, their growth conditions, and how to grow them
             page_break(),
             text(f'{detail_crop("barley")}Barley is a single block crop. Barley seeds can be planted on farmland to be grown, and will produce $(thing)Barley$() and $(thing)Barley Seeds$() as a product.', title='Barley').link('tfc:seeds/barley').link('tfc:food/barley').anchor('barley'),
