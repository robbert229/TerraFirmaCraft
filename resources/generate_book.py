--- conflicted
+++ resolved
@@ -423,13 +423,8 @@
             text('$(l)$(a)Fruit$()$(): Fruit nutrients are mostly found from $(l:the_world/wild_fruits)Fruiting Plants$(), like berry bushes, and fruit trees. A notable exception to this is $(l:mechanics/crops#pumpkin)Pumpkins$() and $(l:mechanics/crops#pumpkin)Melons$(), which nutritionally are fruits.$(br2)$(l)$(2)Vegetables$()$(): Found in nearly every $(l:mechanics/crops)Crop$().$(br2)$(l)$(c)Protein$()$(): Protein can be gotten from the meat of $(l:the_world/wild_animals)Animals$(). It can also be obtained from $(l:mechanics/crops#soybean)Soybeans$(), which have protein and vegetable nutrients.'),
             text('$(l)$(6)Grain$()$(): Grain is found in grain crops, such as $(l:mechanics/crops#barley)Barley$(). The processing of grain is on the $(l:mechanics/bread)Bread$() page. $(thing)Cattail$() and $(thing)Taro$() Roots are also grains.$(br2)$(l)$(5)Dairy$()$(): All dairy comes from $(thing)Milk$(), which comes from $(l:mechanics/animal_husbandry#dairy_animals)Dairy Animals$(). Processing and drinking milk is covered on the $(l:mechanics/dairy)Dairy$() page.$(br2)All the food in the world is not useful if it rots. See the $(l:mechanics/decay)Preservation$() page for information on preventing that.'),
             text('Thirst is the level of water in your body. It depletes at a similar rate to hunger. At high temperatures or levels of high hunger usage, your thirst will deplete fastter. Luckily, drinking $(thing)Fresh Water$() replenishes thirst. This can be done by clicking $(item)$(k:key.use)$() on a water block. Drinking saltwater causes you to lose thirst, and even has a chance of giving you the $(thing)Thirst$() effect, which will drain you even more.', title='Thirst').anchor('thirst'),
-<<<<<<< HEAD
             two_tall_block_spotlight('Water Safety', 'To avoid saltwater, look for rivers, lakes, and freshwater plants like $(thing)Cattails$().', 'tfc:plant/cattail[part=lower,fluid=water]', 'minecraft:air'),
-            clay_knapping('tfc:clay_knapping/jug', 'Knapping a jug a way to carry water with you. Fill it like a bucket with $(item)$(k:key.use)$(). Holding $(item)$(k:key.use)$() drinks the water.'),
-=======
-            block_spotlight('Water Safety', 'To avoid saltwater, look for rivers, lakes, and freshwater plants like $(thing)Cattails$().', 'tfc:plant/cattail[part=lower,fluid=water]'),
             clay_knapping('tfc:clay_knapping/jug', '$(l:getting_started/pottery)Knapping$() and firing a $(l:getting_started/pottery#jug)jug$() is a way to carry water with you. Fill it like a bucket with $(item)$(k:key.use)$(). Holding $(item)$(k:key.use)$() drinks the water.'),
->>>>>>> f37c87fb
             text('Depleting food or water completely results in sluggish movement and mining, and begin to take damage. If you die, your nutrition resets.'),
         )),
         # DON'T ADD MORE ENTRIES. If possible, because this list fits neatly on a single page
@@ -477,7 +472,7 @@
             ),
         )),
         entry('pottery', 'Pottery', 'tfc:ceramic/vessel', pages=(
-            text('$(thing)Clay$() is an incredibly useful and balanced material which can be used for pottery. It can prove challenging to locate at first. Clay is usually hidden by grass, but it is often found in two locations. In areas with at least 175mm $(l:the_world/climate#rainfall)Annual Rainfall$(), clay can be found in patches all over the place, usually marked by the presence of certain $(thing)Plants$().').link("minecraft:clay"),
+            text('$(thing)Clay$() is an incredibly useful and balanced material which can be used for pottery. It can prove challenging to locate at first. Clay is usually hidden by grass, but it is often found in two locations. In areas with at least 175mm $(l:the_world/climate#rainfall)Annual Rainfall$(), clay can be found in patches all over the place, usually marked by the presence of certain $(thing)Plants$().').link('minecraft:clay'),
             multiblock('Clay Indicators', 'Clay, with one of the plants that may indicate it\'s presence.', False, pattern=(
                 ('   ', ' C ', '   '),
                 ('XXX', 'X0X', 'XXX')
@@ -508,13 +503,8 @@
             clay_knapping('tfc:clay_knapping/shovel_head_mold', 'A $(thing)Shovel$() for all your digging purposes.'),
         )),
         entry('pit_kiln', 'Pit Kilns', 'tfc:textures/block/molten.png', pages=(
-<<<<<<< HEAD
             text('A pit kiln is an early game method of $(l:mechanics/heating)heating$() items up. It can be used to $(thing)fire$() clay into ceramic, for example. The pit kiln, over the time period of about eight hours, will heat it\'s contents up to 1600 °C, or $(bold)$(d)$(t:Brilliant White)Brilliant White$().'),
-            text('To build a pit kiln, you will need:$(br)$(li)Up to four items to be fired.$(li)Eight pieces of $(thing)Straw$()$(li)Eight $(thing)Logs$()$(li)An item capable of lighting fires, like a $(l:getting_started/firepit#firestarter)Firestarter$(), or a $(thing)Torch$().$(br2)$(bold)Note:$() Torches can start fires simply by tossing the torch on the pit kiln, and waiting a few seconds.'),
-=======
-            text('A pit kiln is an early game method of $(l:mechanics/heating)heating$() items up. It can be used to $(thing)fire$() clay into ceramic, for example. The pit kiln, over the time period of about eight hours, will heat it\'s contents up to 1600 °C, or $(bold)$(f)$(t:Brilliant White)Brilliant White$().'),
             text('To build a pit kiln, you will need:$(br)$(li)Up to four items to be fired.$(li)Eight pieces of $(thing)Straw$()$(li)Eight $(thing)Logs$()$(li)An item capable of lighting fires, like a $(l:getting_started/firepit#firestarter)Firestarter$(), or a $(thing)Torch$().$(br2)$(bold)Note:$() Torches can start fires simply by tossing the torch on the pit kiln and waiting a few seconds.'),
->>>>>>> f37c87fb
             text('In order to create a pit kiln:$(br2)$(bold)1.$() Place up to four items down in a 1x1 hole with $(item)$(k:tfc.key.place_block)$().$(br)$(bold)2.$() Use eight $(thing)Straw$() on the pit kiln, until the items are covered.$(br)$(bold)3.$() Use eight $(thing)Logs$() on the pit kiln, until full.$(br)$(bold)4.$() Light the top of the pit kiln on fire!$(br2)The pit kiln will then burn for eight hours, slowly $(l:mechanics/heating)heating$() the items inside up.'),
             image(*['tfc:textures/gui/book/tutorial/pit_kiln_%d.png' % i for i in range(1, 1 + 5)], text_contents='Tutorial: creating a pit kiln.')
         )),
@@ -590,7 +580,7 @@
             # Clay Blocks and Peat
             # todo: Peat spawning details, screenshot?
             text('Clay obtained from the ground can be crafted into clay blocks. When placed and dug again, they\'ll turn back into clay. While unattractive, they are easy to obtain.$(br2)Peat spawns in the world in patches along water bodies and is mineable with stone tools. Some plants will grow on it.$(br2)However, peat is quite flammable.', title='Clay Blocks and Peat').anchor('clay_and_peat'),
-            crafting("minecraft:clay", title="Clay Blocks"),
+            crafting('minecraft:clay', title='Clay Blocks'),
             page_break(),
             # Alabaster
             text('Alabaster is a building block made from $(l:the_world/ores_and_minerals#gypsum)Gypsum$(). Gypsum is an ore, so requires a metal pick to obtain. Alabaster can be made by directly crafting with $(l:the_world/ores_and_minerals#gypsum)Gypsum$(), however it can be made more efficiently by sealing some $(l:the_world/ores_and_minerals#gypsum)Gypsum$() with 100 mB of $(thing)Limewater$() in a barrel.', title='Alabaster').anchor('alabaster'),
@@ -631,15 +621,9 @@
             text('$(thing)Wooly Animals$() are $(l:mechanics/animal_husbandry#mammals)Mammals$() that can be $(thing)Sheared$() if they are adults and familiar enough to you. Some examples are $(l:mechanics/animal_husbandry#sheep)Sheep$(), $(l:mechanics/animal_husbandry#alpaca)Alpacas$(), and $(l:mechanics/animal_husbandry#musk_ox)Musk Oxen$().').anchor('wooly_animals'),
             text('$(thing)Dairy Animals$() are mammals that make $(thing)Milk$(). Female dairy animals can be clicked with a bucket to obtain milk. Some examples are $(l:mechanics/animal_husbandry#goat)Goats$(), $(l:mechanics/animal_husbandry#cow)Cows$(), and $(l:mechanics/animal_husbandry#yak)Yaks$().').anchor('dairy_animals'),
             crafting('tfc:crafting/nest_box', title='Nest Box', text_contents='$(thing)Oviparous Animals$() are not $(l:mechanics/animal_husbandry#mammals)Mammals$(), and instead produce children by laying $(thing)Eggs$(). They need a $(thing)Nest Box$() to lay eggs, which they are capable of locating on their own.$(br)Some examples are $(l:mechanics/animal_husbandry#duck)Ducks$(), $(l:mechanics/animal_husbandry#quail)Quails$(), and $(l:mechanics/animal_husbandry#chicken)Chickens$().').anchor('oviparous_animals'),
-<<<<<<< HEAD
-            heat_recipe('tfc:heating/cooked_egg', '$(thing)Eggs$() can be cooked or boiled for food. Male oviparous animals can fertilize females, which causes the eggs in the nest box to be fertilized. The eggs will say how long until they are ready to hatch.'),
-            leather_knapping('tfc:leather_knapping/saddle', '$(thing)Horses$() are $(l:mechanics/animal_husbandry#mammals)Mammals$() that can be ridden when tamed. Horses become rideable after reaching 15% familiarity.').anchor('horses'),
-            text(' They need a $(thing)Saddle$() to ride, which can be $(thing)Knapped$(). This includes $(l:mechanics/animal_husbandry#mule)Mules$(), $(l:mechanics/animal_husbandry#donkey)Donkeys$(), and $(l:mechanics/animal_husbandry#horses)Horses$().$(br2)The next few pages will go over the different types of domesticatable animals.'),
-=======
             heat_recipe('tfc:heating/cooked_egg', '$(thing)Eggs$() can be cooked or boiled for food. Male oviparous animals can fertilize females, which causes the next egg laid in the nest box to be fertilized. Fertilized eggs will have a tooltip with how long until they are ready to hatch.'),
             leather_knapping('tfc:leather_knapping/saddle', '$(thing)Equines$() are $(l:mechanics/animal_husbandry#mammals)Mammals$() that can be ridden when tamed. They become rideable after reaching 15% familiarity.').anchor('horses'),
-            text('They need a $(thing)Saddle$() to ride, which can be $(thing)Knapped$(). This includes $(l:mechanics/animal_husbandry#mule)Mules$(), $(l:mechanics/animal_husbandry#donkey)Donkeys$(), and $(l:mechanics/animal_husbandry#Horses)Horses$().$(br2)The next few pages will go over all livestock types.'),
->>>>>>> f37c87fb
+            text('They need a $(thing)Saddle$() to ride, which can be $(thing)Knapped$(). This includes $(l:mechanics/animal_husbandry#mule)Mules$(), $(l:mechanics/animal_husbandry#donkey)Donkeys$(), and $(l:mechanics/animal_husbandry#horses)Horses$().$(br2)The next few pages will go over all livestock types.'),
             page_break(),
             text('$(thing)Pigs$() spawn in mild forests with $(l:the_world/climate#temperature)temperature$() between -10 and 35°C, and at least 200mm of $(l:the_world/climate#rainfall)rainfall$(). They are $(l:mechanics/animal_husbandry#mammals)Mammals$() with no special abilities. They will eat any food, even if it is rotten. They have 1-10 children, are pregnant for just 19 days, and reach adulthood in 80 days. They can have children 6 times.', title='Pigs').anchor('pig'),
             entity('tfc:pig', 'A pig.', '', scale=1),
@@ -794,21 +778,13 @@
             crafting('tfc:crafting/bellows', title='', text_contents='To use the bellows, simply place it facing the targeted heating device, and use it. The bellows will pump air into the device, raising the maximum temperature for a short time.')
         )),
         entry('grill', 'Firepit And Grill', 'tfc:grill', pages=(
-<<<<<<< HEAD
-            text('A $(thing)Grill$() is an item that can be added to a firepit to cook foods more efficiently. The grill is able to cook five items at once, and it also gives these items the $(thing)Wood Grilled$() trait when cooking food, which provides a minor buff to the item\'s $(l:mechanics/decay)expiration date$(). In order to create a firepit with grill, first create a $(l:getting_started/firepit)Firepit$(), then use a $(thing)Wrought Iron Grill$() on the firepit.').link('tfc:wrought_iron_grill'),
-=======
-            text('A $(thing)Grill$() is an item that can be added to a firepit to cook foods more efficiently. The grill is able to cook five items at once, and also gives these items the $(thing)Wood Grilled$() trait when cooking food, which provides a minor buff to the item\'s $(l:mechanics/preservation)expiration date$(). In order to create a firepit with grill, first create a $(l:getting_started/firepit)Firepit$(), then use a $(thing)Wrought Iron Grill$() on the firepit.').link('tfc:wrought_iron_grill'),
->>>>>>> f37c87fb
+            text('A $(thing)Grill$() is an item that can be added to a firepit to cook foods more efficiently. The grill is able to cook five items at once, and also gives these items the $(thing)Wood Grilled$() trait when cooking food, which provides a minor buff to the item\'s $(l:mechanics/decay)expiration date$(). In order to create a firepit with grill, first create a $(l:getting_started/firepit)Firepit$(), then use a $(thing)Wrought Iron Grill$() on the firepit.').link('tfc:wrought_iron_grill'),
             block_spotlight('A Firepit with Grill', '', 'tfc:grill'),
             anvil_recipe('tfc:anvil/wrought_iron_grill', 'The grill is created by working a $(thing)Wrought Iron Double Sheet$() on an $(l:mechanics/anvils)Anvil$().$(br2)On the next page, you can see the grill interface. Like the firepit, it has four slots for fuel which must be added in the top slot, a temperature indicator, and five slots for heating items instead of one.'),
             image('tfc:textures/gui/book/gui/grill.png', text_contents='The grill interface.', border=False),
         )),
         entry('pot', 'Firepit And Pot', 'tfc:pot', pages=(
-<<<<<<< HEAD
-            text('A $(thing)Pot$() is an item that can be added to the firepit, in order to both cook new types of food, and produce some other useful items.$(br2)In order to create a firepit with a pot, first create a $(l:getting_started/firepit)Firepit$(), then use a $(l:mechanics/pot)Ceramic Pot$() on the firepit.'),
-=======
-            text('A $(thing)Pot$() is an item that can be added to the firepit to cook new types of food and also produce some other useful items.$(br2)In order to create a firepit with a pot, first create a $(l:getting_started/firepit)Firepit$(), then use a $(l:mechanics/pot#ceramic_pot)Ceramic Pot$() on the firepit.'),
->>>>>>> f37c87fb
+            text('A $(thing)Pot$() is an item that can be added to the firepit to cook new types of food and also produce some other useful items.$(br2)In order to create a firepit with a pot, first create a $(l:getting_started/firepit)Firepit$(), then use a $(l:mechanics/pot)Ceramic Pot$() on the firepit.'),
             block_spotlight('', 'A firepit with a pot attached.', 'tfc:pot'),
             clay_knapping('tfc:clay_knapping/pot', 'A ceramic pot must be $(l:getting_started/pottery)Knapped$() out of clay first.'),
             heat_recipe('tfc:heating/fired_pot', 'It then must be $(l:mechanics/heating)fired$() to create a $(thing)Ceramic Pot$() which can be used on the firepit.'),
@@ -993,11 +969,7 @@
             text('$(thing)Salting$() is a way to make meat last longer. To salt meat, it must be crafted with $(thing)Salt$() in a crafting grid. Only raw meat can be salted. Afterwards, cooking or otherwise preserving the meat does not take away the salted property.', title='Salting').anchor('salting'),
             quern_recipe('tfc:quern/salt', 'One way of getting salt is through $(l:mechanics/quern)grinding$() $(l:the_world/ores_and_minerals#halite)Halite$(), which is a mineral.'),
             block_spotlight('Salt Licks', 'Salt can be found naturally in forests. It can be placed and picked back up.', 'tfc:groundcover/salt_lick'),
-<<<<<<< HEAD
-            text('$(thing)Vinegar Preservation$() is a way of making fruits, veggies, and meat last longer.$(br2)$(thing)Vinegar$() is made in a $(l:mechanics/barrels)Barrel$(), by sealing a fruit with 250mB of Alcohol. To preserve food in vinegar it must first be $(thing)Pickled$() in $(thing)Brine$(). Brine is made in a Barrel 1 part $(thing)Vinegar$() with 9 parts $(thing)Salt Water$().').anchor('vinegar'),
-=======
-            text('$(thing)Vinegar Preservation$() is a way of making fruits, veggies, and meat last longer.$(br2)$(thing)Vinegar$() is made in a $(l:mechanics/barrel)Barrel$(), by sealing a fruit with 250mB of Alcohol. To preserve food in vinegar it must first be $(thing)Pickled$() in $(thing)Brine$(). Brine is made in a barrel with 1 part $(thing)Vinegar$() and 9 parts $(thing)Salt Water$().').anchor('vinegar'),
->>>>>>> f37c87fb
+            text('$(thing)Vinegar Preservation$() is a way of making fruits, veggies, and meat last longer.$(br2)$(thing)Vinegar$() is made in a $(l:mechanics/barrels)Barrel$(), by sealing a fruit with 250mB of Alcohol. To preserve food in vinegar it must first be $(thing)Pickled$() in $(thing)Brine$(). Brine is made in a barrel with 1 part $(thing)Vinegar$() and 9 parts $(thing)Salt Water$().').anchor('vinegar'),
             text('Once food is pickled, it can be sealed in a Barrel of Vinegar. If there is 125mB of Vinegar per pickled food item, the food will last longer.'),
             empty_last_page(),
         )),
