--- conflicted
+++ resolved
@@ -682,13 +682,8 @@
         )),
         entry('flux', 'Flux', 'tfc:powder/flux', pages=(
             text('Flux is a powder which is required for $(l:mechanics/anvils#welding)Welding$(), and is also used as a catalyst in a $(l:mechanics/blast_furnace)Blast Furnace$(). Flux can be obtained by grinding specific items in a $(l:mechanics/quern)Quern$().'),
-<<<<<<< HEAD
             quern_recipe('tfc:quern/borax', 'The most productive means of obtaining flux is with by finding $(l:the_world/ores_and_minerals#borax)borax$()'),
             quern_recipe('tfc:quern/fluxstone', 'The second way of getting flux is through $(thing)Fluxstone$(). These can be the rocks $(thing)Limestone$(), $(thing)Dolomite$(), $(thing)Chalk$(), or $(thing)Marble$(), or shells, including $(thing)Scutes$(), $(thing)Clams$(), $(thing)Mollusks$(), and the edible remains of $(l:the_world/wild_animals#shellfish)Shellfish$()'),
-=======
-            quern_recipe('tfc:quern/borax', 'The most productive means of obtaining flux is by finding $(l:the_world/ores_and_minerals#borax)borax$().'),
-            quern_recipe('tfc:quern/fluxstone', 'The second way of getting flux is through $(thing)fluxstone$(). These can be the rocks $(thing)Limestone$(), $(thing)Dolomite$(), $(thing)Chalk$(), or $(thing)Marble$(), or shells, including $(thing)Scutes$(), $(thing)Clams$(), $(thing)Mollusks$(), and the inedible remains of $(thing)Shellfish$().') # todo: link to the shellfish page!
->>>>>>> 69d6166b
         )),
         entry('lamps', 'Lamps and Candles', 'tfc:metal/lamp/bismuth_bronze', pages=(
             two_tall_block_spotlight('Lamps', 'Lamps are a long term source of light. They burn liquid fuel.', 'tfc:metal/lamp/copper[hanging=true,lit=true]', 'tfc:metal/chain/copper[axis=y]'),
